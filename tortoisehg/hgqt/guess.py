# guess.py - TortoiseHg's dialogs for detecting copies and renames
#
# Copyright 2010 Steve Borho <steve@borho.org>
#
# This software may be used and distributed according to the terms of the
# GNU General Public License version 2, incorporated herein by reference.

import os

from mercurial import hg, ui, mdiff, similar, patch

from tortoisehg.util import hglib, thread2
from tortoisehg.util.i18n import _

from tortoisehg.hgqt import qtlib, htmlui, cmdui

from PyQt4.QtCore import *
from PyQt4.QtGui import *

# Techincal debt
# Try to cut down on the jitter when findRenames is pressed.  May
# require a splitter.

class DetectRenameDialog(QDialog):
    'Detect renames after they occur'
    matchAccepted = pyqtSignal()

    def __init__(self, repoagent, parent, *pats):
        QDialog.__init__(self, parent)

        self._repoagent = repoagent
        self.pats = pats
        self.thread = None

        self.setWindowTitle(_('Detect Copies/Renames in %s')
                            % repoagent.displayName())
        self.setWindowIcon(qtlib.geticon('detect_rename'))
        self.setWindowFlags(Qt.Window)

        layout = QVBoxLayout()
        layout.setContentsMargins(*(2,)*4)
        self.setLayout(layout)

        # vsplit for top & diff
        vsplit = QSplitter(Qt.Horizontal)
        utframe = QFrame(vsplit)
        matchframe = QFrame(vsplit)

        utvbox = QVBoxLayout()
        utvbox.setContentsMargins(*(2,)*4)
        utframe.setLayout(utvbox)
        matchvbox = QVBoxLayout()
        matchvbox.setContentsMargins(*(2,)*4)
        matchframe.setLayout(matchvbox)

        hsplit = QSplitter(Qt.Vertical)
        layout.addWidget(hsplit)
        hsplit.addWidget(vsplit)
        utheader = QHBoxLayout()
        utvbox.addLayout(utheader)

        utlbl = QLabel(_('<b>Unrevisioned Files</b>'))
        utheader.addWidget(utlbl)

        self.refreshBtn = tb = QToolButton()
        tb.setToolTip(_('Refresh file list'))
        tb.setIcon(qtlib.geticon('view-refresh'))
        tb.clicked.connect(self.refresh)
        utheader.addWidget(tb)

        self.unrevlist = QListWidget()
        self.unrevlist.setSelectionMode(QAbstractItemView.ExtendedSelection)
        self.unrevlist.doubleClicked.connect(self.onUnrevDoubleClicked)
        utvbox.addWidget(self.unrevlist)

        simhbox = QHBoxLayout()
        utvbox.addLayout(simhbox)
        lbl = QLabel()
        slider = QSlider(Qt.Horizontal)
        slider.setRange(0, 100)
        slider.setTickInterval(10)
        slider.setPageStep(10)
        slider.setTickPosition(QSlider.TicksBelow)
        slider.changefunc = lambda v: lbl.setText(
                            _('Min Similarity: %d%%') % v)
        slider.valueChanged.connect(slider.changefunc)
        self.simslider = slider
        lbl.setBuddy(slider)
        simhbox.addWidget(lbl)
        simhbox.addWidget(slider, 1)

        buthbox = QHBoxLayout()
        utvbox.addLayout(buthbox)
        copycheck = QCheckBox(_('Only consider deleted files'))
        copycheck.setToolTip(_('Uncheck to consider all revisioned files '
                               'for copy sources'))
        copycheck.setChecked(True)
        findrenames = QPushButton(_('Find Renames'))
        findrenames.setToolTip(_('Find copy and/or rename sources'))
        findrenames.setEnabled(False)
        findrenames.clicked.connect(self.findRenames)
        buthbox.addWidget(copycheck)
        buthbox.addStretch(1)
        buthbox.addWidget(findrenames)
        self.findbtn, self.copycheck = findrenames, copycheck

        matchlbl = QLabel(_('<b>Candidate Matches</b>'))
        matchvbox.addWidget(matchlbl)
        matchtv = QTreeView()
        matchtv.setSelectionMode(QTreeView.ExtendedSelection)
        matchtv.setItemsExpandable(False)
        matchtv.setRootIsDecorated(False)
        matchtv.setModel(MatchModel())
        matchtv.setSortingEnabled(True)
        matchtv.selectionModel().selectionChanged.connect(self.showDiff)
        buthbox = QHBoxLayout()
        matchbtn = QPushButton(_('Accept All Matches'))
        matchbtn.clicked.connect(self.acceptMatch)
        matchbtn.setEnabled(False)
        buthbox.addStretch(1)
        buthbox.addWidget(matchbtn)
        matchvbox.addWidget(matchtv)
        matchvbox.addLayout(buthbox)
        self.matchtv, self.matchbtn = matchtv, matchbtn
        def matchselect(s, d):
            count = len(matchtv.selectedIndexes())
            if count:
                self.matchbtn.setText(_('Accept Selected Matches'))
            else:
                self.matchbtn.setText(_('Accept All Matches'))
        selmodel = matchtv.selectionModel()
        selmodel.selectionChanged.connect(matchselect)

        sp = QSizePolicy(QSizePolicy.Expanding, QSizePolicy.Expanding)
        sp.setHorizontalStretch(1)
        matchframe.setSizePolicy(sp)

        diffframe = QFrame(hsplit)
        diffvbox = QVBoxLayout()
        diffvbox.setContentsMargins(*(2,)*4)
        diffframe.setLayout(diffvbox)

        difflabel = QLabel(_('<b>Differences from Source to Dest</b>'))
        diffvbox.addWidget(difflabel)
        difftb = QTextBrowser()
        difftb.document().setDefaultStyleSheet(qtlib.thgstylesheet)
        diffvbox.addWidget(difftb)
        self.difftb = difftb

        self.stbar = cmdui.ThgStatusBar()
        layout.addWidget(self.stbar)

        s = QSettings()
        self.restoreGeometry(s.value('guess/geom').toByteArray())
        hsplit.restoreState(s.value('guess/hsplit-state').toByteArray())
        vsplit.restoreState(s.value('guess/vsplit-state').toByteArray())
        slider.setValue(s.value('guess/simslider').toInt()[0] or 50)
        self.vsplit, self.hsplit = vsplit, hsplit
        QTimer.singleShot(0, self.refresh)

    @property
    def repo(self):
        return self._repoagent.rawRepo()

    def refresh(self):
        self.repo.thginvalidate()
        self.repo.lfstatus = True
        wctx = self.repo[None]
        ws = wctx.status(listunknown=True)
        self.repo.lfstatus = False
        self.unrevlist.clear()
        dests = []
        for u in ws.unknown:
            dests.append(u)
        for a in ws.added:
            if not wctx[a].renamed():
                dests.append(a)
        for x in dests:
            item = QListWidgetItem(hglib.tounicode(x))
            item.orig = x
            self.unrevlist.addItem(item)
            self.unrevlist.setItemSelected(item, x in self.pats)
        if dests:
            self.findbtn.setEnabled(True)
        else:
            self.findbtn.setEnabled(False)
        self.difftb.clear()
        self.pats = []
        self.matchbtn.setEnabled(len(self.matchtv.model().rows))

    def findRenames(self):
        'User pressed "find renames" button'
        if self.thread and self.thread.isRunning():
            QMessageBox.information(self, _('Search already in progress'),
                                    _('Cannot start a new search'))
            return

        ulist = [it.orig for it in self.unrevlist.selectedItems()]
        if not ulist:
            # When no files are selected, look for all files
            ulist = [self.unrevlist.item(n).orig
                        for n in range(self.unrevlist.count())]

        if not ulist:
            QMessageBox.information(self, _('No files to find'),
                _('There are no files that may have been renamed'))
            return

        pct = self.simslider.value() / 100.0
        copies = not self.copycheck.isChecked()
        self.findbtn.setEnabled(False)

        self.matchtv.model().clear()
        self.thread = RenameSearchThread(self.repo, ulist, pct, copies)
        self.thread.match.connect(self.rowReceived)
        self.thread.progress.connect(self.stbar.progress)
        self.thread.showMessage.connect(self.stbar.showMessage)
        self.thread.finished.connect(self.searchfinished)
        self.thread.start()

    def searchfinished(self):
        self.stbar.clearProgress()
        for col in xrange(3):
            self.matchtv.resizeColumnToContents(col)
        self.findbtn.setEnabled(self.unrevlist.count())
        self.matchbtn.setEnabled(len(self.matchtv.model().rows))

    def rowReceived(self, args):
        self.matchtv.model().appendRow(*args)

    def acceptMatch(self):
        'User pressed "accept match" button'
        remdests = {}
        wctx = self.repo[None]
        m = self.matchtv.model()

        # If no rows are selected, ask the user if he'd like to accept all renames
        if self.matchtv.selectionModel().hasSelection():
            itemList = [self.matchtv.model().getRow(index) \
                for index in self.matchtv.selectionModel().selectedRows()]
        else:
            itemList = m.rows

        for item in itemList:
            src, dest, percent = item
            if dest in remdests:
                udest = hglib.tounicode(dest)
                QMessageBox.warning(self, _('Multiple sources chosen'),
                    _('You have multiple renames selected for '
                      'destination file:\n%s. Aborting!') % udest)
                return
            remdests[dest] = src
        for dest, src in remdests.iteritems():
            if not os.path.exists(self.repo.wjoin(src)):
                wctx.forget([src]) # !->R
            wctx.copy(src, dest)
            self.matchtv.model().remove(dest)
        self.matchAccepted.emit()
        self.refresh()

    def showDiff(self, index):
        'User selected a row in the candidate tree'
        indexes = index.indexes()
        if not indexes:
            return
        index = indexes[0]
        ctx = self.repo['.']
        hu = htmlui.htmlui()
        row = self.matchtv.model().getRow(index)
        src, dest, percent = self.matchtv.model().getRow(index)
        aa = self.repo.wread(dest)
        rr = ctx.filectx(src).data()
        date = hglib.displaytime(ctx.date())
        difftext = mdiff.unidiff(rr, date, aa, date, src, dest)
        if not difftext:
            t = _('%s and %s have identical contents\n\n') % \
                    (hglib.tounicode(src), hglib.tounicode(dest))
            hu.write(t, label='ui.error')
        else:
            for t, l in patch.difflabel(difftext.splitlines, True):
                hu.write(t, label=l)
        self.difftb.setHtml(hu.getdata()[0])

    def onUnrevDoubleClicked(self, index):
        file = hglib.fromunicode(self.unrevlist.model().data(index).toString())
        qtlib.editfiles(self.repo, [file])

    def accept(self):
        s = QSettings()
        s.setValue('guess/geom', self.saveGeometry())
        s.setValue('guess/vsplit-state', self.vsplit.saveState())
        s.setValue('guess/hsplit-state', self.hsplit.saveState())
        s.setValue('guess/simslider', self.simslider.value())
        QDialog.accept(self)

    def reject(self):
        if self.thread and self.thread.isRunning():
            self.thread.cancel()
            if self.thread.wait(2000):
                self.thread = None
        else:
            s = QSettings()
            s.setValue('guess/geom', self.saveGeometry())
            s.setValue('guess/vsplit-state', self.vsplit.saveState())
            s.setValue('guess/hsplit-state', self.hsplit.saveState())
            s.setValue('guess/simslider', self.simslider.value())
            QDialog.reject(self)


def _aspercent(s):
    # i18n: percent format
    return _('%d%%') % (s * 100)

class MatchModel(QAbstractTableModel):
    def __init__(self, parent=None):
        QAbstractTableModel.__init__(self, parent)
        self.rows = []
        self.headers = (_('Source'), _('Dest'), _('% Match'))
        self.displayformats = (hglib.tounicode, hglib.tounicode, _aspercent)

    def rowCount(self, parent):
        return len(self.rows)

    def columnCount(self, parent):
        return len(self.headers)

    def data(self, index, role):
        if not index.isValid():
            return QVariant()
        if role == Qt.DisplayRole:
            s = self.rows[index.row()][index.column()]
            f = self.displayformats[index.column()]
            return QVariant(f(s))
        '''
        elif role == Qt.TextColorRole:
            src, dst, pct = self.rows[index.row()]
            if pct == 1.0:
                return QColor('green')
            else:
                return QColor('black')
        elif role == Qt.ToolTipRole:
            # explain what row means?
        '''
        return QVariant()

    def headerData(self, col, orientation, role):
        if role != Qt.DisplayRole or orientation != Qt.Horizontal:
            return QVariant()
        else:
            return QVariant(self.headers[col])

    def flags(self, index):
        return Qt.ItemIsSelectable | Qt.ItemIsEnabled

    # Custom methods

    def getRow(self, index):
        assert index.isValid()
        return self.rows[index.row()]

    def appendRow(self, *args):
        self.beginInsertRows(QModelIndex(), len(self.rows), len(self.rows))
        self.rows.append(args)
        self.endInsertRows()
        self.layoutChanged.emit()

    def clear(self):
        self.beginRemoveRows(QModelIndex(), 0, len(self.rows)-1)
        self.rows = []
        self.endRemoveRows()
        self.layoutChanged.emit()

    def remove(self, dest):
        i = 0
        while i < len(self.rows):
            if self.rows[i][1] == dest:
                self.beginRemoveRows(QModelIndex(), i, i)
                self.rows.pop(i)
                self.endRemoveRows()
            else:
                i += 1
        self.layoutChanged.emit()

    def sort(self, col, order):
        self.layoutAboutToBeChanged.emit()
        self.rows.sort(key=lambda x: x[col],
                       reverse=(order == Qt.DescendingOrder))
        self.layoutChanged.emit()
        self.reset()

    def isEmpty(self):
        return not bool(self.rows)

class RenameSearchThread(QThread):
    '''Background thread for searching repository history'''
    match = pyqtSignal(object)
    progress = pyqtSignal(QString, object, QString, QString, object)
    showMessage = pyqtSignal(unicode)

    def __init__(self, repo, ufiles, minpct, copies):
        super(RenameSearchThread, self).__init__()
        self.repo = hg.repository(ui.ui(), repo.root)
        self.ufiles = ufiles
        self.minpct = minpct
        self.copies = copies
        self.threadid = None

    def run(self):
        def emit(topic, pos, item='', unit='', total=None):
            topic = hglib.tounicode(topic or '')
            item = hglib.tounicode(item or '')
            unit = hglib.tounicode(unit or '')
            self.progress.emit(topic, pos, item, unit, total)
        self.repo.ui.progress = emit
        self.threadid = int(self.currentThreadId())
        try:
            try:
                self.search(self.repo)
            except KeyboardInterrupt:
                pass
            except Exception, e:
                self.showMessage.emit(hglib.tounicode(str(e)))
        finally:
            self.threadid = None

    def cancel(self):
        tid = self.threadid
        if tid is None:
            return
        try:
            thread2._async_raise(tid, KeyboardInterrupt)
        except ValueError:
            pass

    def search(self, repo):
        wctx = repo[None]
        pctx = repo['.']
        if self.copies:
            ws = wctx.status(listclean=True)
            srcs = ws.removed + ws.deleted
            srcs += ws.modified + ws.clean
        else:
            ws = wctx.status()
            srcs = ws.removed + ws.deleted
<<<<<<< HEAD
        added = [wctx[a] for a in self.ufiles]
        removed = [pctx[a] for a in srcs if a in pctx]
=======
        added = [wctx[a] for a in sorted(self.ufiles)]
        removed = [pctx[a] for a in sorted(srcs) if a in pctx]
>>>>>>> 2811e218
        # do not consider files of zero length
        added = [fctx for fctx in added if fctx.size() > 0]
        removed = [fctx for fctx in removed if fctx.size() > 0]
        exacts = []
        gen = similar._findexactmatches(repo, added, removed)
        for o, n in gen:
            old, new = o.path(), n.path()
            exacts.append(old)
            self.match.emit([old, new, 1.0])
        if self.minpct == 1.0:
            return
        removed = [r for r in removed if r.path() not in exacts]
        gen = similar._findsimilarmatches(repo, added, removed, self.minpct)
        for o, n, s in gen:
            old, new, sim = o.path(), n.path(), s
            self.match.emit([old, new, sim])<|MERGE_RESOLUTION|>--- conflicted
+++ resolved
@@ -442,13 +442,8 @@
         else:
             ws = wctx.status()
             srcs = ws.removed + ws.deleted
-<<<<<<< HEAD
-        added = [wctx[a] for a in self.ufiles]
-        removed = [pctx[a] for a in srcs if a in pctx]
-=======
         added = [wctx[a] for a in sorted(self.ufiles)]
         removed = [pctx[a] for a in sorted(srcs) if a in pctx]
->>>>>>> 2811e218
         # do not consider files of zero length
         added = [fctx for fctx in added if fctx.size() > 0]
         removed = [fctx for fctx in removed if fctx.size() > 0]
