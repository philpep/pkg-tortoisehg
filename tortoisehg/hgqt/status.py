# status.py - working copy browser
#
# Copyright 2010 Steve Borho <steve@borho.org>
#
# This software may be used and distributed according to the terms of the
# GNU General Public License version 2, incorporated herein by reference.

import os

from mercurial import hg, util, error, context, merge, scmutil

from tortoisehg.util import hglib
from tortoisehg.util.i18n import _
from tortoisehg.hgqt import qtlib, cmdui, filectxactions, filedata, fileview

from PyQt4.QtCore import *
from PyQt4.QtGui import *

# This widget can be used as the basis of the commit tool or any other
# working copy browser.

# Technical Debt
#  We need a real icon set for file status types
#  Thread rowSelected, connect to an external progress bar
#  Chunk selection, tri-state checkboxes for commit
# Maybe, Maybe Not
#  Investigate folding/nesting of files

COL_PATH = 0
COL_STATUS = 1
COL_MERGE_STATE = 2
COL_PATH_DISPLAY = 3
COL_EXTENSION = 4
COL_SIZE = 5

_colors = {}

class StatusWidget(QWidget):
    '''Working copy status widget
       SIGNALS:
       progress()                   - for progress bar
       showMessage(unicode)         - for status bar
       titleTextChanged(QString)    - for window title
    '''
    progress = pyqtSignal(QString, object, QString, QString, object)
    titleTextChanged = pyqtSignal(QString)
    linkActivated = pyqtSignal(QString)
    showMessage = pyqtSignal(unicode)
    fileDisplayed = pyqtSignal(QString, QString)
    grepRequested = pyqtSignal(unicode, dict)
    runCustomCommandRequested = pyqtSignal(str, list)

    def __init__(self, repoagent, pats, opts, parent=None, checkable=True,
                 defcheck='commit'):
        QWidget.__init__(self, parent)

        self.opts = dict(modified=True, added=True, removed=True, deleted=True,
                         unknown=True, clean=False, ignored=False, subrepo=True)
        self.opts.update(opts)
        self._repoagent = repoagent
        self.pats = pats
        self.checkable = checkable
        self.defcheck = defcheck
        self.pctx = None
        self.savechecks = True
        self.refthread = None
        self.refreshWctxLater = QTimer(self, interval=10, singleShot=True)
        self.refreshWctxLater.timeout.connect(self.refreshWctx)
        self.partials = {}

        # determine the user configured status colors
        # (in the future, we could support full rich-text tags)
        labels = [(stat, val.uilabel) for stat, val in statusTypes.items()]
        labels.extend([('r', 'resolve.resolved'), ('u', 'resolve.unresolved')])
        for stat, label in labels:
            effect = qtlib.geteffect(label)
            for e in effect.split(';'):
                if e.startswith('color:'):
                    _colors[stat] = QColor(e[7:])
                    break

        SP = QSizePolicy

        split = QSplitter(Qt.Horizontal)
        split.setChildrenCollapsible(False)
        layout = QVBoxLayout()
        layout.setMargin(0)
        layout.addWidget(split)
        self.setLayout(layout)

        vbox = QVBoxLayout()
        vbox.setMargin(0)
        frame = QFrame(split)
        sp = SP(SP.Expanding, SP.Expanding)
        sp.setHorizontalStretch(0)
        sp.setVerticalStretch(0)
        frame.setSizePolicy(sp)
        frame.setLayout(vbox)
        hbox = QHBoxLayout()
        hbox.setMargin(4)
        hbox.setContentsMargins(0, 0, 0, 0)
        self.refreshBtn = tb = QToolButton()
        tb.setToolTip(_('Refresh file list'))
        tb.setIcon(qtlib.geticon('view-refresh'))
        tb.clicked.connect(self.refreshWctx)
        le = QLineEdit()
        if hasattr(le, 'setPlaceholderText'): # Qt >= 4.7
            le.setPlaceholderText(_('### filter text ###'))
        else:
            lbl = QLabel(_('Filter:'))
            hbox.addWidget(lbl)

        st = ''
        for s in statusTypes:
            val = statusTypes[s]
            if self.opts[val.name]:
                st = st + s
        self.statusfilter = StatusFilterActionGroup(
            statustext=st, types=StatusType.preferredOrder)

        if self.checkable:
            self.checkAllTT = _('Check all files')
            self.checkNoneTT = _('Uncheck all files')
            self.checkAllNoneBtn = QCheckBox()
            self.checkAllNoneBtn.setToolTip(self.checkAllTT)
            self.checkAllNoneBtn.clicked.connect(self.checkAllNone)

        self.filelistToolbar = QToolBar(_('Status File List Toolbar'))
        self.filelistToolbar.setIconSize(qtlib.smallIconSize())
        self.filelistToolbar.setStyleSheet(qtlib.tbstylesheet)
        hbox.addWidget(self.filelistToolbar)
        if self.checkable:
            self.filelistToolbar.addWidget(qtlib.Spacer(3, 2))
            self.filelistToolbar.addWidget(self.checkAllNoneBtn)
            self.filelistToolbar.addSeparator()
        self.filelistToolbar.addWidget(le)
        self.filelistToolbar.addSeparator()
        self.filelistToolbar.addWidget(
            createStatusFilterMenuButton(self.statusfilter, self))
        self.filelistToolbar.addSeparator()
        self.filelistToolbar.addWidget(self.refreshBtn)
        self._fileactions = filectxactions.WctxActions(self._repoagent, self)
        self._fileactions.setupCustomToolsMenu('workbench.commit.custom-menu')
        self._fileactions.linkActivated.connect(self.linkActivated)
        self._fileactions.refreshNeeded.connect(self.refreshWctx)
        self._fileactions.runCustomCommandRequested.connect(
            self.runCustomCommandRequested)
        self.addActions(self._fileactions.actions())
        tv = WctxFileTree(self)
        vbox.addLayout(hbox)
        vbox.addWidget(tv)
        split.addWidget(frame)

        self.clearPatternBtn = QPushButton(_('Remove filter, show root'))
        vbox.addWidget(self.clearPatternBtn)
        self.clearPatternBtn.clicked.connect(self.clearPattern)
        self.clearPatternBtn.setAutoDefault(False)
        self.clearPatternBtn.setVisible(bool(self.pats))

        tv.setAllColumnsShowFocus(True)
        tv.setContextMenuPolicy(Qt.CustomContextMenu)
        tv.setDragDropMode(QTreeView.DragOnly)
        tv.setItemsExpandable(False)
        tv.setRootIsDecorated(False)
        tv.setSelectionMode(QTreeView.ExtendedSelection)
        tv.setTextElideMode(Qt.ElideLeft)
        tv.sortByColumn(COL_STATUS, Qt.AscendingOrder)
        tv.doubleClicked.connect(self.onRowDoubleClicked)
        tv.customContextMenuRequested.connect(self.onMenuRequest)
        le.textEdited.connect(self.setFilter)

        self.statusfilter.statusChanged.connect(self.setStatusFilter)

        self.tv = tv
        self.le = le
        self._tvpaletteswitcher = qtlib.PaletteSwitcher(tv)

        self._togglefileshortcut = a = QShortcut(Qt.Key_Space, tv)
        a.setContext(Qt.WidgetShortcut)
        a.setEnabled(False)
        a.activated.connect(self._toggleSelectedFiles)

        # Diff panel side of splitter
        vbox = QVBoxLayout()
        vbox.setSpacing(0)
        vbox.setContentsMargins(0, 0, 0, 0)
        docf = QFrame(split)
        sp = SP(SP.Expanding, SP.Expanding)
        sp.setHorizontalStretch(1)
        sp.setVerticalStretch(0)
        docf.setSizePolicy(sp)
        docf.setLayout(vbox)
        self.docf = docf

        self.fileview = fileview.HgFileView(self._repoagent, self)
<<<<<<< HEAD
        self.fileview.setModeVisible(fileview.AnnMode, False)
=======
>>>>>>> 2811e218
        self.fileview.setShelveButtonVisible(True)
        self.fileview.showMessage.connect(self.showMessage)
        self.fileview.linkActivated.connect(self.linkActivated)
        self.fileview.fileDisplayed.connect(self.fileDisplayed)
        self.fileview.shelveToolExited.connect(self.refreshWctx)
        self.fileview.chunkSelectionChanged.connect(self.chunkSelectionChanged)
        self.fileview.grepRequested.connect(self.grepRequested)
        self.fileview.setMinimumSize(QSize(16, 16))
        vbox.addWidget(self.fileview, 1)

        self.split = split
        self.diffvbox = vbox

    @property
    def repo(self):
        return self._repoagent.rawRepo()

    def __get_defcheck(self):
        if self._defcheck is None:
            return 'MAR!S'
        return self._defcheck

    def __set_defcheck(self, newdefcheck):
        if newdefcheck.lower() == 'amend':
            newdefcheck = 'MAS'
        elif newdefcheck.lower() in ('commit', 'qnew', 'qrefresh'):
            newdefcheck = 'MAR!S'
        self._defcheck = newdefcheck

    defcheck = property(__get_defcheck, __set_defcheck)

    @pyqtSlot()
    def checkAllNone(self):
        state = self.checkAllNoneBtn.checkState()
        if state == Qt.Checked:
            self.checkAll()
            self.checkAllNoneBtn.setToolTip(self.checkNoneTT)
        else:
            if state == Qt.Unchecked:
                self.checkNone()
            self.checkAllNoneBtn.setToolTip(self.checkAllTT)
        if state != Qt.PartiallyChecked:
            self.checkAllNoneBtn.setTristate(False)

    def getTitle(self):
        name = self._repoagent.displayName()
        if self.pats:
            return _('%s - status (selection filtered)') % name
        else:
            return _('%s - status') % name

    def loadSettings(self, qs, prefix):
        self.fileview.loadSettings(qs, prefix+'/fileview')
        self.split.restoreState(qs.value(prefix+'/state').toByteArray())

    def saveSettings(self, qs, prefix):
        self.fileview.saveSettings(qs, prefix+'/fileview')
        qs.setValue(prefix+'/state', self.split.saveState())

    def _updatePartials(self, fd):
        # remove files from the partials dictionary if they are not partial
        # selections, in order to simplify refresh.
        dels = []
        for file, oldchanges in self.partials.iteritems():
            assert file in self.tv.model().checked
            if oldchanges.excludecount == 0:
                self.tv.model().checked[file] = True
                dels.append(file)
            elif oldchanges.excludecount == len(oldchanges.hunks):
                self.tv.model().checked[file] = False
                dels.append(file)
        for file in dels:
            del self.partials[file]

        wfile = hglib.fromunicode(fd.filePath())
        changes = fd.changes
        if changes is None:
            if wfile in self.partials:
                del self.partials[wfile]
                self.chunkSelectionChanged()
            return

        if wfile in self.partials:
            # merge selection state from old hunk list to new hunk list
            oldhunks = self.partials[wfile].hunks
            oldstates = dict([(c.fromline, c.excluded) for c in oldhunks])
            for chunk in changes.hunks:
                if chunk.fromline in oldstates:
                    fd.setChunkExcluded(chunk, oldstates[chunk.fromline])
        else:
            # the file was not in the partials dictionary, so it is either
            # checked (all changes enabled) or unchecked (all changes
            # excluded).
            if wfile not in self.getChecked():
                for chunk in changes.hunks:
                    fd.setChunkExcluded(chunk, True)
        self.chunkSelectionChanged()
        self.partials[wfile] = changes

    @pyqtSlot()
    def chunkSelectionChanged(self):
        'checkbox state has changed via chunk selection'
        # inform filelist view that the file selection state may have changed
        model = self.tv.model()
        if model:
            model.layoutChanged.emit()
            model.checkCountChanged.emit()

    @pyqtSlot(QPoint)
    def onMenuRequest(self, point):
        menu = QMenu(self)
        selmodel = self.tv.selectionModel()
        if selmodel and selmodel.hasSelection():
            self._setupFileMenu(menu)
            menu.addSeparator()
            optmenu = menu.addMenu(_('List Optio&ns'))
        else:
            optmenu = menu
        optmenu.addActions(self.statusfilter.actions())

        menu.setAttribute(Qt.WA_DeleteOnClose)
        menu.popup(self.tv.viewport().mapToGlobal(point))

    def _setupFileMenu(self, menu):
        self._addFileActionsToMenu(menu, [
            'visualDiffFile', 'visualDiffLocalFile', 'copyPatch',
            'editLocalFile', 'openLocalFile', 'editRejects',
            None, 'openSubrepo', 'explore', 'terminal', None, 'copyPath',
            'editMissingFile', None, 'revertWorkingFile', None,
            'navigateFileLog', None, 'forgetFile', 'addFile', 'addLargefile',
            'guessRename', 'editHgignore', 'removeFile', 'purgeFile', None,
            'markFileAsUnresolved', 'markFileAsResolved'])
        if self.checkable:
            menu.addSeparator()
            # no &-shortcut because check/uncheck can be done by space key
            menu.addAction(_('Check'), self._checkSelectedFiles)
            menu.addAction(_('Uncheck'), self._uncheckSelectedFiles)
        self._addFileActionsToMenu(menu, [
            'editOtherFile', None, 'copyFile', 'renameFile', None,
            'customToolsMenu', None, 'renameFileMenu', None, 'remergeFile',
            None, 'remergeFileMenu'])

    def _addFileActionsToMenu(self, menu, actnames):
        for name in actnames:
            if not name:
                menu.addSeparator()
                continue
            action = self._fileactions.action(name)
            if action.isEnabled():
                menu.addAction(action)

    def setPatchContext(self, pctx):
        if pctx != self.pctx:
            # clear out the current checked state on next refreshWctx()
            self.savechecks = False
        self.pctx = pctx

    @pyqtSlot()
    def refreshWctx(self):
        if self.refthread:
            self.refreshWctxLater.start()
            return
        self.refreshWctxLater.stop()
        self.fileview.clearDisplay()

        # store selected paths or current path
        model = self.tv.model()
        if model and model.rowCount(QModelIndex()):
            smodel = self.tv.selectionModel()
            curidx = smodel.currentIndex()
            if curidx.isValid():
                curpath = model.getRow(curidx)[COL_PATH]
            else:
                curpath = None
            spaths = [model.getRow(i)[COL_PATH] for i in smodel.selectedRows()]
            self.reselection = spaths, curpath
        else:
            self.reselection = None

        if self.checkable:
            self.checkAllNoneBtn.setEnabled(False)
        self.refreshBtn.setEnabled(False)
        self.progress.emit(*cmdui.startProgress(_('Refresh'), _('status')))
        self.refthread = StatusThread(self.repo, self.pctx, self.pats, self.opts)
        self.refthread.finished.connect(self.reloadComplete)
        self.refthread.showMessage.connect(self.reloadFailed)
        self.refthread.start()

    @pyqtSlot()
    def reloadComplete(self):
        self.refthread.wait()
        if self.checkable:
            self.checkAllNoneBtn.setEnabled(True)
        self.refreshBtn.setEnabled(True)
        self.progress.emit(*cmdui.stopProgress(_('Refresh')))
        if self.refthread.wctx is not None:
            assert self.refthread.wstatus is not None
            self.updateModel(self.refthread.wctx, self.refthread.wstatus,
                             self.refthread.patchecked)
        self.refthread = None
        if len(self.repo.parents()) > 1:
            # nuke partial selections if wctx has a merge in-progress
            self.partials = {}
        match = self.le.text()
        if match:
            self.setFilter(match)

    # better to handle error in reloadComplete in place of separate signal?
    @pyqtSlot(QString)
    def reloadFailed(self, msg):
        qtlib.ErrorMsgBox(_('Failed to refresh'), msg, parent=self)

    def isRefreshingWctx(self):
        return bool(self.refthread)

    def canExit(self):
        return not self.isRefreshingWctx()

    def updateModel(self, wctx, wstatus, patchecked):
        self.tv.setSortingEnabled(False)
        if self.tv.model():
            checked = self.tv.model().getChecked()
        else:
            checked = patchecked
            if self.pats and not checked:
                qtlib.WarningMsgBox(_('No appropriate files'),
                                    _('No files found for this operation'),
                                    parent=self)
        ms = merge.mergestate(self.repo)
        tm = WctxModel(self._repoagent, wctx, wstatus, ms, self.pctx,
                       self.savechecks, self.opts, checked, self,
                       checkable=self.checkable, defcheck=self.defcheck)
        if self.checkable:
            tm.checkToggled.connect(self.checkToggled)
            tm.checkCountChanged.connect(self.updateCheckCount)
        self.savechecks = True

        oldtm = self.tv.model()
        self.tv.setModel(tm)
        if oldtm:
            oldtm.deleteLater()
        self.tv.setSortingEnabled(True)
        self.tv.setColumnHidden(COL_PATH, bool(wctx.p2()) or not self.checkable)
        self.tv.setColumnHidden(COL_MERGE_STATE, not tm.anyMerge())
        if self.checkable:
            self.updateCheckCount()

        # remove non-existent file from partials table because model changed
        for file in self.partials.keys():
            if file not in tm.checked:
                del self.partials[file]

        for col in (COL_PATH, COL_STATUS, COL_MERGE_STATE):
            w = self.tv.sizeHintForColumn(col)
            self.tv.setColumnWidth(col, w)
        for col in (COL_PATH_DISPLAY, COL_EXTENSION, COL_SIZE):
            self.tv.resizeColumnToContents(col)

        # reset selection, or select first row
        curidx = tm.index(0, 0)
        selmodel = self.tv.selectionModel()
        flags = QItemSelectionModel.Select | QItemSelectionModel.Rows
        if self.reselection:
            selected, current = self.reselection
            for i, row in enumerate(tm.getAllRows()):
                if row[COL_PATH] in selected:
                    selmodel.select(tm.index(i, 0), flags)
                if row[COL_PATH] == current:
                    curidx = tm.index(i, 0)
        else:
            selmodel.select(curidx, flags)
        selmodel.currentChanged.connect(self.onCurrentChange)
        selmodel.selectionChanged.connect(self.onSelectionChange)
        if curidx and curidx.isValid():
            selmodel.setCurrentIndex(curidx, QItemSelectionModel.Current)
        self.onSelectionChange()

        self._togglefileshortcut.setEnabled(True)

    # Disabled decorator because of bug in older PyQt releases
    #@pyqtSlot(QModelIndex)
    def onRowDoubleClicked(self, index):
        'tree view emitted a doubleClicked signal, index guarunteed valid'
        fd = self.tv.model().fileData(index)
        if fd.subrepoType():
            self._fileactions.openSubrepo()
        elif fd.mergeStatus() == 'U':
            self._fileactions.remergeFile()
        elif fd.fileStatus() in set('MAR!'):
            self._fileactions.visualDiffFile()
        elif fd.fileStatus() in set('C?'):
            self._fileactions.editLocalFile()

    @pyqtSlot(str)
    def setStatusFilter(self, status):
        status = str(status)
        for s in statusTypes:
            val = statusTypes[s]
            self.opts[val.name] = s in status
        self.refreshWctx()

    @pyqtSlot(QString)
    def setFilter(self, match):
        model = self.tv.model()
        if model:
            model.setFilter(match)
            self._tvpaletteswitcher.enablefilterpalette(bool(match))

    @pyqtSlot()
    def clearPattern(self):
        self.pats = []
        self.refreshWctx()
        self.clearPatternBtn.setVisible(False)
        self.titleTextChanged.emit(self.getTitle())

    @pyqtSlot()
    def updateCheckCount(self):
        'user has toggled one or more checkboxes, update counts and checkall'
        model = self.tv.model()
        if model:
            model.checkCount = len(self.getChecked())
            if model.checkCount == 0:
                state = Qt.Unchecked
            elif model.checkCount == len(model.rows):
                state = Qt.Checked
            else:
                state = Qt.PartiallyChecked
            self.checkAllNoneBtn.setTristate(state == Qt.PartiallyChecked)
            self.checkAllNoneBtn.setCheckState(state)

    @pyqtSlot(QString, bool)
    def checkToggled(self, wfile, checked):
        'user has toggled a checkbox, update partial chunk selection status'
        wfile = hglib.fromunicode(wfile)
        if wfile in self.partials:
            del self.partials[wfile]
            if wfile == hglib.fromunicode(self.fileview.filePath()):
                self.onCurrentChange(self.tv.currentIndex())

    def checkAll(self):
        model = self.tv.model()
        if model:
            model.checkAll(True)

    def checkNone(self):
        model = self.tv.model()
        if model:
            model.checkAll(False)

    def getChecked(self, types=None):
        model = self.tv.model()
        if model:
            checked = model.getChecked()
            if types is None:
                files = []
                for f, v in checked.iteritems():
                    if f in self.partials:
                        changes = self.partials[f]
                        if changes.excludecount < len(changes.hunks):
                            files.append(f)
                    elif v:
                        files.append(f)
                return files
            else:
                files = []
                for row in model.getAllRows():
                    path, status, mst, upath, ext, sz = row
                    if status in types:
                        if path in self.partials:
                            changes = self.partials[path]
                            if changes.excludecount < len(changes.hunks):
                                files.append(path)
                        elif checked[path]:
                            files.append(path)
                return files
        else:
            return []

    @pyqtSlot()
    def onSelectionChange(self):
        model = self.tv.model()
        selmodel = self.tv.selectionModel()
        selfds = map(model.fileData, selmodel.selectedRows())
        self._fileactions.setFileDataList(selfds)

    # Disabled decorator because of bug in older PyQt releases
    #@pyqtSlot(QModelIndex)
    def onCurrentChange(self, index):
        'Connected to treeview "currentChanged" signal'
        changeselect = self.fileview.isChangeSelectionEnabled()
        model = self.tv.model()
        fd = model.fileData(index)
        fd.load(changeselect)
        if changeselect and not fd.isNull() and not fd.subrepoType():
            self._updatePartials(fd)
        self.fileview.display(fd)

    def _setCheckStateOfSelectedFiles(self, value):
        model = self.tv.model()
        selmodel = self.tv.selectionModel()
        for index in selmodel.selectedRows(COL_PATH):
            model.setData(index, value, Qt.CheckStateRole)

    @pyqtSlot()
    def _checkSelectedFiles(self):
        self._setCheckStateOfSelectedFiles(Qt.Checked)

    @pyqtSlot()
    def _uncheckSelectedFiles(self):
        self._setCheckStateOfSelectedFiles(Qt.Unchecked)

    @pyqtSlot()
    def _toggleSelectedFiles(self):
        model = self.tv.model()
        selmodel = self.tv.selectionModel()
        for index in selmodel.selectedRows(COL_PATH):
            if model.data(index, Qt.CheckStateRole) == Qt.Checked:
                newvalue = Qt.Unchecked
            else:
                newvalue = Qt.Checked
            model.setData(index, newvalue, Qt.CheckStateRole)


class StatusThread(QThread):
    '''Background thread for generating a workingctx'''

    showMessage = pyqtSignal(QString)

    def __init__(self, repo, pctx, pats, opts, parent=None):
        super(StatusThread, self).__init__()
        self.repo = hg.repository(repo.ui, repo.root)
        self.pctx = pctx
        self.pats = pats
        self.opts = opts
        self.wctx = None
        self.wstatus = None
        self.patchecked = {}

    def run(self):
        self.repo.dirstate.invalidate()
        extract = lambda x, y: dict(zip(x, map(y.get, x)))
        stopts = extract(('unknown', 'ignored', 'clean'), self.opts)
        patchecked = {}
        try:
            if self.pats:
                if self.opts.get('checkall'):
                    # quickop sets this flag to pre-check even !?IC files
                    precheckfn = lambda x: True
                else:
                    # status and commit only pre-check MAR files
                    precheckfn = lambda x: x < 4
                m = scmutil.match(self.repo[None], self.pats)
                self.repo.lfstatus = True
                status = self.repo.status(match=m, **stopts)
                self.repo.lfstatus = False
                # Record all matched files as initially checked
                for i, stat in enumerate(StatusType.preferredOrder):
                    if stat == 'S':
                        continue
                    val = statusTypes[stat]
                    if self.opts[val.name]:
                        d = dict([(fn, precheckfn(i)) for fn in status[i]])
                        patchecked.update(d)
                wctx = context.workingctx(self.repo, changes=status)
                self.patchecked = patchecked
            elif self.pctx:
                self.repo.lfstatus = True
                status = self.repo.status(node1=self.pctx.p1().node(), **stopts)
                self.repo.lfstatus = False
                wctx = context.workingctx(self.repo, changes=status)
            else:
                self.repo.lfstatus = True
                status = self.repo.status(**stopts)
                self.repo.lfstatus = False
                wctx = context.workingctx(self.repo, changes=status)
            self.wctx = wctx
            self.wstatus = status

            wctx.dirtySubrepos = []
            for s in wctx.substate:
                if wctx.sub(s).dirty():
                    wctx.dirtySubrepos.append(s)
        except EnvironmentError, e:
            self.showMessage.emit(hglib.tounicode(str(e)))
        except (error.LookupError, error.RepoError, error.ConfigError), e:
            self.showMessage.emit(hglib.tounicode(str(e)))
        except util.Abort, e:
            if e.hint:
                err = _('%s (hint: %s)') % (hglib.tounicode(str(e)),
                                            hglib.tounicode(e.hint))
            else:
                err = hglib.tounicode(str(e))
            self.showMessage.emit(err)


class WctxFileTree(QTreeView):

    def scrollTo(self, index, hint=QAbstractItemView.EnsureVisible):
        # don't update horizontal position by selection change
        orighoriz = self.horizontalScrollBar().value()
        super(WctxFileTree, self).scrollTo(index, hint)
        self.horizontalScrollBar().setValue(orighoriz)


class WctxModel(QAbstractTableModel):
    checkCountChanged = pyqtSignal()
    checkToggled = pyqtSignal(QString, bool)

    def __init__(self, repoagent, wctx, wstatus, ms, pctx, savechecks, opts,
                 checked, parent, checkable=True, defcheck='MAR!S'):
        QAbstractTableModel.__init__(self, parent)
        self._repoagent = repoagent
        self._pctx = pctx
        self.partials = parent.partials
        self.checkCount = 0
        rows = []
        nchecked = {}
        excludes = [f.strip() for f in opts.get('ciexclude', '').split(',')]
        def mkrow(fname, st):
            ext, sizek = '', ''
            try:
                mst = fname in ms and ms[fname].upper() or ""
                name, ext = os.path.splitext(fname)
                sizebytes = wctx[fname].size()
                sizek = (sizebytes + 1023) // 1024
            except EnvironmentError:
                pass
            return [fname, st, mst, hglib.tounicode(fname), ext[1:], sizek]
        if not savechecks:
            checked = {}
        if pctx:
            # Currently, having a patch context means it's a qrefresh, so only
            # auto-check files in pctx.files()
            pctxfiles = pctx.files()
            pctxmatch = lambda f: f in pctxfiles
        else:
            pctxmatch = lambda f: True
        if opts['modified']:
            for m in wstatus.modified:
                nchecked[m] = checked.get(m, 'M' in defcheck and
                                          m not in excludes and pctxmatch(m))
                rows.append(mkrow(m, 'M'))
        if opts['added']:
            for a in wstatus.added:
                nchecked[a] = checked.get(a, 'A' in defcheck and
                                          a not in excludes and pctxmatch(a))
                rows.append(mkrow(a, 'A'))
        if opts['removed']:
            for r in wstatus.removed:
                nchecked[r] = checked.get(r, 'R' in defcheck and
                                          r not in excludes and pctxmatch(r))
                rows.append(mkrow(r, 'R'))
        if opts['deleted']:
            for d in wstatus.deleted:
                nchecked[d] = checked.get(d, 'D' in defcheck and
                                          d not in excludes and pctxmatch(d))
                rows.append(mkrow(d, '!'))
        if opts['unknown']:
            for u in wstatus.unknown or []:
                nchecked[u] = checked.get(u, '?' in defcheck)
                rows.append(mkrow(u, '?'))
        if opts['ignored']:
            for i in wstatus.ignored or []:
                nchecked[i] = checked.get(i, 'I' in defcheck)
                rows.append(mkrow(i, 'I'))
        if opts['clean']:
            for c in wstatus.clean or []:
                nchecked[c] = checked.get(c, 'C' in defcheck)
                rows.append(mkrow(c, 'C'))
        if opts['subrepo']:
            for s in wctx.dirtySubrepos:
                nchecked[s] = checked.get(s, 'S' in defcheck)
                rows.append(mkrow(s, 'S'))
        # include clean unresolved files
        for f in ms:
            if ms[f] == 'u' and f not in nchecked:
                nchecked[f] = checked.get(f, True)
                rows.append(mkrow(f, 'C'))
        self.headers = ('*', _('Stat'), _('M'), _('Filename'),
                        _('Type'), _('Size (KB)'))
        self.checked = nchecked
        self.unfiltered = rows
        self.rows = rows
        self.checkable = checkable

    def rowCount(self, parent):
        if parent.isValid():
            return 0 # no child
        return len(self.rows)

    def checkAll(self, state):
        for data in self.rows:
            self.checked[data[0]] = state
            self.checkToggled.emit(data[3], state)
        self.layoutChanged.emit()
        self.checkCountChanged.emit()

    def columnCount(self, parent):
        if parent.isValid():
            return 0 # no child
        return len(self.headers)

    def data(self, index, role):
        if not index.isValid():
            return QVariant()

        path, status, mst, upath, ext, sz = self.rows[index.row()]
        if index.column() == COL_PATH:
            if role == Qt.CheckStateRole and self.checkable:
                if path in self.partials:
                    changes = self.partials[path]
                    if changes.excludecount == 0:
                        return Qt.Checked
                    elif changes.excludecount == len(changes.hunks):
                        return Qt.Unchecked
                    else:
                        return Qt.PartiallyChecked
                if self.checked[path]:
                    return Qt.Checked
                else:
                    return Qt.Unchecked
            elif role == Qt.DisplayRole:
                return QVariant("")
            elif role == Qt.ToolTipRole:
                return QVariant(_('Checked count: %d') % self.checkCount)
        elif role == Qt.DisplayRole:
            return QVariant(self.rows[index.row()][index.column()])
        elif role == Qt.TextColorRole:
            if mst:
                return _colors.get(mst.lower(), QColor('black'))
            else:
                return _colors.get(status, QColor('black'))
        elif role == Qt.ToolTipRole:
            return QVariant(statusMessage(status, mst, upath))
        '''
        elif role == Qt.DecorationRole and index.column() == COL_STATUS:
            if status in statusTypes:
                ico = QIcon()
                ico.addPixmap(QPixmap('icons/' + statusTypes[status].icon))
                return QVariant(ico)
        '''
        return QVariant()

    def setData(self, index, value, role=Qt.EditRole):
        if not index.isValid():
            return False
        if (index.column() == COL_PATH and role == Qt.CheckStateRole
            and self.checkable):
            if self.data(index, role) == value:
                return True
            if value not in (Qt.Checked, Qt.Unchecked):
                # Qt.PartiallyChecked cannot be set explicitly
                return False
            path = self.rows[index.row()][COL_PATH]
            upath = self.rows[index.row()][COL_PATH_DISPLAY]
            self.checked[path] = checked = (value == Qt.Checked)
            self.checkToggled.emit(upath, checked)
            self.checkCountChanged.emit()
            self.dataChanged.emit(index, index)
            return True
        return False

    def headerData(self, col, orientation, role):
        if role != Qt.DisplayRole or orientation != Qt.Horizontal:
            return QVariant()
        else:
            return QVariant(self.headers[col])

    def flags(self, index):
        flags = Qt.ItemIsSelectable | Qt.ItemIsEnabled | Qt.ItemIsDragEnabled
        if index.column() == COL_PATH and self.checkable:
            flags |= Qt.ItemIsUserCheckable
        return flags

    def mimeTypes(self):
        return ['text/uri-list']

    def mimeData(self, indexes):
        repo = self._repoagent.rawRepo()
        urls = []
        for index in indexes:
            if index.column() != 0:
                continue
            path = self.rows[index.row()][COL_PATH]
            urls.append(QUrl.fromLocalFile(hglib.tounicode(repo.wjoin(path))))
        data = QMimeData()
        data.setUrls(urls)
        return data

    # Custom methods

    def anyMerge(self):
        for r in self.rows:
            if r[COL_MERGE_STATE]:
                return True
        return False

    def fileData(self, index):
        """Returns the displayable file data at the given index"""
        repo = self._repoagent.rawRepo()
        if not index.isValid():
            return filedata.createNullData(repo)
        path, status, mst, upath, ext, sz = self.rows[index.row()]
        wfile = util.pconvert(path)
        ctx = repo[None]
        pctx = self._pctx and self._pctx.p1() or ctx.p1()
        if status == 'S':
            return filedata.createSubrepoData(ctx, pctx, wfile)
        else:
            return filedata.createFileData(ctx, pctx, wfile, status, None, mst)

    def getRow(self, index):
        assert index.isValid()
        return self.rows[index.row()]

    def getAllRows(self):
        for row in self.rows:
            yield row

    def sort(self, col, order):
        self.layoutAboutToBeChanged.emit()

        def getStatusRank(value):
            """Helper function used to sort items according to their hg status

            Statuses are ranked in the following order:
                'S','M','A','R','!','?','C','I',''
            """
            sortList = ['S','M','A','R','!','?','C','I','']

            try:
                rank = sortList.index(value)
            except (IndexError, ValueError):
                rank = len(sortList) # Set the lowest rank by default

            return rank

        def getMergeStatusRank(value):
            """Helper function used to sort according to item merge status

            Merge statuses are ranked in the following order:
                'S','U','R',''
            """
            sortList = ['S','U','R','']

            try:
                rank = sortList.index(value)
            except (IndexError, ValueError):
                rank = len(sortList) # Set the lowest rank by default

            return rank

        # We want to sort the list by one of the columns (checked state,
        # mercurial status, file path, file extension, etc)
        # However, for files which have the same status or extension, etc,
        # we want them to be sorted alphabetically (without taking into account
        # the case)
        # Since Python 2.3 the sort function is guaranteed to be stable.
        # Thus we can perform the sort in two passes:
        # 1.- Perform a secondary sort by path
        # 2.- Perform a primary sort by the actual column that we are sorting on

        # Secondary sort:
        self.rows.sort(key=lambda x: x[COL_PATH].lower())

        if col == COL_PATH_DISPLAY:
            # Already sorted!
            pass
        else:
            if order == Qt.DescendingOrder:
                # We want the secondary sort to be by _ascending_ path,
                # even when the primary sort is in descending order
                self.rows.reverse()

            # Now we can perform the primary sort
            if col == COL_PATH:
                c = self.checked
                self.rows.sort(key=lambda x: c[x[col]])
            elif col == COL_STATUS:
                self.rows.sort(key=lambda x: getStatusRank(x[col]))
            elif col == COL_MERGE_STATE:
                self.rows.sort(key=lambda x: getMergeStatusRank(x[col]))
            else:
                self.rows.sort(key=lambda x: x[col])

        if order == Qt.DescendingOrder:
            self.rows.reverse()
        self.layoutChanged.emit()
        self.reset()

    def setFilter(self, match):
        'simple match in filename filter'
        self.layoutAboutToBeChanged.emit()
        self.rows = [r for r in self.unfiltered
                     if unicode(match) in r[COL_PATH_DISPLAY]]
        self.layoutChanged.emit()
        self.reset()

    def getChecked(self):
        assert len(self.checked) == len(self.unfiltered)
        return self.checked.copy()

def statusMessage(status, mst, upath):
    tip = ''
    if status in statusTypes:
        upath = "<span style='font-family:Courier'>%s </span>" % upath
        tip = statusTypes[status].desc % upath
        if mst == 'R':
            tip += _(', resolved merge')
        elif mst == 'U':
            tip += _(', unresolved merge')
    return tip

class StatusType(object):
    preferredOrder = 'MAR!?ICS'
    def __init__(self, name, icon, desc, uilabel, trname):
        self.name = name
        self.icon = icon
        self.desc = desc
        self.uilabel = uilabel
        self.trname = trname

statusTypes = {
    'M' : StatusType('modified', 'menucommit.ico', _('%s is modified'),
                     'status.modified', _('modified')),
    'A' : StatusType('added', 'fileadd.ico', _('%s is added'),
                     'status.added', _('added')),
    'R' : StatusType('removed', 'filedelete.ico', _('%s is removed'),
                     'status.removed', _('removed')),
    '?' : StatusType('unknown', 'shelve.ico', _('%s is not tracked (unknown)'),
                     'status.unknown', _('unknown')),
    '!' : StatusType('deleted', 'menudelete.ico',
                     _('%s is deleted by non-hg command, but still tracked'),
                     'status.deleted', _('missing')),
    'I' : StatusType('ignored', 'ignore.ico', _('%s is ignored'),
                     'status.ignored', _('ignored')),
    'C' : StatusType('clean', '', _('%s is not modified (clean)'),
                     'status.clean', _('clean')),
    'S' : StatusType('subrepo', 'thg-subrepo.ico', _('%s is a dirty subrepo'),
                     'status.subrepo', _('subrepo')),
}


class StatusFilterActionGroup(QObject):
    """Actions to switch status filter"""

    statusChanged = pyqtSignal(str)

    def __init__(self, statustext, types=None, parent=None):
        super(StatusFilterActionGroup, self).__init__(parent)
        self._TYPES = 'MARSC'
        if types is not None:
            self._TYPES = types

        self._actions = {}
        for c in self._TYPES:
            st = statusTypes[c]
            a = QAction('&%s %s' % (c, st.trname), self)
            a.setCheckable(True)
            a.setChecked(c in statustext)
            a.toggled.connect(self._update)
            self._actions[c] = a

    @pyqtSlot()
    def _update(self):
        self.statusChanged.emit(self.status())

    def actions(self):
        return [self._actions[c] for c in self._TYPES]

    def isChecked(self, c):
        return self._actions[c].isChecked()

    def setChecked(self, c, checked):
        self._actions[c].setChecked(checked)

    def status(self):
        """Return the text for status filter"""
        return ''.join(c for c in self._TYPES
                       if self._actions[c].isChecked())

    @pyqtSlot(str)
    def setStatus(self, text):
        """Set the status text"""
        assert util.all(c in self._TYPES for c in text)
        for c in self._TYPES:
            self._actions[c].setChecked(c in text)


def createStatusFilterMenuButton(actiongroup, parent=None):
    """Create button with drop-down menu for status filter"""
    button = QToolButton(parent)
    button.setIcon(qtlib.geticon('hg-status'))
    button.setPopupMode(QToolButton.InstantPopup)
    menu = QMenu(button)
    menu.addActions(actiongroup.actions())
    button.setMenu(menu)
    return button


class StatusDialog(QDialog):
    'Standalone status browser'
    def __init__(self, repoagent, pats, opts, parent=None):
        QDialog.__init__(self, parent)
        self.setWindowIcon(qtlib.geticon('hg-status'))
        self._repoagent = repoagent

        layout = QVBoxLayout()
        layout.setContentsMargins(0, 0, 0, 0)
        self.setLayout(layout)
        toplayout = QVBoxLayout()
        toplayout.setContentsMargins(10, 10, 10, 0)
        self.stwidget = StatusWidget(repoagent, pats, opts, self,
                                     checkable=False)
        toplayout.addWidget(self.stwidget, 1)
        layout.addLayout(toplayout)

        self.statusbar = cmdui.ThgStatusBar(self)
        layout.addWidget(self.statusbar)
        self.stwidget.showMessage.connect(self.statusbar.showMessage)
        self.stwidget.progress.connect(self.statusbar.progress)
        self.stwidget.titleTextChanged.connect(self.setWindowTitle)
        self.stwidget.linkActivated.connect(self.linkActivated)

        self._subdialogs = qtlib.DialogKeeper(StatusDialog._createSubDialog,
                                              parent=self)

        self.setWindowTitle(self.stwidget.getTitle())
        self.setWindowFlags(Qt.Window)
        self.loadSettings()

        qtlib.newshortcutsforstdkey(QKeySequence.Refresh, self,
                                    self.stwidget.refreshWctx)
        QTimer.singleShot(0, self.stwidget.refreshWctx)

    def linkActivated(self, link):
        link = unicode(link)
        if link.startswith('repo:'):
            self._subdialogs.open(link[len('repo:'):])

    def _createSubDialog(self, uroot):
        repoagent = self._repoagent.subRepoAgent(uroot)
        return StatusDialog(repoagent, [], {}, parent=self)

    def loadSettings(self):
        s = QSettings()
        self.stwidget.loadSettings(s, 'status')
        self.restoreGeometry(s.value('status/geom').toByteArray())

    def saveSettings(self):
        s = QSettings()
        self.stwidget.saveSettings(s, 'status')
        s.setValue('status/geom', self.saveGeometry())

    def accept(self):
        if not self.stwidget.canExit():
            return
        self.saveSettings()
        QDialog.accept(self)

    def reject(self):
        if not self.stwidget.canExit():
            return
        self.saveSettings()
        QDialog.reject(self)<|MERGE_RESOLUTION|>--- conflicted
+++ resolved
@@ -193,10 +193,6 @@
         self.docf = docf
 
         self.fileview = fileview.HgFileView(self._repoagent, self)
-<<<<<<< HEAD
-        self.fileview.setModeVisible(fileview.AnnMode, False)
-=======
->>>>>>> 2811e218
         self.fileview.setShelveButtonVisible(True)
         self.fileview.showMessage.connect(self.showMessage)
         self.fileview.linkActivated.connect(self.linkActivated)
