--- conflicted
+++ resolved
@@ -7,11 +7,7 @@
 # GNU General Public License version 2, incorporated herein by reference.
 
 shortlicense = '''
-<<<<<<< HEAD
-Copyright (C) 2008-2014 Steve Borho <steve@borho.org> and others.
-=======
 Copyright (C) 2008-2015 Steve Borho <steve@borho.org> and others.
->>>>>>> 2811e218
 This is free software; see the source for copying conditions.  There is NO
 warranty; not even for MERCHANTABILITY or FITNESS FOR A PARTICULAR PURPOSE.
 '''
@@ -1146,18 +1142,6 @@
     elif len(pats) == 1:
         rev = pats[0]
     return thgstrip.createStripDialog(repoagent, rev=rev, opts=opts)
-<<<<<<< HEAD
-
-@command('^sync|synchronize', [], _('thg sync [PEER]'))
-def sync(ui, repoagent, *pats, **opts):
-    """synchronize with other repositories"""
-    from tortoisehg.hgqt import repowidget
-    repo = repoagent.rawRepo()
-    repo.ui.setconfig('tortoisehg', 'defaultwidget', 'sync')
-    w = repowidget.LightRepoWindow(repoagent)
-    if pats:
-        w.setSyncUrl(hglib.tounicode(pats[0]))
-=======
 
 @command('^sync|synchronize',
     [('B', 'bookmarks', False, _('open the bookmark sync window'))],
@@ -1174,7 +1158,6 @@
     w = repowidget.LightRepoWindow(repoagent)
     if url:
         w.setSyncUrl(url)
->>>>>>> 2811e218
     return w
 
 @command('^tag',
