# filectxactions.py - context menu actions for repository files
#
# Copyright 2010 Adrian Buehlmann <adrian@cadifra.com>
# Copyright 2010 Steve Borho <steve@borho.org>
# Copyright 2012 Yuya Nishihara <yuya@tcha.org>
#
# This software may be used and distributed according to the terms of the
# GNU General Public License version 2, incorporated herein by reference.

import os, re

from PyQt4.QtCore import *
from PyQt4.QtGui import *

from mercurial import util

from tortoisehg.hgqt import cmdcore, cmdui, lfprompt, qtlib, revert, visdiff
from tortoisehg.hgqt import customtools, rejects
from tortoisehg.util.i18n import _
from tortoisehg.util import hglib, shlib

def _lcanonpaths(fds):
    return [hglib.fromunicode(e.canonicalFilePath()) for e in fds]

# predicates to filter files
def _anydeleted(fds):
    if util.any(e.rev() is None and e.rawContext().deleted() for e in fds):
        return fds
    return []
def _committed(fds):
    return [e for e in fds if e.rev() is not None and e.rev() >= 0]
def _filepath(pat):
    patre = re.compile(pat)
    return lambda fds: [e for e in fds if patre.search(e.filePath())]
def _filestatus(s):
    s = frozenset(s)
    # include directory since its status is unknown
    return lambda fds: [e for e in fds if e.isDir() or e.fileStatus() in s]
def _indirectbaserev(fds):
    return [e for e in fds if e.baseRev() not in e.parentRevs()]
def _isdir(fds):
    return [e for e in fds if e.isDir()]
def _isfile(fds):
    return [e for e in fds if not e.isDir()]
def _merged(fds):
    return [e for e in fds if len(e.rawContext().parents()) > 1]
def _mergestatus(s):
    s = frozenset(s)
    # include directory since its status is unknown
    return lambda fds: [e for e in fds if e.isDir() or e.mergeStatus() in s]
def _notpatch(fds):
    return [e for e in fds if e.rev() is None or e.rev() >= 0]
def _notsubrepo(fds):
    return [e for e in fds if not e.repoRootPath() and not e.subrepoType()]
def _notsubroot(fds):
    return [e for e in fds if not e.subrepoType()]
def _single(fds):
    if len(fds) != 1:
        return []
    return fds
def _subrepotype(t):
    return lambda fds: [e for e in fds if e.subrepoType() == t]

def _filterby(fdfilters, fds):
    for f in fdfilters:
        if not fds:
            return []
        fds = f(fds)
    return fds

def _tablebuilder(table):
    """Make decorator to define actions that receive filtered files

    If the slot, wrapped(), is invoked, the specified function is called
    with filtered files, func(fds), only if "fds" is not empty.
    """
    def slot(text, icon, shortcut, statustip, fdfilters=()):
        if not isinstance(fdfilters, tuple):
            fdfilters = (fdfilters,)
        def decorate(func):
            name = func.__name__
            table[name] = (text, icon, shortcut, statustip, fdfilters)
            def wrapped(self):
                fds = self.fileDataListForAction(name)
                if not fds:
                    return
                func(self, fds)
            return pyqtSlot(name=name)(wrapped)
        return decorate
    return slot


class FilectxActions(QObject):
    """Container for repository file actions"""

    linkActivated = pyqtSignal(unicode)
    filterRequested = pyqtSignal(QString)
    """Ask the repowidget to change its revset filter"""
    runCustomCommandRequested = pyqtSignal(str, list)

    _actiontable = {}
    actionSlot = _tablebuilder(_actiontable)

    def __init__(self, repoagent, parent):
        super(FilectxActions, self).__init__(parent)
        if not isinstance(parent, QWidget):
            raise ValueError('parent must be a QWidget')

        self._repoagent = repoagent
        self._cmdsession = cmdcore.nullCmdSession()
        self._selfds = []

        self._nav_dialogs = qtlib.DialogKeeper(FilectxActions._createnavdialog,
                                               FilectxActions._gennavdialogkey,
                                               self)

        self._actions = {}
        self._customactions = {}
        for name, d in self._actiontable.iteritems():
            desc, icon, key, tip, fdfilters = d
            # QAction must be owned by QWidget; otherwise statusTip for context
            # menu cannot be displayed (QTBUG-16114)
            act = QAction(desc, self.parent())
            if icon:
                act.setIcon(qtlib.geticon(icon))
            if key:
                act.setShortcut(key)
                act.setShortcutContext(Qt.WidgetWithChildrenShortcut)
            if tip:
                act.setStatusTip(tip)
            QObject.connect(act, SIGNAL('triggered()'),
                            self, SLOT('%s()' % name))
            self._addAction(name, act, fdfilters)

        self._initAdditionalActions()
        self._updateActions()

    def _initAdditionalActions(self):
        # override to add actions that cannot be declared as actionSlot
        pass

    @property
    def _ui(self):
        repo = self._repoagent.rawRepo()
        return repo.ui

    def _repoAgentFor(self, fd):
        rpath = fd.repoRootPath()
        if not rpath:
            return self._repoagent
        return self._repoagent.subRepoAgent(rpath)

    def _updateActions(self):
        idle = self._cmdsession.isFinished()
        selfds = self._selfds
        allactions = self._actions.values() + self._customactions.values()
        for act, fdfilters in allactions:
            act.setEnabled(idle and bool(_filterby(fdfilters, selfds)))

    def fileDataListForAction(self, name):
        fdfilters = self._actions[name][1]
        return _filterby(fdfilters, self._selfds)

    def setFileDataList(self, selfds):
        self._selfds = list(selfds)
        self._updateActions()

    def actions(self):
        """List of the actions; The owner widget should register them"""
        return [a for a, _f in self._actions.itervalues()]

    def action(self, name):
        return self._actions[name][0]

    def _addAction(self, name, action, fdfilters):
        assert name not in self._actions
        self._actions[name] = action, fdfilters

    def _runCommand(self, cmdline):
        if not self._cmdsession.isFinished():
            return cmdcore.nullCmdSession()
        sess = self._repoagent.runCommand(cmdline, self)
        self._handleNewCommand(sess)
        return sess

    def _runCommandSequence(self, cmdlines):
        if not self._cmdsession.isFinished():
            return cmdcore.nullCmdSession()
        sess = self._repoagent.runCommandSequence(cmdlines, self)
        self._handleNewCommand(sess)
        return sess

    def _handleNewCommand(self, sess):
        assert self._cmdsession.isFinished()
        self._cmdsession = sess
        sess.commandFinished.connect(self._onCommandFinished)
        self._updateActions()

    @pyqtSlot(int)
    def _onCommandFinished(self, ret):
        if ret == 255:
            cmdui.errorMessageBox(self._cmdsession, self.parent())
        self._updateActions()

    @actionSlot(_('File &History / Annotate'), 'hg-log', 'Shift+Return',
                _('Show the history of the selected file'),
                (_isfile, _notpatch, _filestatus('MARC!')))
    def navigateFileLog(self, fds):
        from tortoisehg.hgqt import filedialogs, fileview
        for fd in fds:
            dlg = self._navigate(filedialogs.FileLogDialog, fd)
<<<<<<< HEAD
=======
            if not dlg:
                continue
>>>>>>> 2811e218
            dlg.setFileViewMode(fileview.AnnMode)

    @actionSlot(_('Co&mpare File Revisions'), 'compare-files', None,
                _('Compare revisions of the selected file'),
                (_isfile, _notpatch))
    def navigateFileDiff(self, fds):
        from tortoisehg.hgqt import filedialogs
        for fd in fds:
            self._navigate(filedialogs.FileDiffDialog, fd)

    def _navigate(self, dlgclass, fd):
        repoagent = self._repoAgentFor(fd)
        repo = repoagent.rawRepo()
        filename = hglib.fromunicode(fd.canonicalFilePath())
        if repo.file(filename):
            dlg = self._nav_dialogs.open(dlgclass, repoagent, filename)
            dlg.goto(fd.rev())
            return dlg

    def _createnavdialog(self, dlgclass, repoagent, filename):
        return dlgclass(repoagent, filename)

    def _gennavdialogkey(self, dlgclass, repoagent, filename):
        repo = repoagent.rawRepo()
        return dlgclass, repo.wjoin(filename)

    @actionSlot(_('Filter Histor&y'), 'hg-log', None,
                _('Query about changesets affecting the selected files'),
                _notsubrepo)
    def filterFile(self, fds):
        pats = ["file('path:%s')" % e.filePath() for e in fds]
        self.filterRequested.emit(' or '.join(pats))

    @actionSlot(_('Diff &Changeset to Parent'), 'visualdiff', None, '',
                _notpatch)
    def visualDiff(self, fds):
        self._visualDiffToBase(fds, [])

    @actionSlot(_('Diff Changeset to Loc&al'), 'ldiff', None, '',
                _committed)
    def visualDiffToLocal(self, fds):
        self._visualDiff(fds, [], rev=['rev(%d)' % fds[0].rev()])

    @actionSlot(_('&Diff to Parent'), 'visualdiff', 'Ctrl+D',
                _('View file changes in external diff tool'),
                (_notpatch, _notsubroot, _filestatus('MAR!')))
    def visualDiffFile(self, fds):
        self._visualDiffToBase(fds, _lcanonpaths(fds))

    @actionSlot(_('Diff to &Local'), 'ldiff', 'Shift+Ctrl+D',
                _('View changes to current in external diff tool'),
                _committed)
    def visualDiffFileToLocal(self, fds):
        self._visualDiff(fds, _lcanonpaths(fds), rev=['rev(%d)' % fds[0].rev()])

    def _visualDiffToBase(self, fds, filenames):
        if fds[0].baseRev() == fds[0].parentRevs()[0]:
            self._visualDiff(fds, filenames, change=fds[0].rev())  # can 3-way
        else:
            revs = [fds[0].baseRev()]
            if fds[0].rev() is not None:
                revs.append(fds[0].rev())
            self._visualDiff(fds, filenames, rev=['rev(%d)' % r for r in revs])

    def _visualDiff(self, fds, filenames, **opts):
        repo = self._repoAgentFor(fds[0]).rawRepo()
        dlg = visdiff.visualdiff(repo.ui, repo, filenames, opts)
        if dlg:
            dlg.exec_()

    @actionSlot(_('&View at Revision'), 'view-at-revision', 'Shift+Ctrl+E',
                _('View file as it appeared at this revision'),
                _committed)
    def editFile(self, fds):
        self._editFileAt(fds, fds[0].rawContext())

    def _editFileAt(self, fds, ctx):
        repo = self._repoAgentFor(fds[0]).rawRepo()
        filenames = _lcanonpaths(fds)
        base, _ = visdiff.snapshot(repo, filenames, ctx)
        files = [os.path.join(base, filename)
                 for filename in filenames]
        qtlib.editfiles(repo, files, parent=self.parent())

    @actionSlot(_('&Save at Revision...'), None, 'Shift+Ctrl+S',
                _('Save file as it appeared at this revision'),
                _committed)
    def saveFile(self, fds):
        cmdlines = []
        for fd in fds:
            wfile = fd.absoluteFilePath()
            wfile, ext = os.path.splitext(os.path.basename(wfile))
            extfilter = [_("All files (*)")]
            if wfile:
                filename = "%s@%d%s" % (wfile, fd.rev(), ext)
                if ext:
                    extfilter.insert(0, "*%s" % ext)
            else:
                filename = "%s@%d" % (ext, fd.rev())

            result = QFileDialog.getSaveFileName(
                self.parent(), _("Save file to"), filename,
                ";;".join(extfilter))
            if not result:
                continue
            # checkout in working-copy line endings, etc. by --decode
            cmdlines.append(hglib.buildcmdargs(
                'cat', hglib.escapepath(fd.canonicalFilePath()), rev=fd.rev(),
                output=result, decode=True))

        if cmdlines:
            self._runCommandSequence(cmdlines)

    @actionSlot(_('&Edit Local'), 'edit-file', None,
                _('Edit current file in working copy'),
                (_isfile, _filestatus('MACI?')))
    def editLocalFile(self, fds):
        repo = self._repoAgentFor(fds[0]).rawRepo()
        filenames = _lcanonpaths(fds)
        qtlib.editfiles(repo, filenames, parent=self.parent())

    @actionSlot(_('&Open Local'), None, 'Shift+Ctrl+L',
                _('Edit current file in working copy'),
                (_isfile, _filestatus('MACI?')))
    def openLocalFile(self, fds):
        repo = self._repoAgentFor(fds[0]).rawRepo()
        filenames = _lcanonpaths(fds)
        qtlib.openfiles(repo, filenames)

    @actionSlot(_('&Copy Patch'), 'copy-patch', None, '',
                (_notpatch, _notsubroot, _filestatus('MAR!')))
    def copyPatch(self, fds):
        paths = [hglib.escapepath(fd.filePath()) for fd in fds]
        revs = map(hglib.escaperev, [fds[0].baseRev(), fds[0].rev()])
        cmdline = hglib.buildcmdargs('diff', *paths, r=revs)
        sess = self._runCommand(cmdline)
        sess.setCaptureOutput(True)
        sess.commandFinished.connect(self._copyPatchOutputToClipboard)

    @pyqtSlot(int)
    def _copyPatchOutputToClipboard(self, ret):
        if ret != 0:
            return
        output = self._cmdsession.readAll()
        mdata = QMimeData()
        mdata.setData('text/x-diff', output)  # for lossless import
        mdata.setText(hglib.tounicode(str(output)))
        QApplication.clipboard().setMimeData(mdata)

    @actionSlot(_('Copy &Path'), None, 'Shift+Ctrl+C',
                _('Copy full path of file(s) to the clipboard'))
    def copyPath(self, fds):
        paths = [e.absoluteFilePath() for e in fds]
        QApplication.clipboard().setText(os.linesep.join(paths))

    @actionSlot(_('&Revert to Revision...'), 'hg-revert', 'Shift+Ctrl+R',
                _('Revert file(s) to contents at this revision'),
                _notpatch)
    def revertFile(self, fds):
        repoagent = self._repoAgentFor(fds[0])
        fileSelection = _lcanonpaths(fds)
        rev = fds[0].rev()
        if rev is None:
            repo = repoagent.rawRepo()
            rev = repo[rev].p1().rev()
        dlg = revert.RevertDialog(repoagent, fileSelection, rev,
                                  parent=self.parent())
        dlg.exec_()

    @actionSlot(_('Open S&ubrepository'), 'thg-repository-open', None,
                _('Open the selected subrepository'),
                _subrepotype('hg'))
    def openSubrepo(self, fds):
        for fd in fds:
            if fd.rev() is None:
                link = 'repo:%s' % fd.absoluteFilePath()
            else:
                ctx = fd.rawContext()
                spath = hglib.fromunicode(fd.canonicalFilePath())
                revid = ctx.substate[spath][1]
                link = 'repo:%s?%s' % (fd.absoluteFilePath(), revid)
            self.linkActivated.emit(link)

    @actionSlot(_('E&xplore Folder'), 'system-file-manager', None,
                _('Open the selected folder in the system file manager'),
                _isdir)
    def explore(self, fds):
        for fd in fds:
            qtlib.openlocalurl(fd.absoluteFilePath())

    @actionSlot(_('Open &Terminal'), 'utilities-terminal', None,
                _('Open a shell terminal in the selected folder'),
                _isdir)
    def terminal(self, fds):
        for fd in fds:
            root = hglib.fromunicode(fd.absoluteFilePath())
            currentfile = hglib.fromunicode(fd.filePath())
            qtlib.openshell(root, currentfile, self._ui)

    def setupCustomToolsMenu(self, location):
        tools, toollist = hglib.tortoisehgtools(self._ui, location)
        submenu = QMenu(_('Custom Tools'), self.parent())
        submenu.triggered.connect(self._runCustomCommandByMenu)
        for name in toollist:
            if name == '|':
                submenu.addSeparator()
                continue
            info = tools.get(name, None)
            if info is None:
                continue
            command = info.get('command', None)
            if not command:
                continue
            label = info.get('label', name)
            icon = info.get('icon', customtools.DEFAULTICONNAME)
            status = info.get('status')
            a = submenu.addAction(label)
            a.setData(name)
            if icon:
                a.setIcon(qtlib.geticon(icon))
            if status:
                fdfilters = (_filestatus(status),)
            else:
                fdfilters = ()
            self._customactions[name] = (a, fdfilters)
        submenu.menuAction().setVisible(bool(self._customactions))
        self._addAction('customToolsMenu', submenu.menuAction(), ())
        self._updateActions()

    @pyqtSlot(QAction)
    def _runCustomCommandByMenu(self, action):
        name = str(action.data().toString())
        fdfilters = self._customactions[name][1]
        fds = _filterby(fdfilters, self._selfds)
        files = [hglib.fromunicode(fd.filePath()) for fd in fds]
        self.runCustomCommandRequested.emit(name, files)


class WctxActions(FilectxActions):
    'container class for working context actions'

    refreshNeeded = pyqtSignal()

    _actiontable = FilectxActions._actiontable.copy()
    actionSlot = _tablebuilder(_actiontable)

    def _initAdditionalActions(self):
        repo = self._repoagent.rawRepo()
        # the same shortcut as editFile that is disabled for working rev
<<<<<<< HEAD
        self.action('editLocalFile').setShortcut('Ctrl+Shift+E')
=======
        a = self.action('editLocalFile')
        a.setShortcut('Ctrl+Shift+E')
        a.setShortcutContext(Qt.WidgetWithChildrenShortcut)
>>>>>>> 2811e218
        a = self.action('addLargefile')
        a.setVisible('largefiles' in repo.extensions())
        self._addAction('renameFileMenu', *self._createRenameFileMenu())
        self._addAction('remergeFileMenu', *self._createRemergeFileMenu())

    @property
    def repo(self):
        return self._repoagent.rawRepo()

    def _runWorkingFileCommand(self, cmdname, fds, opts=None):
        if not opts:
            opts = {}
        paths = [hglib.escapepath(fd.filePath()) for fd in fds]
        cmdline = hglib.buildcmdargs(cmdname, *paths, **opts)
        sess = self._runCommand(cmdline)
        sess.commandFinished.connect(self._notifyChangesOnCommandFinished)
        return sess

    @pyqtSlot(int)
    def _notifyChangesOnCommandFinished(self, ret):
        if ret == 0:
            self._notifyChanges()

    def _notifyChanges(self):
        # include all selected files for maximum possibility
        wfiles = [hglib.fromunicode(fd.absoluteFilePath())
                  for fd in self._selfds]
        shlib.shell_notify(wfiles)
        self.refreshNeeded.emit()

    # this action will no longer be necessary if status widget can toggle
    # base revision in amend/qrefresh mode
    @actionSlot(_('Diff &Local'), 'ldiff', 'Ctrl+Shift+D', '',
                (_indirectbaserev, _notsubroot, _filestatus('MARC!')))
    def visualDiffLocalFile(self, fds):
        self._visualDiff(fds, _lcanonpaths(fds))

    @actionSlot(_('&View Missing'), None, None, '',
                (_isfile, _filestatus('R!')))
    def editMissingFile(self, fds):
        wctx = fds[0].rawContext()
        self._editFileAt(fds, wctx.p1())

    @actionSlot(_('View O&ther'), None, None, '',
                (_isfile, _merged, _filestatus('MA')))
    def editOtherFile(self, fds):
        wctx = fds[0].rawContext()
        self._editFileAt(fds, wctx.p2())

    @actionSlot(_('&Add'), 'fileadd', None, '',
                (_notsubroot, _filestatus('RI?')))
    def addFile(self, fds):
        repo = self._repoAgentFor(fds[0]).rawRepo()
        if 'largefiles' in repo.extensions():
            self._addFileWithPrompt(fds)
        else:
            self._runWorkingFileCommand('add', fds)

    def _addFileWithPrompt(self, fds):
        repo = self._repoAgentFor(fds[0]).rawRepo()
        result = lfprompt.promptForLfiles(self.parent(), repo.ui, repo,
                                          _lcanonpaths(fds))
        if not result:
            return
        cmdlines = []
        for opt, paths in zip(('normal', 'large'), result):
            if not paths:
                continue
            paths = [hglib.escapepath(hglib.tounicode(e)) for e in paths]
            cmdlines.append(hglib.buildcmdargs('add', *paths, **{opt: True}))
        sess = self._runCommandSequence(cmdlines)
        sess.commandFinished.connect(self._notifyChangesOnCommandFinished)

    @actionSlot(_('Add &Largefiles...'), None, None, '',
                (_notsubroot, _filestatus('I?')))
    def addLargefile(self, fds):
        self._runWorkingFileCommand('add', fds, {'large': True})

    @actionSlot(_('&Forget'), 'filedelete', None, '',
                (_notsubroot, _filestatus('MAC!')))
    def forgetFile(self, fds):
        self._runWorkingFileCommand('forget', fds)

<<<<<<< HEAD
    @actionSlot(_('&Delete Unversioned...'), 'hg-purge', None, '',
=======
    @actionSlot(_('&Delete Unversioned...'), 'hg-purge', 'Delete', '',
>>>>>>> 2811e218
                (_notsubroot, _filestatus('?I')))
    def purgeFile(self, fds):
        parent = self.parent()
        files = [hglib.fromunicode(fd.filePath()) for fd in fds]
        res = qtlib.CustomPrompt(
            _('Confirm Delete Unversioned'),
            _('Delete the following unversioned files?'),
            parent, (_('&Delete'), _('Cancel')), 1, 1, files).run()
        if res == 1:
            return
        opts = {'config': 'extensions.purge=', 'all': True}
        self._runWorkingFileCommand('purge', fds, opts)

    @actionSlot(_('Re&move Versioned'), 'remove', None, '',
                (_notsubroot, _filestatus('C')))
    def removeFile(self, fds):
        self._runWorkingFileCommand('remove', fds)

    @actionSlot(_('&Revert...'), 'hg-revert', None, '',
                _filestatus('MAR!'))
    def revertWorkingFile(self, fds):
        parent = self.parent()
        files = _lcanonpaths(fds)
        wctx = fds[0].rawContext()
        revertopts = {'date': None, 'rev': '.', 'all': False}
        if len(wctx.parents()) > 1:
            res = qtlib.CustomPrompt(
                _('Uncommited merge - please select a parent revision'),
                _('Revert files to local or other parent?'), parent,
                (_('&Local'), _('&Other'), _('Cancel')), 0, 2, files).run()
            if res == 0:
                revertopts['rev'] = wctx.p1().rev()
            elif res == 1:
                revertopts['rev'] = wctx.p2().rev()
            else:
                return
        elif [file for file in files if file in wctx.modified()]:
            res = qtlib.CustomPrompt(
                _('Confirm Revert'),
                _('Revert local file changes?'), parent,
                (_('&Revert with backup'), _('&Discard changes'),
                 _('Cancel')), 2, 2, files).run()
            if res == 2:
                return
            if res == 1:
                revertopts['no_backup'] = True
        else:
            res = qtlib.CustomPrompt(
                _('Confirm Revert'),
                _('Revert the following files?'),
                parent, (_('&Revert'), _('Cancel')), 1, 1, files).run()
            if res == 1:
                return
        self._runWorkingFileCommand('revert', fds, revertopts)

    @actionSlot(_('&Copy...'), 'edit-copy', None, '',
                (_single, _isfile, _filestatus('MC')))
    def copyFile(self, fds):
        self._openRenameDialog(fds, iscopy=True)

    @actionSlot(_('Re&name...'), 'hg-rename', None, '',
                (_single, _isfile, _filestatus('MC')))
    def renameFile(self, fds):
        self._openRenameDialog(fds, iscopy=False)

    def _openRenameDialog(self, fds, iscopy):
        from tortoisehg.hgqt.rename import RenameDialog
        srcfd, = fds
        repoagent = self._repoAgentFor(srcfd)
        dlg = RenameDialog(repoagent, self.parent(), srcfd.canonicalFilePath(),
                           iscopy=iscopy)
        if dlg.exec_() == 0:
            self._notifyChanges()

    @actionSlot(_('&Ignore...'), 'ignore', None, '',
                (_notsubroot, _filestatus('?')))
    def editHgignore(self, fds):
        from tortoisehg.hgqt.hgignore import HgignoreDialog
        repoagent = self._repoAgentFor(fds[0])
        parent = self.parent()
        files = _lcanonpaths(fds)
        dlg = HgignoreDialog(repoagent, parent, *files)
        dlg.finished.connect(dlg.deleteLater)
        dlg.exec_()
        self._notifyChanges()

    @actionSlot(_('Edit Re&jects'), None, None,
                _('Manually resolve rejected patch chunks'),
                (_single, _isfile, _filestatus('?I'), _filepath(r'\.rej$')))
    def editRejects(self, fds):
        lpath = hglib.fromunicode(fds[0].absoluteFilePath()[:-4])  # drop .rej
        dlg = rejects.RejectsDialog(self._ui, lpath, self.parent())
        if dlg.exec_():
            self._notifyChanges()

    @actionSlot(_('De&tect Renames...'), 'detect_rename', None, '',
                (_isfile, _filestatus('A?!')))
    def guessRename(self, fds):
        from tortoisehg.hgqt.guess import DetectRenameDialog
        repoagent = self._repoAgentFor(fds[0])
        parent = self.parent()
        files = _lcanonpaths(fds)
        dlg = DetectRenameDialog(repoagent, parent, *files)
        def matched():
            ret[0] = True
        ret = [False]
        dlg.matchAccepted.connect(matched)
        dlg.finished.connect(dlg.deleteLater)
        dlg.exec_()
        if ret[0]:
            self._notifyChanges()

    @actionSlot(_('&Mark Resolved'), None, None, '',
                (_notsubroot, _mergestatus('U')))
    def markFileAsResolved(self, fds):
        self._runWorkingFileCommand('resolve', fds, {'mark': True})

    @actionSlot(_('&Mark Unresolved'), None, None, '',
                (_notsubroot, _mergestatus('R')))
    def markFileAsUnresolved(self, fds):
        self._runWorkingFileCommand('resolve', fds, {'unmark': True})

    @actionSlot(_('Restart Mer&ge'), None, None, '',
                (_notsubroot, _mergestatus('U')))
    def remergeFile(self, fds):
        self._runWorkingFileCommand('resolve', fds)

    def _createRenameFileMenu(self):
        menu = QMenu(_('Was renamed from'), self.parent())
        menu.aboutToShow.connect(self._updateRenameFileMenu)
        menu.triggered.connect(self._renameFrom)
        fdfilters = (_single, _isfile, _filestatus('?'), _anydeleted)
        return menu.menuAction(), fdfilters

    @qtlib.senderSafeSlot()
    def _updateRenameFileMenu(self):
        menu = self.sender()
        assert isinstance(menu, QMenu)
        menu.clear()
        fds = self.fileDataListForAction('renameFileMenu')
        if not fds:
            return
        wctx = fds[0].rawContext()
        for d in wctx.deleted()[:15]:
            menu.addAction(hglib.tounicode(d))

    @pyqtSlot(QAction)
    def _renameFrom(self, action):
        fds = self.fileDataListForAction('renameFileMenu')
        if not fds:
            # selection might be changed after menu is shown
            return
        deleted = hglib.escapepath(action.text())
        unknown = hglib.escapepath(fds[0].filePath())
        cmdlines = [hglib.buildcmdargs('copy', deleted, unknown, after=True),
                    hglib.buildcmdargs('forget', deleted)]  # !->R
        sess = self._runCommandSequence(cmdlines)
        sess.commandFinished.connect(self._notifyChangesOnCommandFinished)

    def _createRemergeFileMenu(self):
        menu = QMenu(_('Restart Merge &with'), self.parent())
        menu.aboutToShow.connect(self._populateRemergeFileMenu)  # may be slow
        menu.triggered.connect(self._remergeFileWith)
        return menu.menuAction(), (_notsubroot, _mergestatus('U'))

    @qtlib.senderSafeSlot()
    def _populateRemergeFileMenu(self):
        menu = self.sender()
        assert isinstance(menu, QMenu)
        menu.aboutToShow.disconnect(self._populateRemergeFileMenu)
        for tool in hglib.mergetools(self._ui):
            menu.addAction(hglib.tounicode(tool))

    @pyqtSlot(QAction)
    def _remergeFileWith(self, action):
        fds = self.fileDataListForAction('remergeFileMenu')
        self._runWorkingFileCommand('resolve', fds, {'tool': action.text()})<|MERGE_RESOLUTION|>--- conflicted
+++ resolved
@@ -209,11 +209,8 @@
         from tortoisehg.hgqt import filedialogs, fileview
         for fd in fds:
             dlg = self._navigate(filedialogs.FileLogDialog, fd)
-<<<<<<< HEAD
-=======
             if not dlg:
                 continue
->>>>>>> 2811e218
             dlg.setFileViewMode(fileview.AnnMode)
 
     @actionSlot(_('Co&mpare File Revisions'), 'compare-files', None,
@@ -463,13 +460,9 @@
     def _initAdditionalActions(self):
         repo = self._repoagent.rawRepo()
         # the same shortcut as editFile that is disabled for working rev
-<<<<<<< HEAD
-        self.action('editLocalFile').setShortcut('Ctrl+Shift+E')
-=======
         a = self.action('editLocalFile')
         a.setShortcut('Ctrl+Shift+E')
         a.setShortcutContext(Qt.WidgetWithChildrenShortcut)
->>>>>>> 2811e218
         a = self.action('addLargefile')
         a.setVisible('largefiles' in repo.extensions())
         self._addAction('renameFileMenu', *self._createRenameFileMenu())
@@ -553,11 +546,7 @@
     def forgetFile(self, fds):
         self._runWorkingFileCommand('forget', fds)
 
-<<<<<<< HEAD
-    @actionSlot(_('&Delete Unversioned...'), 'hg-purge', None, '',
-=======
     @actionSlot(_('&Delete Unversioned...'), 'hg-purge', 'Delete', '',
->>>>>>> 2811e218
                 (_notsubroot, _filestatus('?I')))
     def purgeFile(self, fds):
         parent = self.parent()
