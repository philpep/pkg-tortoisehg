# repowidget.py - TortoiseHg repository widget
#
# Copyright (C) 2007-2010 Logilab. All rights reserved.
# Copyright (C) 2010 Adrian Buehlmann <adrian@cadifra.com>
#
# This software may be used and distributed according to the terms
# of the GNU General Public License, incorporated herein by reference.

import binascii
import os
import shlex, subprocess  # used by runCustomCommand
import cStringIO
from mercurial import error, patch, phases, util, ui

from tortoisehg.util import hglib, shlib, paths
from tortoisehg.util.i18n import _
from tortoisehg.hgqt import infobar, qtlib, repomodel
from tortoisehg.hgqt.qtlib import QuestionMsgBox, InfoMsgBox, WarningMsgBox
from tortoisehg.hgqt.qtlib import DemandWidget
from tortoisehg.hgqt import cmdcore, cmdui, update, tag, backout, merge, visdiff
from tortoisehg.hgqt import archive, thgimport, thgstrip, purge, bookmark
from tortoisehg.hgqt import bisect, rebase, resolve, compress, mq
from tortoisehg.hgqt import prune, settings, shelve
from tortoisehg.hgqt import matching, graft, hgemail, postreview, revdetails
from tortoisehg.hgqt import sign

from tortoisehg.hgqt.repofilter import RepoFilterBar
from tortoisehg.hgqt.repoview import HgRepoView
from tortoisehg.hgqt.commit import CommitWidget
from tortoisehg.hgqt.sync import SyncWidget
from tortoisehg.hgqt.grep import SearchWidget
from tortoisehg.hgqt.pbranch import PatchBranchWidget
from tortoisehg.hgqt.docklog import ConsoleWidget

from PyQt4.QtCore import *
from PyQt4.QtGui import *

class RepoWidget(QWidget):

    currentTaskTabChanged = pyqtSignal()
    showMessageSignal = pyqtSignal(QString)
    toolbarVisibilityChanged = pyqtSignal(bool)

    # TODO: progress can be removed if all actions are run as hg command
    progress = pyqtSignal(QString, object, QString, QString, object)
    makeLogVisible = pyqtSignal(bool)

    revisionSelected = pyqtSignal(object)

    titleChanged = pyqtSignal(unicode)
    """Emitted when changed the expected title for the RepoWidget tab"""

    busyIconChanged = pyqtSignal()

    repoLinkClicked = pyqtSignal(unicode)
    """Emitted when clicked a link to open repository"""

    def __init__(self, repoagent, parent=None, bundle=None):
        QWidget.__init__(self, parent, acceptDrops=True)

        self._repoagent = repoagent
        self.bundlesource = None  # source URL of incoming bundle [unicode]
        self.outgoingMode = False
        self._busyIconNames = []
        self._namedTabs = {}
        self.destroyed.connect(self.repo.thginvalidate)

        self.currentMessage = ''

        self.setupUi()
        self.createActions()
        self.loadSettings()
        self._initModel()

        if bundle:
            self.setBundle(bundle)

        self._dialogs = qtlib.DialogKeeper(
            lambda self, dlgmeth, *args: dlgmeth(self, *args), parent=self)

        # listen to change notification after initial settings are loaded
        repoagent.repositoryChanged.connect(self.repositoryChanged)
        repoagent.configChanged.connect(self.configChanged)

        QTimer.singleShot(0, self._initView)

    def setupUi(self):
        self.repotabs_splitter = QSplitter(orientation=Qt.Vertical)
        self.setLayout(QVBoxLayout())
        self.layout().setContentsMargins(0, 0, 0, 0)
        self.layout().setSpacing(0)

        # placeholder to shift repoview while infobar is overlaid
        self._repoviewFrame = infobar.InfoBarPlaceholder(self._repoagent, self)
        self._repoviewFrame.linkActivated.connect(self._openLink)

        self.filterbar = RepoFilterBar(self._repoagent, self)
        self.layout().addWidget(self.filterbar)

        self.filterbar.branchChanged.connect(self.setBranch)
        self.filterbar.showHiddenChanged.connect(self.setShowHidden)
        self.filterbar.showGraftSourceChanged.connect(self.setShowGraftSource)
        self.filterbar.setRevisionSet.connect(self.setRevisionSet)
        self.filterbar.filterToggled.connect(self.filterToggled)
        self.filterbar.visibilityChanged.connect(self.toolbarVisibilityChanged)
        self.filterbar.hide()

        self.layout().addWidget(self.repotabs_splitter)

        cs = ('workbench', _('Workbench Log Columns'))
        self.repoview = view = HgRepoView(self._repoagent, 'repoWidget', cs,
                                          self)
        view.clicked.connect(self._clearInfoMessage)
        view.revisionSelected.connect(self.onRevisionSelected)
        view.revisionActivated.connect(self.onRevisionActivated)
        view.showMessage.connect(self.showMessage)
        view.menuRequested.connect(self.viewMenuRequest)
        self._repoviewFrame.setView(view)

        self.repotabs_splitter.addWidget(self._repoviewFrame)
        self.repotabs_splitter.setCollapsible(0, True)
        self.repotabs_splitter.setStretchFactor(0, 1)

        self.taskTabsWidget = tt = QTabWidget()
        self.repotabs_splitter.addWidget(self.taskTabsWidget)
        self.repotabs_splitter.setStretchFactor(1, 1)
        tt.setDocumentMode(True)
        self.updateTaskTabs()
        tt.currentChanged.connect(self.currentTaskTabChanged)

        w = revdetails.RevDetailsWidget(self._repoagent, self)
        self.revDetailsWidget = w
        self.revDetailsWidget.filelisttbar.setStyleSheet(qtlib.tbstylesheet)
        w.linkActivated.connect(self._openLink)
        w.revisionSelected.connect(self.repoview.goto)
        w.grepRequested.connect(self.grep)
        w.showMessage.connect(self.showMessage)
        w.revsetFilterRequested.connect(self.setFilter)
        w.runCustomCommandRequested.connect(
            self.handleRunCustomCommandRequest)
        idx = tt.addTab(w, qtlib.geticon('hg-log'), '')
        self._namedTabs['log'] = idx
        tt.setTabToolTip(idx, _("Revision details", "tab tooltip"))

        self.commitDemand = w = DemandWidget('createCommitWidget', self)
        idx = tt.addTab(w, qtlib.geticon('hg-commit'), '')
        self._namedTabs['commit'] = idx
        tt.setTabToolTip(idx, _("Commit", "tab tooltip"))

        self.grepDemand = w = DemandWidget('createGrepWidget', self)
        idx = tt.addTab(w, qtlib.geticon('hg-grep'), '')
        self._namedTabs['grep'] = idx
        tt.setTabToolTip(idx, _("Search", "tab tooltip"))

        w = ConsoleWidget(self._repoagent, self)
        self.consoleWidget = w
        w.closeRequested.connect(self.switchToPreferredTaskTab)
        idx = tt.addTab(w, qtlib.geticon('thg-console'), '')
        self._namedTabs['console'] = idx
        tt.setTabToolTip(idx, _("Console log", "tab tooltip"))

        self.syncDemand = w = DemandWidget('createSyncWidget', self)
        idx = tt.addTab(w, qtlib.geticon('thg-sync'), '')
        self._namedTabs['sync'] = idx
        tt.setTabToolTip(idx, _("Synchronize", "tab tooltip"))

        if 'pbranch' in self.repo.extensions():
            self.pbranchDemand = w = DemandWidget('createPatchBranchWidget', self)
            idx = tt.addTab(w, qtlib.geticon('branch'), '')
            tt.setTabToolTip(idx, _("Patch Branch", "tab tooltip"))
            self._namedTabs['pbranch'] = idx

    @pyqtSlot()
    def _initView(self):
        self._updateRepoViewForModel()
<<<<<<< HEAD
        # restore column widths when model is initially loaded
        self.repoview.resizeColumns()
=======
        # restore column widths when model is initially loaded.  For some
        # reason, this needs to be deferred after updating the view.  Otherwise
        # repoview.HgRepoView.resizeEvent() fires as the vertical scrollbar is
        # added, which causes the last column to grow by the scrollbar width on
        # each restart (and steal from the description width).
        QTimer.singleShot(0, self.repoview.resizeColumns)
>>>>>>> 2811e218

        # select the widget chosen by the user
        name = self.repo.ui.config('tortoisehg', 'defaultwidget')
        if name:
            name = {'revdetails': 'log', 'search': 'grep'}.get(name, name)
            self.taskTabsWidget.setCurrentIndex(self._namedTabs.get(name, 0))

    def currentTaskTabName(self):
        indexmap = dict((idx, name)
                        for name, idx in self._namedTabs.iteritems())
        return indexmap.get(self.taskTabsWidget.currentIndex())

    @pyqtSlot(QString)
    def switchToNamedTaskTab(self, tabname):
        tabname = str(tabname)
        if tabname in self._namedTabs:
            idx = self._namedTabs[tabname]
            # refresh status even if current widget is already a 'commit'
            if (tabname == 'commit'
                and self.taskTabsWidget.currentIndex() == idx):
                self._refreshCommitTabIfNeeded()
            self.taskTabsWidget.setCurrentIndex(idx)

            # restore default splitter position if task tab is invisible
            if self.repotabs_splitter.sizes()[1] == 0:
                self.repotabs_splitter.setSizes([1, 1])

    @property
    def repo(self):
        return self._repoagent.rawRepo()

    def repoRootPath(self):
        return self._repoagent.rootPath()

    def repoDisplayName(self):
        return self._repoagent.displayName()

    def title(self):
        """Returns the expected title for this widget [unicode]"""
        name = self._repoagent.shortName()
        if self._repoagent.overlayUrl():
            return _('%s <incoming>') % name
        elif self.repomodel.branch():
            return u'%s [%s]' % (name, self.repomodel.branch())
        else:
            return name

    def busyIcon(self):
        if self._busyIconNames:
            return qtlib.geticon(self._busyIconNames[-1])
        else:
            return QIcon()

    def filterBar(self):
        return self.filterbar

    def filterBarVisible(self):
        return self.filterbar.isVisible()

    @pyqtSlot(bool)
    def toggleFilterBar(self, checked):
        """Toggle display repowidget filter bar"""
        if self.filterbar.isVisibleTo(self) == checked:
            return
        self.filterbar.setVisible(checked)
        if checked:
            self.filterbar.setFocus()

    def _openRepoLink(self, upath):
        path = hglib.fromunicode(upath)
        if not os.path.isabs(path):
            path = self.repo.wjoin(path)
        self.repoLinkClicked.emit(hglib.tounicode(path))

    @pyqtSlot(unicode)
    def _openLink(self, link):
        link = unicode(link)
        handlers = {'cset': self.goto,
                    'log': lambda a: self.makeLogVisible.emit(True),
                    'repo': self._openRepoLink,
                    'shelve' : self.shelve}
        if ':' in link:
            scheme, param = link.split(':', 1)
            hdr = handlers.get(scheme)
            if hdr:
                return hdr(param)
        if os.path.isabs(link):
            qtlib.openlocalurl(link)
        else:
            QDesktopServices.openUrl(QUrl(link))

    def setInfoBar(self, cls, *args, **kwargs):
        return self._repoviewFrame.setInfoBar(cls, *args, **kwargs)

    def clearInfoBar(self, priority=None):
        return self._repoviewFrame.clearInfoBar(priority)

    def createCommitWidget(self):
        pats, opts = {}, {}
        cw = CommitWidget(self._repoagent, pats, opts, self, rev=self.rev)
        cw.buttonHBox.addWidget(cw.commitSetupButton())
        cw.loadSettings(QSettings(), 'workbench')

        cw.progress.connect(self.progress)
        cw.linkActivated.connect(self._openLink)
        cw.showMessage.connect(self.showMessage)
        cw.grepRequested.connect(self.grep)
        cw.runCustomCommandRequested.connect(
            self.handleRunCustomCommandRequest)
        QTimer.singleShot(0, self._initCommitWidgetLate)
        return cw

    @pyqtSlot()
    def _initCommitWidgetLate(self):
        cw = self.commitDemand.get()
        cw.reload()
        # auto-refresh should be enabled after initial reload(); otherwise
        # refreshWctx() can be doubled
        self.taskTabsWidget.currentChanged.connect(
            self._refreshCommitTabIfNeeded)

    def createSyncWidget(self):
        sw = SyncWidget(self._repoagent, self)
        sw.newCommand.connect(self._handleNewSyncCommand)
        sw.outgoingNodes.connect(self.setOutgoingNodes)
        sw.showMessage.connect(self.showMessage)
        sw.showMessage.connect(self._repoviewFrame.showMessage)
        sw.incomingBundle.connect(self.setBundle)
        sw.pullCompleted.connect(self.onPullCompleted)
        sw.pushCompleted.connect(self.clearRevisionSet)
        sw.refreshTargets(self.rev)
        sw.switchToRequest.connect(self.switchToNamedTaskTab)
        return sw

    @pyqtSlot(cmdcore.CmdSession)
    def _handleNewSyncCommand(self, sess):
        self._handleNewCommand(sess)
        if sess.isFinished():
            return
        sess.commandFinished.connect(self._onSyncCommandFinished)
        self._setBusyIcon('thg-sync')

    @pyqtSlot()
    def _onSyncCommandFinished(self):
        self._clearBusyIcon('thg-sync')

    def _setBusyIcon(self, iconname):
        self._busyIconNames.append(iconname)
        self.busyIconChanged.emit()

    def _clearBusyIcon(self, iconname):
        if iconname in self._busyIconNames:
            self._busyIconNames.remove(iconname)
        self.busyIconChanged.emit()

    @pyqtSlot(QString)
    def setFilter(self, filter):
        self.filterbar.setQuery(filter)
        self.filterbar.setVisible(True)
        self.filterbar.runQuery()

    @pyqtSlot(QString, QString)
    def setBundle(self, bfile, bsource=None):
        if self._repoagent.overlayUrl():
            self.clearBundle()
        self.bundlesource = bsource and unicode(bsource) or None
        oldlen = len(self.repo)
        # no "bundle:<bfile>" because bfile may contain "+" separator
        self._repoagent.setOverlay(bfile)
        self.filterbar.setQuery('bundle()')
        self.filterbar.runQuery()
        self.titleChanged.emit(self.title())
        newlen = len(self.repo)

        w = self.setInfoBar(infobar.ConfirmInfoBar,
            _('Found %d incoming changesets') % (newlen - oldlen))
        assert w
        w.acceptButton.setText(_('Pull'))
        w.acceptButton.setToolTip(_('Pull incoming changesets into '
                                    'your repository'))
        w.rejectButton.setText(_('Reject'))
        w.rejectButton.setToolTip(_('Reject incoming changesets'))
        w.accepted.connect(self.acceptBundle)
        w.rejected.connect(self.clearBundle)

    @pyqtSlot()
    def clearBundle(self):
        self.clearRevisionSet()
        self.bundlesource = None
        self._repoagent.clearOverlay()
        self.titleChanged.emit(self.title())

    @pyqtSlot()
    def onPullCompleted(self):
        if self._repoagent.overlayUrl():
            self.clearBundle()

    @pyqtSlot()
    def acceptBundle(self):
        bundle = self._repoagent.overlayUrl()
        if bundle:
            w = self.syncDemand.get()
            w.pullBundle(bundle, None, self.bundlesource)

    @pyqtSlot()
    def pullBundleToRev(self):
        bundle = self._repoagent.overlayUrl()
        if bundle:
            # manually remove infobar to work around unwanted clearBundle
            # during pull operation (issue #2596)
            self._repoviewFrame.discardInfoBar()

            w = self.syncDemand.get()
            w.pullBundle(bundle, self.repo[self.rev].hex(), self.bundlesource)

    @pyqtSlot()
    def clearRevisionSet(self):
        self.filterbar.setQuery('')
        self.setRevisionSet('')

    def setRevisionSet(self, revspec):
        self.repomodel.setRevset(revspec)
        if not revspec:
            self.outgoingMode = False

    @pyqtSlot(bool)
    def filterToggled(self, checked):
        self.repomodel.setFilterByRevset(checked)

    def setOutgoingNodes(self, nodes):
        self.filterbar.setQuery('outgoing()')
        revs = [self.repo[n].rev() for n in nodes]
        self.setRevisionSet(hglib.compactrevs(revs))
        self.outgoingMode = True
        numnodes = len(nodes)
        numoutgoing = numnodes

        if self.syncDemand.get().isTargetSelected():
            # Outgoing preview is already filtered by target selection
            defaultpush = None
        else:
            # Read the tortoisehg.defaultpush setting to determine what to push
            # by default, and set the button label and action accordingly
            defaultpush = self.repo.ui.config('tortoisehg', 'defaultpush',
                                              'all')
        rev = None
        branch = None
        pushall = False
        # note that we assume that none of the revisions
        # on the nodes/revs lists is secret
        if defaultpush == 'branch':
            branch = self.repo['.'].branch()
            ubranch = hglib.tounicode(branch)
            # Get the list of revs that will be actually pushed
            outgoingrevs = self.repo.revs('%ld and branch(.)', revs)
            numoutgoing = len(outgoingrevs)
        elif defaultpush == 'revision':
            rev = self.repo['.'].rev()
            # Get the list of revs that will be actually pushed
            # excluding (potentially) the current rev
            outgoingrevs = self.repo.revs('%ld and ::.', revs)
            numoutgoing = len(outgoingrevs)
            maxrev = rev
            if numoutgoing > 0:
                maxrev = max(outgoingrevs)
        else:
            pushall = True

        # Set the default acceptbuttontext
        # Note that the pushall case uses the default accept button text
        if branch is not None:
            acceptbuttontext = _('Push current branch (%s)') % ubranch
        elif rev is not None:
            if maxrev == rev:
                acceptbuttontext = _('Push up to current revision (#%d)') % rev
            else:
                acceptbuttontext = _('Push up to revision #%d') % maxrev
        else:
            acceptbuttontext = _('Push all')

        if numnodes == 0:
            msg = _('no outgoing changesets')
        elif numoutgoing == 0:
            if branch:
                msg = _('no outgoing changesets in current branch (%s) '
                    '/ %d in total') % (ubranch, numnodes)
            elif rev is not None:
                if maxrev == rev:
                    msg = _('no outgoing changesets up to current revision '
                            '(#%d) / %d in total') % (rev, numnodes)
                else:
                    msg = _('no outgoing changesets up to revision #%d '
                            '/ %d in total') % (maxrev, numnodes)
        elif numoutgoing == numnodes:
            # This case includes 'Push all' among others
            msg = _('%d outgoing changesets') % numoutgoing
        elif branch:
            msg = _('%d outgoing changesets in current branch (%s) '
                    '/ %d in total') % (numoutgoing, ubranch, numnodes)
        elif rev:
            if maxrev == rev:
                msg = _('%d outgoing changesets up to current revision (#%d) '
                        '/ %d in total') % (numoutgoing, rev, numnodes)
            else:
                msg = _('%d outgoing changesets up to revision #%d '
                        '/ %d in total') % (numoutgoing, maxrev, numnodes)
        else:
            # This should never happen but we leave this else clause
            # in case there is a flaw in the logic above (e.g. due to
            # a future change in the code)
            msg = _('%d outgoing changesets') % numoutgoing

        w = self.setInfoBar(infobar.ConfirmInfoBar, msg.strip())
        assert w

        if numoutgoing == 0:
            acceptbuttontext = _('Nothing to push')
            w.acceptButton.setEnabled(False)
        w.acceptButton.setText(acceptbuttontext)
        w.accepted.connect(lambda: self.push(False,
            rev=rev, branch=branch, pushall=pushall))  # TODO: to the same URL
        w.rejected.connect(self.clearRevisionSet)

    def createGrepWidget(self):
        upats = {}
        gw = SearchWidget(self._repoagent, upats, self)
        gw.setRevision(self.repoview.current_rev)
        gw.showMessage.connect(self.showMessage)
        gw.progress.connect(self.progress)
        gw.revisionSelected.connect(self.goto)
        return gw

    def createPatchBranchWidget(self):
        pbw = PatchBranchWidget(self._repoagent, parent=self)
        return pbw

    @property
    def rev(self):
        """Returns the current active revision"""
        return self.repoview.current_rev

    def showMessage(self, msg):
        self.currentMessage = msg
        if self.isVisible():
            self.showMessageSignal.emit(msg)

    def keyPressEvent(self, event):
        if self._repoviewFrame.activeInfoBar() and event.key() == Qt.Key_Escape:
            self.clearInfoBar(infobar.INFO)
        else:
            QWidget.keyPressEvent(self, event)

    def showEvent(self, event):
        QWidget.showEvent(self, event)
        self.showMessageSignal.emit(self.currentMessage)
        if not event.spontaneous():
            # RepoWidget must be the main widget in any window, so grab focus
            # when it gets visible at start-up or by switching tabs.
            self.repoview.setFocus()

    def createActions(self):
        self._mqActions = None
        if 'mq' in self.repo.extensions():
            self._mqActions = mq.PatchQueueActions(self)
            self._mqActions.setRepoAgent(self._repoagent)
            self.generateUnappliedPatchMenu()

        self.generateSingleMenu()
        self.generatePairMenu()
        self.generateMultipleSelectionMenu()
        self.generateBundleMenu()
        self.generateOutgoingMenu()

    def detectPatches(self, paths):
        filepaths = []
        for p in paths:
            if not os.path.isfile(p):
                continue
            try:
                pf = open(p, 'rb')
                earlybytes = pf.read(4096)
                if '\0' in earlybytes:
                    continue
                pf.seek(0)
                filename, message, user, date, branch, node, p1, p2 = \
                        patch.extract(self.repo.ui, pf)
                if filename:
                    filepaths.append(p)
                    os.unlink(filename)
            except Exception:
                pass
        return filepaths

    def dragEnterEvent(self, event):
        paths = [unicode(u.toLocalFile()) for u in event.mimeData().urls()]
        if self.detectPatches(paths):
            event.setDropAction(Qt.CopyAction)
            event.accept()

    def dropEvent(self, event):
        paths = [unicode(u.toLocalFile()) for u in event.mimeData().urls()]
        patches = self.detectPatches(paths)
        if not patches:
            return
        event.setDropAction(Qt.CopyAction)
        event.accept()
        self.thgimport(patches)

    ## Begin Workbench event forwards

    def back(self):
        self.repoview.back()

    def forward(self):
        self.repoview.forward()

    def bisect(self):
        self._dialogs.open(RepoWidget._createBisectDialog)

    def _createBisectDialog(self):
        dlg = bisect.BisectDialog(self._repoagent, self)
        dlg.newCandidate.connect(self.gotoParent)
        return dlg

    def resolve(self):
        dlg = resolve.ResolveDialog(self._repoagent, self)
        dlg.exec_()

    def thgimport(self, paths=None):
        dlg = thgimport.ImportDialog(self._repoagent, self)
        if paths:
            dlg.setfilepaths(paths)
        if dlg.exec_() == 0:
            self.gotoTip()
<<<<<<< HEAD
=======

    def unbundle(self):
         w = self.syncDemand.get()
         w.unbundle()
>>>>>>> 2811e218

    def shelve(self, arg=None):
        self._dialogs.open(RepoWidget._createShelveDialog)

    def _createShelveDialog(self):
        dlg = shelve.ShelveDialog(self._repoagent, self)
        dlg.finished.connect(self._refreshCommitTabIfNeeded)
        return dlg

    def verify(self):
        cmdline = ['verify', '--verbose']
        dlg = cmdui.CmdSessionDialog(self)
        dlg.setWindowIcon(qtlib.geticon('hg-verify'))
        dlg.setWindowTitle(_('%s - verify repository') % self.repoDisplayName())
        dlg.setWindowFlags(dlg.windowFlags() | Qt.WindowMaximizeButtonHint)
        dlg.setSession(self._repoagent.runCommand(cmdline, self))
        dlg.exec_()

    def recover(self):
        cmdline = ['recover', '--verbose']
        dlg = cmdui.CmdSessionDialog(self)
        dlg.setWindowIcon(qtlib.geticon('hg-recover'))
        dlg.setWindowTitle(_('%s - recover repository')
                           % self.repoDisplayName())
        dlg.setWindowFlags(dlg.windowFlags() | Qt.WindowMaximizeButtonHint)
        dlg.setSession(self._repoagent.runCommand(cmdline, self))
        dlg.exec_()

    def rollback(self):
        desc, oldlen = hglib.readundodesc(self.repo)
        if not desc:
            InfoMsgBox(_('No transaction available'),
                       _('There is no rollback transaction available'))
            return
        elif desc == 'commit':
            if not QuestionMsgBox(_('Undo last commit?'),
                   _('Undo most recent commit (%d), preserving file changes?') %
                   oldlen):
                return
        else:
            if not QuestionMsgBox(_('Undo last transaction?'),
                    _('Rollback to revision %d (undo %s)?') %
                    (oldlen - 1, desc)):
                return
            try:
                rev = self.repo['.'].rev()
            except error.LookupError, e:
                InfoMsgBox(_('Repository Error'),
                           _('Unable to determine working copy revision\n') +
                           hglib.tounicode(e))
                return
            if rev >= oldlen and not QuestionMsgBox(
                    _('Remove current working revision?'),
                    _('Your current working revision (%d) will be removed '
                      'by this rollback, leaving uncommitted changes.\n '
                      'Continue?') % rev):
                return
        cmdline = ['rollback', '--verbose']
        sess = self._runCommand(cmdline)
        sess.commandFinished.connect(self._notifyWorkingDirChanges)

    def purge(self):
        dlg = purge.PurgeDialog(self._repoagent, self)
        dlg.setWindowFlags(Qt.Sheet)
        dlg.setWindowModality(Qt.WindowModal)
        dlg.showMessage.connect(self.showMessage)
        dlg.progress.connect(self.progress)
        dlg.exec_()
        # ignores result code of PurgeDialog because it's unreliable
        self._refreshCommitTabIfNeeded()

    ## End workbench event forwards

    @pyqtSlot(unicode, dict)
    def grep(self, pattern='', opts={}):
        """Open grep task tab"""
        opts = dict((str(k), str(v)) for k, v in opts.iteritems())
        self.taskTabsWidget.setCurrentIndex(self._namedTabs['grep'])
        self.grepDemand.setSearch(pattern, **opts)
        self.grepDemand.runSearch()

    def _initModel(self):
        self.repomodel = repomodel.HgRepoListModel(self._repoagent, self)
        self.repomodel.setBranch(self.filterbar.branch(),
                                 self.filterbar.branchAncestorsIncluded())
        self.repomodel.setFilterByRevset(self.filterbar.filtercb.isChecked())
        self.repomodel.setShowGraftSource(self.filterbar.getShowGraftSource())
        self.repomodel.showMessage.connect(self.showMessage)
        self.repomodel.showMessage.connect(self._repoviewFrame.showMessage)
        self.repoview.setModel(self.repomodel)
        self.repomodel.revsUpdated.connect(self._updateRepoViewForModel)

    @pyqtSlot()
    def _updateRepoViewForModel(self):
        model = self.repoview.model()
        selmodel = self.repoview.selectionModel()
        index = selmodel.currentIndex()
        if not (index.flags() & Qt.ItemIsEnabled):
            index = model.defaultIndex()
            f = QItemSelectionModel.ClearAndSelect | QItemSelectionModel.Rows
            selmodel.setCurrentIndex(index, f)
        self.repoview.scrollTo(index)
        self.repoview.enablefilterpalette(bool(model.revset()))
        self.clearInfoBar(infobar.INFO)  # clear progress message

    @pyqtSlot()
    def _clearInfoMessage(self):
        self.clearInfoBar(infobar.INFO)

    @pyqtSlot()
    def switchToPreferredTaskTab(self):
        tw = self.taskTabsWidget
        rev = self.rev
        ctx = self.repo.changectx(rev)
        if rev is None or ('mq' in self.repo.extensions() and 'qtip' in ctx.tags()
                           and self.repo['.'].rev() == rev):
            # Clicking on working copy or on the topmost applied patch
            # (_if_ it is also the working copy parent) switches to the commit tab
            tw.setCurrentIndex(self._namedTabs['commit'])
        else:
            # Clicking on a normal revision switches from commit tab
            tw.setCurrentIndex(self._namedTabs['log'])

    def onRevisionSelected(self, rev):
        'View selection changed, could be a reload'
        self.showMessage('')
        try:
            self.revDetailsWidget.onRevisionSelected(rev)
            self.revisionSelected.emit(rev)
            if type(rev) != str:
                # Regular patch or working directory
                self.grepDemand.forward('setRevision', rev)
                self.syncDemand.forward('refreshTargets', rev)
                self.commitDemand.forward('setRev', rev)
        except (IndexError, error.RevlogError, error.Abort), e:
            self.showMessage(hglib.tounicode(str(e)))

        cw = self.taskTabsWidget.currentWidget()
        if cw.canswitch():
            self.switchToPreferredTaskTab()

    @pyqtSlot()
    def gotoParent(self):
        self.goto('.')

    def gotoTip(self):
        self.repoview.clearSelection()
        self.goto('tip')

    def goto(self, rev):
        self.repoview.goto(rev)

    def onRevisionActivated(self, rev):
        qgoto = False
        if isinstance(rev, basestring):
            qgoto = True
        else:
            ctx = self.repo.changectx(rev)
            if 'qparent' in ctx.tags() or ctx.thgmqappliedpatch():
                qgoto = True
            if 'qtip' in ctx.tags():
                qgoto = False
        if qgoto:
            self.qgotoSelectedRevision()
        else:
            self.visualDiffRevision()

    def reload(self, invalidate=True):
        'Initiate a refresh of the repo model, rebuild graph'
        try:
            if invalidate:
                self.repo.thginvalidate()
            self.rebuildGraph()
            self.reloadTaskTab()
        except EnvironmentError, e:
            self.showMessage(hglib.tounicode(str(e)))

    def rebuildGraph(self):
        'Called by repositoryChanged signals, and during reload'
        self.showMessage('')
        self.filterbar.refresh()
        self.repoview.saveSettings()

    def reloadTaskTab(self):
        w = self.taskTabsWidget.currentWidget()
        w.reload()

    @pyqtSlot()
    def repositoryChanged(self):
        'Repository has detected a changelog / dirstate change'
        try:
            self.rebuildGraph()
        except (error.RevlogError, error.RepoError), e:
            self.showMessage(hglib.tounicode(str(e)))

    @pyqtSlot()
    def configChanged(self):
        'Repository is reporting its config files have changed'
        self.revDetailsWidget.reload()
        self.titleChanged.emit(self.title())
        self.updateTaskTabs()

    def updateTaskTabs(self):
        val = self.repo.ui.config('tortoisehg', 'tasktabs', 'off').lower()
        if val == 'east':
            self.taskTabsWidget.setTabPosition(QTabWidget.East)
            self.taskTabsWidget.tabBar().show()
        elif val == 'west':
            self.taskTabsWidget.setTabPosition(QTabWidget.West)
            self.taskTabsWidget.tabBar().show()
        else:
            self.taskTabsWidget.tabBar().hide()

    @pyqtSlot(QString, bool)
    def setBranch(self, branch, allparents):
        self.repomodel.setBranch(branch, allparents=allparents)
        self.titleChanged.emit(self.title())

    @pyqtSlot(bool)
    def setShowHidden(self, showhidden):
        self._repoagent.setHiddenRevsIncluded(showhidden)

    @pyqtSlot(bool)
    def setShowGraftSource(self, showgraftsource):
        self.repomodel.setShowGraftSource(showgraftsource)

    ##
    ## Workbench methods
    ##

    def canGoBack(self):
        return self.repoview.canGoBack()

    def canGoForward(self):
        return self.repoview.canGoForward()

    def loadSettings(self):
        s = QSettings()
        repoid = hglib.shortrepoid(self.repo)
        self.revDetailsWidget.loadSettings(s)
        self.filterbar.loadSettings(s)
        self._repoagent.setHiddenRevsIncluded(self.filterbar.getShowHidden())
        self.repotabs_splitter.restoreState(
            s.value('repowidget/splitter-'+repoid).toByteArray())

    def okToContinue(self):
        if self._repoagent.isBusy():
            r = QMessageBox.question(self, _('Confirm Exit'),
                                     _('Mercurial command is still running.\n'
                                       'Are you sure you want to terminate?'),
                                     QMessageBox.Yes | QMessageBox.No,
                                     QMessageBox.No)
            if r == QMessageBox.Yes:
                self._repoagent.abortCommands()
            return False
        for i in xrange(self.taskTabsWidget.count()):
            w = self.taskTabsWidget.widget(i)
            if w.canExit():
                continue
            self.taskTabsWidget.setCurrentWidget(w)
            self.showMessage(_('Tab cannot exit'))
            return False
        return True

    def closeRepoWidget(self):
        '''returns False if close should be aborted'''
        if not self.okToContinue():
            return False
        s = QSettings()
        if self.isVisible():
            try:
                repoid = hglib.shortrepoid(self.repo)
                s.setValue('repowidget/splitter-'+repoid,
                           self.repotabs_splitter.saveState())
            except EnvironmentError:
                pass
        self.revDetailsWidget.saveSettings(s)
        self.commitDemand.forward('saveSettings', s, 'workbench')
        self.grepDemand.forward('saveSettings', s)
        self.filterbar.saveSettings(s)
        self.repoview.saveSettings(s)
        return True

    def setSyncUrl(self, url):
        """Change the current peer-repo url of the sync widget; url may be
        a symbolic name defined in [paths] section"""
        self.syncDemand.get().setUrl(url)

    def incoming(self):
        self.syncDemand.get().incoming()

    def pull(self):
        self.syncDemand.get().pull()
    def outgoing(self):
        self.syncDemand.get().outgoing()
    def push(self, confirm=None, **kwargs):
        """Call sync push.

        If confirm is False, the user will not be prompted for
        confirmation. If confirm is True, the prompt might be used.
        """
        self.syncDemand.get().push(confirm, **kwargs)
        self.outgoingMode = False

<<<<<<< HEAD
=======
    def syncBookmark(self):
        self.syncDemand.get().syncBookmark()

>>>>>>> 2811e218
    ##
    ## Repoview context menu
    ##

    def viewMenuRequest(self, point, selection):
        'User requested a context menu in repo view widget'

        # selection is a list of the currently selected revisions.
        # Integers for changelog revisions, None for the working copy,
        # or strings for unapplied patches.

        if len(selection) == 0:
            return

        self.menuselection = selection
        if self._repoagent.overlayUrl():
            if len(selection) == 1:
                self.bundlemenu.exec_(point)
            return
        if self.outgoingMode:
            if len(selection) == 1:
                self.outgoingcmenu.exec_(point)
                return

        allunapp = False
        if 'mq' in self.repo.extensions():
            for rev in selection:
                if not self.repo.changectx(rev).thgmqunappliedpatch():
                    break
            else:
                allunapp = True
        if allunapp:
            self.unappliedPatchMenu(point, selection)
        elif len(selection) == 1:
            self.singleSelectionMenu(point, selection)
        elif len(selection) == 2:
            self.doubleSelectionMenu(point, selection)
        else:
            self.multipleSelectionMenu(point, selection)

    def singleSelectionMenu(self, point, selection):
        ctx = self.repo.changectx(self.rev)
        applied = ctx.thgmqappliedpatch()
        working = self.rev is None
        tags = ctx.tags()

        for item in self.singlecmenuitems:
            enabled = item.enableFunc(applied, working, tags)
            item.setEnabled(enabled)

        self.singlecmenu.exec_(point)

    def doubleSelectionMenu(self, point, selection):
        for r in selection:
            # No pair menu if working directory or unapplied patch
            if type(r) is not int:
                return
        self.paircmenu.exec_(point)

    def multipleSelectionMenu(self, point, selection):
        for r in selection:
            # No multi menu if working directory or unapplied patch
            if type(r) is not int:
                return
        self.multicmenu.exec_(point)

    def unappliedPatchMenu(self, point, selection):
        q = self.repo.mq
        ispushable = False
        unapplied = 0
        for i in xrange(q.seriesend(), len(q.series)):
            pushable, reason = q.pushable(i)
            if pushable:
                if unapplied == 0:
                    qnext = q.series[i]
                if self.rev == q.series[i]:
                    ispushable = True
                unapplied += 1
        self.unappacts[0].setEnabled(ispushable and len(selection) == 1)
        self.unappacts[1].setEnabled(ispushable and len(selection) == 1)
        self.unappacts[2].setEnabled(ispushable and len(selection) == 1 and \
                                     self.rev != qnext)
        self.unappacts[3].setEnabled('qtip' in self.repo.tags())
        self.unappacts[4].setEnabled(True)
        self.unappacts[5].setEnabled(len(selection) == 1)
        self.unappcmenu.exec_(point)

    def generateSingleMenu(self, mode=None):
        items = []
        # This menu will never be opened for an unapplied patch, they
        # have their own menu.
        #
        # iswd = working directory
        # isrev = the changeset has an integer revision number
        # isctx = changectx or workingctx
        # fixed = the changeset is considered permanent
        # applied = an applied patch
        # qgoto = applied patch or qparent
        isrev   = lambda ap, wd, tags: not wd
        iswd   = lambda ap, wd, tags: bool(wd)
        isctx   = lambda ap, wd, tags: True
        fixed   = lambda ap, wd, tags: not (ap or wd)
        applied = lambda ap, wd, tags: ap
        qgoto   = lambda ap, wd, tags: ('qparent' in tags) or \
                                       (ap)

        exs = self.repo.extensions()

        def entry(menu, ext=None, func=None, desc=None, icon=None, cb=None):
            if ext and ext not in exs:
                return
            if desc is None:
                return menu.addSeparator()
            act = QAction(desc, self)
            if cb:
                act.triggered.connect(cb)
            if icon:
                act.setIcon(qtlib.geticon(icon))
            act.enableFunc = func
            menu.addAction(act)
            items.append(act)
            return act
        menu = QMenu(self)
        if mode == 'outgoing':
            pushtypeicon = {'all': None, 'branch': None, 'revision': None}
            defaultpush = self.repo.ui.config(
                'tortoisehg', 'defaultpush', 'all')
            pushtypeicon[defaultpush] = 'hg-push'
            submenu = menu.addMenu(_('Pus&h'))
            entry(submenu, None, isrev, _('Push to &Here'),
                  pushtypeicon['revision'], self.pushToRevision)
            entry(submenu, None, isrev, _('Push Selected &Branch'),
                  pushtypeicon['branch'], self.pushBranch)
            entry(submenu, None, isrev, _('Push &All'),
                  pushtypeicon['all'], self.pushAll)
            entry(menu)
        entry(menu, None, isrev, _('&Update...'), 'hg-update',
              self.updateToRevision)
        entry(menu)
        entry(menu, None, isctx, _('&Diff to Parent'), 'visualdiff',
              self.visualDiffRevision)
        entry(menu, None, isrev, _('Diff to &Local'), 'ldiff',
              self.visualDiffToLocal)
        entry(menu, None, isctx, _('Bro&wse at Revision'), 'hg-annotate',
              self.manifestRevision)
        entry(menu, None, isrev, _('&Similar Revisions...'), 'view-filter',
              self.matchRevision)
        entry(menu)
        entry(menu, None, fixed, _('&Merge with Local...'), 'hg-merge',
              self.mergeWithRevision)
        entry(menu)
        entry(menu, None, fixed, _('&Tag...'), 'hg-tag',
              self.tagToRevision)
        entry(menu, None, fixed, _('Boo&kmark...'), 'hg-bookmarks',
              self.bookmarkRevision)
        entry(menu, 'gpg', fixed, _('Sig&n...'), 'hg-sign',
              self.signRevision)
        entry(menu)
        entry(menu, None, fixed, _('&Backout...'), 'hg-revert',
              self.backoutToRevision)
        entry(menu)

        entry(menu, None, isrev, _('Copy &Hash'), 'copy-hash',
              self.copyHash)
        entry(menu)

        submenu = menu.addMenu(_('E&xport'))
        entry(submenu, None, isrev, _('E&xport Patch...'), 'hg-export',
              self.exportRevisions)
        entry(submenu, None, isrev, _('&Email Patch...'), 'mail-forward',
              self.emailSelectedRevisions)
        entry(submenu, None, isrev, _('&Archive...'), 'hg-archive',
              self.archiveRevision)
        entry(submenu, None, isrev, _('&Bundle Rev and Descendants...'),
              'hg-bundle', self.bundleRevisions)
        entry(submenu, None, isctx, _('&Copy Patch'), 'copy-patch',
              self.copyPatch)
        entry(menu)

        submenu = menu.addMenu(_('Change &Phase to'))
        submenu.triggered.connect(self._changePhaseByMenu)
        for pnum, pname in enumerate(phases.phasenames):
            entry(submenu, None, isrev, pname).setData(pnum)
        entry(menu)

        entry(menu, None, isrev, _('&Graft to Local...'), 'hg-transplant',
              self.graftRevisions)

        if 'mq' in exs or 'rebase' in exs or 'strip' in exs or 'evolve' in exs:
            submenu = menu.addMenu(_('Modi&fy History'))
            entry(submenu, 'mq', applied, _('&Unapply Patch'), 'hg-qgoto',
                  self.qgotoParentRevision)
            entry(submenu, 'mq', fixed, _('Import to &MQ'), 'qimport',
                  self.qimportRevision)
            entry(submenu, 'mq', applied, _('&Finish Patch'), 'qfinish',
                  self.qfinishRevision)
            entry(submenu, 'mq', applied, _('Re&name Patch...'), None,
                  self.qrename)
            entry(submenu, 'mq')
            if self._mqActions:
                entry(submenu, 'mq', isctx, _('MQ &Options'), None,
                      self._mqActions.launchOptionsDialog)
                entry(submenu, 'mq')
            entry(submenu, 'rebase', isrev, _('&Rebase...'), 'hg-rebase',
                  self.rebaseRevision)
            entry(submenu, 'rebase')
            entry(submenu, 'evolve', fixed, _('&Prune...'), 'edit-cut',
                  self._pruneSelected)
            if 'mq' in exs or 'strip' in exs:
                entry(submenu, None, fixed, _('&Strip...'), 'menudelete',
                      self.stripRevision)

        entry(menu, 'reviewboard', isrev, _('Post to Re&view Board...'), 'reviewboard',
              self.sendToReviewBoard)

        entry(menu, 'rupdate', fixed, _('&Remote Update...'), 'hg-update',
              self.rupdate)

        def _setupCustomSubmenu(menu):
            tools, toollist = hglib.tortoisehgtools(self.repo.ui,
                selectedlocation='workbench.revdetails.custom-menu')
            if not tools:
                return

            istrue = lambda ap, wd, tags: True
            enablefuncs = {
                'istrue': istrue, 'iswd': iswd, 'isrev': isrev, 'isctx': isctx,
                'fixed': fixed, 'applied': applied, 'qgoto': qgoto
            }

            entry(menu)
            submenu = menu.addMenu(_('Custom Tools'))
            submenu.triggered.connect(self._runCustomCommandByMenu)
            for name in toollist:
                if name == '|':
                    entry(submenu)
                    continue
                info = tools.get(name, None)
                if info is None:
                    continue
                command = info.get('command', None)
                if not command:
                    continue
                workingdir = info.get('workingdir', '')
                showoutput = info.get('showoutput', False)
                label = info.get('label', name)
                icon = info.get('icon', 'tools-spanner-hammer')
                enable = info.get('enable', 'istrue').lower()
                if enable in enablefuncs:
                    enable = enablefuncs[enable]
                else:
                    continue
                a = entry(submenu, None, enable, label, icon)
                a.setData((command, showoutput, workingdir))

        _setupCustomSubmenu(menu)

        if mode == 'outgoing':
            self.outgoingcmenu = menu
            self.outgoingcmenuitems = items
        else:
            self.singlecmenu = menu
            self.singlecmenuitems = items

    def _gotoAncestor(self):
        ancestor = self.repo[self.menuselection[0]]
        for rev in self.menuselection[1:]:
            ctx = self.repo[rev]
            ancestor = ancestor.ancestor(ctx)
        self.goto(ancestor.rev())

    def generatePairMenu(self):
        def dagrange():
            revA, revB = self.menuselection
            if revA > revB:
                B, A = self.menuselection
            else:
                A, B = self.menuselection
            # simply disable lazy evaluation as we won't handle slow query
            return list(self.repo.revs('%s::%s' % (A, B)))

        def exportPair():
            self.exportRevisions(self.menuselection)
        def exportDiff():
            root = self.repo.root
            filename = '%s_%d_to_%d.diff' % (os.path.basename(root),
                                             self.menuselection[0],
                                             self.menuselection[1])
            file = QFileDialog.getSaveFileName(self, _('Write diff file'),
                               hglib.tounicode(os.path.join(root, filename)))
            if not file:
                return
            f = QFile(file)
            if not f.open(QIODevice.WriteOnly | QIODevice.Truncate):
                WarningMsgBox(_('Repository Error'),
                              _('Unable to write diff file'))
                return
            sess = self._buildPatch('diff')
            sess.setOutputDevice(f)
        def exportDagRange():
            l = dagrange()
            if l:
                self.exportRevisions(l)
        def diffPair():
            revA, revB = self.menuselection
            dlg = visdiff.visualdiff(self.repo.ui, self.repo, [],
                    {'rev':(str(revA), str(revB))})
            if dlg:
                dlg.exec_()
        def emailPair():
            self._emailRevisions(self.menuselection)
        def emailDagRange():
            l = dagrange()
            if l:
                self._emailRevisions(l)
        def bundleDagRange():
            l = dagrange()
            if l:
                self.bundleRevisions(base=l[0], tip=l[-1])
        def bisectNormal():
            revA, revB = self.menuselection
            dlg = self._dialogs.open(RepoWidget._createBisectDialog)
            dlg.restart(str(revA), str(revB))
        def bisectReverse():
            revA, revB = self.menuselection
            dlg = self._dialogs.open(RepoWidget._createBisectDialog)
            dlg.restart(str(revB), str(revA))
        def compressDlg():
            ctxa, ctxb = map(self.repo.hgchangectx, self.menuselection)
            if ctxa.ancestor(ctxb) == ctxb:
                revs = self.menuselection[:]
            elif ctxa.ancestor(ctxb) == ctxa:
                revs = [self.menuselection[1], self.menuselection[0]]
            else:
                InfoMsgBox(_('Unable to compress history'),
                           _('Selected changeset pair not related'))
                return
            dlg = compress.CompressDialog(self._repoagent, revs, self)
<<<<<<< HEAD
            dlg.exec_()
        def rebaseDlg():
            opts = {'source': self.menuselection[0],
                    'dest': self.menuselection[1]}
            dlg = rebase.RebaseDialog(self._repoagent, self, **opts)
=======
>>>>>>> 2811e218
            dlg.exec_()
        def rebaseDlg():
            opts = {'source': self.menuselection[0],
                    'dest': self.menuselection[1]}
            dlg = rebase.RebaseDialog(self._repoagent, self, **opts)
            dlg.exec_()

        exs = self.repo.extensions()

        exs = self.repo.extensions()

        menu = QMenu(self)
        for name, cb, icon, ext in (
                (_('Visual Diff...'), diffPair, 'visualdiff', None),
                (_('Export Diff...'), exportDiff, 'hg-export', None),
                (None, None, None, None),
                (_('Export Selected...'), exportPair, 'hg-export', None),
                (_('Email Selected...'), emailPair, 'mail-forward', None),
                (_('Copy Selected as Patch'), self.copyPatch, 'copy-patch', None),
                (None, None, None, None),
                (_('Export DAG Range...'), exportDagRange, 'hg-export', None),
                (_('Email DAG Range...'), emailDagRange, 'mail-forward', None),
                (_('Bundle DAG Range...'), bundleDagRange, 'hg-bundle', None),
                (None, None, None, None),
                (_('Bisect - Good, Bad...'), bisectNormal, 'hg-bisect-good-bad', None),
                (_('Bisect - Bad, Good...'), bisectReverse, 'hg-bisect-bad-good', None),
                (_('Compress History...'), compressDlg, 'hg-compress', None),
                (_('Rebase...'), rebaseDlg, 'hg-rebase', 'rebase'),
                (None, None, None, None),
                (_('Goto common ancestor'), self._gotoAncestor, 'hg-merge', None),
                (_('Similar revisions...'), self.matchRevision, 'view-filter', None),
                (None, None, None, None),
                (_('Graft Selected to local...'), self.graftRevisions, 'hg-transplant', None),
                (None, None, None, None),
                (_('&Prune Selected...'), self._pruneSelected, 'edit-cut',
                 'evolve'),
                ):
            if name is None:
                menu.addSeparator()
                continue
            if ext and ext not in exs:
                continue
            a = QAction(name, self)
            if icon:
                a.setIcon(qtlib.geticon(icon))
            a.triggered.connect(cb)
            menu.addAction(a)

        if 'reviewboard' in self.repo.extensions():
            menu.addSeparator()
            a = QAction(_('Post Selected to Review Board...'), self)
            a.triggered.connect(self.sendToReviewBoard)
            menu.addAction(a)
        self.paircmenu = menu

    def generateUnappliedPatchMenu(self):
        def qdeleteact():
            """Delete unapplied patch(es)"""
            patches = map(hglib.tounicode, self.menuselection)
            self._mqActions.deletePatches(patches)
        def qfoldact():
            patches = map(hglib.tounicode, self.menuselection)
            self._mqActions.foldPatches(patches)

        menu = QMenu(self)
        acts = []
        for name, cb, icon in (
            (_('Apply patch'), self.qpushRevision, 'hg-qpush'),
            (_('Apply onto original parent'), self.qpushExactRevision, None),
            (_('Apply only this patch'), self.qpushMoveRevision, None),
            (_('Fold patches...'), qfoldact, 'hg-qfold'),
            (_('Delete patches...'), qdeleteact, 'hg-qdelete'),
            (_('Rename patch...'), self.qrename, None)):
            act = QAction(name, self)
            act.triggered.connect(cb)
            if icon:
                act.setIcon(qtlib.geticon(icon))
            acts.append(act)
            menu.addAction(act)
        menu.addSeparator()
        acts.append(menu.addAction(_('MQ &Options'),
                                   self._mqActions.launchOptionsDialog))
        self.unappcmenu = menu
        self.unappacts = acts

    def generateMultipleSelectionMenu(self):
        def exportSel():
            self.exportRevisions(self.menuselection)
        def emailSel():
            self._emailRevisions(self.menuselection)
        menu = QMenu(self)
        for name, cb, icon in (
                (_('Export Selected...'), exportSel, 'hg-export'),
                (_('Email Selected...'), emailSel, 'mail-forward'),
                (_('Copy Selected as Patch'), self.copyPatch, 'copy-patch'),
                (None, None, None),
                (_('Goto common ancestor'), self._gotoAncestor, 'hg-merge'),
                (_('Similar revisions...'), self.matchRevision, 'view-filter'),
                (None, None, None),
                (_('Graft Selected to local...'), self.graftRevisions, 'hg-transplant'),
                ):
            if name is None:
                menu.addSeparator()
                continue
            a = QAction(name, self)
            if icon:
                a.setIcon(qtlib.geticon(icon))
            a.triggered.connect(cb)
            menu.addAction(a)

        if 'evolve' in self.repo.extensions():
            menu.addSeparator()
            a = QAction(_('&Prune Selected...'), self)
            a.setIcon(qtlib.geticon('edit-cut'))
            a.triggered.connect(self._pruneSelected)
            menu.addAction(a)

        if 'reviewboard' in self.repo.extensions():
            a = QAction(_('Post Selected to Review Board...'), self)
            a.triggered.connect(self.sendToReviewBoard)
            menu.addAction(a)
        self.multicmenu = menu

    def generateBundleMenu(self):
        menu = QMenu(self)
        for name, cb, icon in (
                (_('Pull to here...'), self.pullBundleToRev, 'hg-pull-to-here'),
                (_('Visual diff...'), self.visualDiffRevision, 'visualdiff'),
                ):
            a = QAction(name, self)
            a.triggered.connect(cb)
            if icon:
                a.setIcon(qtlib.geticon(icon))
            menu.addAction(a)
        self.bundlemenu = menu
    def generateOutgoingMenu(self):
        self.generateSingleMenu(mode='outgoing')

    def exportRevisions(self, revisions):
        if not revisions:
            revisions = [self.rev]
        if len(revisions) == 1:
            if isinstance(self.rev, int):
                defaultpath = os.path.join(self.repoRootPath(),
                                           '%d.patch' % self.rev)
            else:
                defaultpath = self.repoRootPath()

            ret = QFileDialog.getSaveFileName(self, _('Export patch'),
                                              defaultpath,
                                              _('Patch Files (*.patch)'))
            if not ret:
                return
            epath = unicode(ret)
            udir = os.path.dirname(epath)
            custompath = True
        else:
            udir = QFileDialog.getExistingDirectory(self, _('Export patch'),
                                                   hglib.tounicode(self.repo.root))
            if not udir:
                return
            udir = unicode(udir)
            ename = self._repoagent.shortName() + '_%r.patch'
            epath = os.path.join(udir, ename)
            custompath = False

<<<<<<< HEAD
        cmdline = ['export', '--verbose', '--output', epath]
=======
        cmdline = hglib.buildcmdargs('export', verbose=True, output=epath,
                                     rev=hglib.compactrevs(sorted(revisions)))
>>>>>>> 2811e218

        existingRevisions = []
        for rev in revisions:
            if custompath:
                path = epath
            else:
                path = epath % rev
            if os.path.exists(path):
                if os.path.isfile(path):
                    existingRevisions.append(rev)
                else:
                    QMessageBox.warning(self,
                        _('Cannot export revision'),
                        (_('Cannot export revision %s into the file named:'
                        '\n\n%s\n') % (rev, epath % rev)) + \
                        _('There is already an existing folder '
                        'with that same name.'))
                    return

        if existingRevisions:
            buttonNames = [_("Replace"), _("Append"), _("Abort")]

            warningMessage = \
                _('There are existing patch files for %d revisions (%s) '
                'in the selected location (%s).\n\n') \
                % (len(existingRevisions),
                    " ,".join([str(rev) for rev in existingRevisions]),
                    udir)

            warningMessage += \
                _('What do you want to do?\n') + u'\n' + \
                u'- ' + _('Replace the existing patch files.\n') + \
                u'- ' + _('Append the changes to the existing patch files.\n') + \
                u'- ' + _('Abort the export operation.\n')

            res = qtlib.CustomPrompt(_('Patch files already exist'),
                warningMessage,
                self,
                buttonNames, 0, 2).run()

            if buttonNames[res] == _("Replace"):
                # Remove the existing patch files
                for rev in existingRevisions:
                    if custompath:
                        os.remove(epath)
                    else:
                        os.remove(epath % rev)
            elif buttonNames[res] == _("Abort"):
                return

        self._runCommand(cmdline)

        if len(revisions) == 1:
            # Show a message box with a link to the export folder and to the
            # exported file
            rev = revisions[0]
            patchfilename = os.path.normpath(epath)
            patchdirname = os.path.normpath(os.path.dirname(epath))
            patchshortname = os.path.basename(patchfilename)
            if patchdirname.endswith(os.path.sep):
                patchdirname = patchdirname[:-1]
            qtlib.InfoMsgBox(_('Patch exported'),
                _('Revision #%d (%s) was exported to:<p>'
                '<a href="file:///%s">%s</a>%s'
                '<a href="file:///%s">%s</a>') \
                % (rev, str(self.repo[rev]),
                   patchdirname, patchdirname, os.path.sep,
                   patchfilename, patchshortname))
        else:
            # Show a message box with a link to the export folder
            qtlib.InfoMsgBox(_('Patches exported'),
                _('%d patches were exported to:<p>'
                '<a href="file:///%s">%s</a>') \
                % (len(revisions), udir, udir))

    def visualDiffRevision(self):
        opts = dict(change=self.rev)
        dlg = visdiff.visualdiff(self.repo.ui, self.repo, [], opts)
        if dlg:
            dlg.exec_()

    def visualDiffToLocal(self):
        if self.rev is None:
            return
        opts = dict(rev=['rev(%d)' % self.rev])
        dlg = visdiff.visualdiff(self.repo.ui, self.repo, [], opts)
        if dlg:
            dlg.exec_()

    @pyqtSlot()
    def updateToRevision(self):
        rev = None
        if isinstance(self.rev, int):
            rev = hglib.getrevisionlabel(self.repo, self.rev)
        dlg = update.UpdateDialog(self._repoagent, rev, self)
        r = dlg.exec_()
        if r in (0, 1):
            self.gotoParent()

    def matchRevision(self):
        revlist = self.rev
        if len(self.menuselection) > 1:
            revlist = '|'.join([str(rev) for rev in self.menuselection])
        dlg = matching.MatchDialog(self._repoagent, revlist, self)
        if dlg.exec_():
            self.setFilter(dlg.revsetexpression)

    def pushAll(self):
        self.syncDemand.forward('push', False, pushall=True)

    def pushToRevision(self):
        # Do not ask for confirmation
        self.syncDemand.forward('push', False, rev=self.rev)

    def pushBranch(self):
        # Do not ask for confirmation
        self.syncDemand.forward('push', False,
            branch=self.repo[self.rev].branch())

    def manifestRevision(self):
        if QApplication.keyboardModifiers() & Qt.ShiftModifier:
            self._dialogs.openNew(RepoWidget._createManifestDialog)
        else:
            dlg = self._dialogs.open(RepoWidget._createManifestDialog)
            dlg.setRev(self.rev)

    def _createManifestDialog(self):
        return revdetails.createManifestDialog(self._repoagent, self.rev)
<<<<<<< HEAD
=======

    def mergeWithOtherHead(self):
        """Open dialog to merge with the other head of the current branch"""
        cmdline = hglib.buildcmdargs('merge', preview=True,
                                     config='ui.logtemplate={rev}\n')
        sess = self._runCommand(cmdline)
        sess.setCaptureOutput(True)
        sess.commandFinished.connect(self._onMergePreviewFinished)

    @qtlib.senderSafeSlot(int)
    def _onMergePreviewFinished(self, ret):
        sess = self.sender()
        if ret == 255 and 'hg heads' in sess.errorString():
            # multiple heads
            self.filterbar.setQuery('head() - .')
            self.filterbar.runQuery()
            msg = '\n'.join(sess.errorString().splitlines()[:-1])  # drop hint
            w = self.setInfoBar(infobar.ConfirmInfoBar, msg)
            assert w
            w.acceptButton.setText(_('Merge'))
            w.accepted.connect(self.mergeWithRevision)
            w.finished.connect(self.clearRevisionSet)
            return
        if ret != 0:
            return
        revs = map(int, str(sess.readAll()).splitlines())
        if not revs:
            return
        self._dialogs.open(RepoWidget._createMergeDialog, revs[-1])
>>>>>>> 2811e218

    @pyqtSlot()
    def mergeWithRevision(self):
        pctx = self.repo['.']
        octx = self.repo[self.rev]
        if pctx == octx:
            QMessageBox.warning(self, _('Unable to merge'),
                _('You cannot merge a revision with itself'))
            return
        self._dialogs.open(RepoWidget._createMergeDialog, self.rev)

    def _createMergeDialog(self, rev):
        return merge.MergeDialog(self._repoagent, rev, self)

    def tagToRevision(self):
        dlg = tag.TagDialog(self._repoagent, rev=str(self.rev), parent=self)
        dlg.exec_()

    def bookmarkRevision(self):
        dlg = bookmark.BookmarkDialog(self._repoagent, self.rev, self)
        dlg.exec_()

    def signRevision(self):
        dlg = sign.SignDialog(self._repoagent, self.rev, self)
        dlg.exec_()

    def graftRevisions(self):
        """Graft selected revision on top of working directory parent"""
        revlist = []
        for rev in sorted(self.repoview.selectedRevisions()):
            revlist.append(str(rev))
        if not revlist:
            revlist = [self.rev]
        dlg = graft.GraftDialog(self._repoagent, self, source=revlist)
        if dlg.valid:
            dlg.exec_()

    def backoutToRevision(self):
        msg = backout.checkrev(self._repoagent.rawRepo(), self.rev)
        if msg:
            qtlib.InfoMsgBox(_('Unable to backout'), msg, parent=self)
            return
        dlg = backout.BackoutDialog(self._repoagent, self.rev, self)
        dlg.finished.connect(dlg.deleteLater)
        dlg.exec_()

    @pyqtSlot()
    def _pruneSelected(self):
        revspec = hglib.compactrevs(sorted(self.repoview.selectedRevisions()))
        dlg = prune.createPruneDialog(self._repoagent, revspec, self)
        dlg.exec_()

    def stripRevision(self):
        'Strip the selected revision and all descendants'
        dlg = thgstrip.createStripDialog(self._repoagent, rev=str(self.rev),
                                         parent=self)
        dlg.exec_()

    def sendToReviewBoard(self):
        self._dialogs.open(RepoWidget._createPostReviewDialog,
                           tuple(self.repoview.selectedRevisions()))

    def _createPostReviewDialog(self, revs):
        return postreview.PostReviewDialog(self.repo.ui, self._repoagent, revs)

    def rupdate(self):
        import rupdate
        dlg = rupdate.createRemoteUpdateDialog(self._repoagent, self.rev, self)
        dlg.exec_()

    @pyqtSlot()
    def emailSelectedRevisions(self):
        self._emailRevisions(self.repoview.selectedRevisions())

    def _emailRevisions(self, revs):
        self._dialogs.open(RepoWidget._createEmailDialog, tuple(revs))

    def _createEmailDialog(self, revs):
        return hgemail.EmailDialog(self._repoagent, revs)

    def archiveRevision(self):
        rev = hglib.getrevisionlabel(self.repo, self.rev)
        dlg = archive.createArchiveDialog(self._repoagent, rev, self)
        dlg.exec_()

    def bundleRevisions(self, base=None, tip=None):
        root = self.repoRootPath()
        if base is None or base is False:
            base = self.rev
        data = dict(name=os.path.basename(root), base=base)
        if tip is None:
            filename = '%(name)s_%(base)s_and_descendants.hg' % data
        else:
            data.update(rev=tip)
            filename = '%(name)s_%(base)s_to_%(rev)s.hg' % data

        file = QFileDialog.getSaveFileName(self, _('Write bundle'),
                                           os.path.join(root, filename))
        if not file:
            return

        cmdline = ['bundle', '--verbose']
        parents = [hglib.escaperev(r.rev()) for r in self.repo[base].parents()]
        for p in parents:
            cmdline.extend(['--base', p])
        if tip:
            cmdline.extend(['--rev', str(tip)])
        else:
            cmdline.extend(['--rev', 'heads(descendants(%s))' % base])
        cmdline.append(unicode(file))
        self._runCommand(cmdline)

    def _buildPatch(self, command=None):
        if not command:
            # workingdir revision cannot be exported
            if self.rev is None:
                command = 'diff'
            else:
                command = 'export'
        assert command in ('export', 'diff')
        if command == 'export':
            # patches should be in chronological order
            revs = sorted(self.menuselection)
<<<<<<< HEAD
            cmdline = hglib.buildcmdargs('export', rev=revs)
=======
            cmdline = hglib.buildcmdargs('export', rev=hglib.compactrevs(revs))
>>>>>>> 2811e218
        else:
            revs = self.rev and self.menuselection or None
            cmdline = hglib.buildcmdargs('diff', rev=revs)
        return self._runCommand(cmdline)

    @pyqtSlot()
    def copyPatch(self):
        sess = self._buildPatch()
        sess.setCaptureOutput(True)
        sess.commandFinished.connect(self._copyPatchOutputToClipboard)

    @qtlib.senderSafeSlot(int)
    def _copyPatchOutputToClipboard(self, ret):
        if ret == 0:
            sess = self.sender()
            output = sess.readAll()
            mdata = QMimeData()
            mdata.setData('text/x-diff', output)  # for lossless import
            mdata.setText(hglib.tounicode(str(output)))
            QApplication.clipboard().setMimeData(mdata)

    def copyHash(self):
        clip = QApplication.clipboard()
        clip.setText(binascii.hexlify(self.repo[self.rev].node()))

    def changePhase(self, phase):
        currentphase = self.repo[self.rev].phase()
        if currentphase == phase:
            # There is nothing to do, we are already in the target phase
            return
        phasestr = phases.phasenames[phase]
        cmdline = ['phase', '--rev', '%s' % self.rev, '--%s' % phasestr]
        if currentphase < phase:
            # Ask the user if he wants to force the transition
            title = _('Backwards phase change requested')
            if currentphase == phases.draft and phase == phases.secret:
                # Here we are sure that the current phase is draft and the target phase is secret
                # Nevertheless we will not hard-code those phase names on the dialog strings to
                # make sure that the proper phase name translations are used
                main = _('Do you really want to make this revision <i>secret</i>?')
                text = _('Making a "<i>draft</i>" revision "<i>secret</i>" '
                         'is generally a safe operation.\n\n'
                         'However, there are a few caveats:\n\n'
                         '- "secret" revisions are not pushed. '
                         'This can cause you trouble if you\n'
                         'refer to a secret subrepo revision.\n\n'
                         '- If you pulled this revision from '
                         'a non publishing server it may be\n'
                         'moved back to "<i>draft</i>" if you pull '
                         'again from that particular server.\n\n'
                         'Please be careful!')
                labels = ((QMessageBox.Yes, _('&Make secret')),
                          (QMessageBox.No, _('&Cancel')))
            else:
                main = _('Do you really want to <i>force</i> a backwards phase transition?')
                text = _('You are trying to move the phase of revision %d backwards,\n'
                         'from "<i>%s</i>" to "<i>%s</i>".\n\n'
                         'However, "<i>%s</i>" is a lower phase level than "<i>%s</i>".\n\n'
                         'Moving the phase backwards is not recommended.\n'
                         'For example, it may result in having multiple heads\nif you '
                         'modify a revision that you have already pushed\nto a server.\n\n'
                         'Please be careful!') % (self.rev, phases.phasenames[currentphase], phasestr, phasestr,
                                                  phases.phasenames[currentphase])
                labels = ((QMessageBox.Yes, _('&Force')),
                          (QMessageBox.No, _('&Cancel')))
            if not qtlib.QuestionMsgBox(title, main, text,
                    labels=labels, parent=self):
                return
            cmdline.append('--force')
        self._runCommand(cmdline)

    @pyqtSlot(QAction)
    def _changePhaseByMenu(self, action):
        phasenum, _ok = action.data().toInt()
        self.changePhase(phasenum)

    def rebaseRevision(self):
        """Rebase selected revision on top of working directory parent"""
        opts = {'source' : self.rev, 'dest': self.repo['.'].rev()}
        dlg = rebase.RebaseDialog(self._repoagent, self, **opts)
        dlg.exec_()

    def qimportRevision(self):
        """QImport revision and all descendents to MQ"""
        if 'qparent' in self.repo.tags():
            endrev = 'qparent'
        else:
            endrev = ''

        # Check whether there are existing patches in the MQ queue whose name
        # collides with the revisions that are going to be imported
        revList = self.repo.revs('%s::%s and not hidden()' % (self.rev, endrev))

        if endrev and not revList:
            # There is a qparent but the revision list is empty
            # This means that the qparent is not a descendant of the
            # selected revision
            QMessageBox.warning(self, _('Cannot import selected revision'),
                _('The selected revision (rev #%d) cannot be imported '
                'because it is not a descendant of ''qparent'' (rev #%d)') \
                % (self.rev, self.repo['qparent'].rev()))
            return

        patchdir = self.repo.join('patches')
        def patchExists(p):
            return os.path.exists(os.path.join(patchdir, p))

        # Note that the following two arrays are both ordered by "rev"
        defaultPatchNames = ['%d.diff' % rev for rev in revList]
        defaultPatchesExist = [patchExists(p) for p in defaultPatchNames]
        if any(defaultPatchesExist):
            # We will qimport each revision one by one, starting from the newest
            # To do so, we will find a valid and unique patch name for each
            # revision that we must qimport (i.e. a filename that does not
            # already exist)
            # and then we will import them one by one starting from the newest
            # one, using these unique names
            def getUniquePatchName(baseName):
                maxRetries = 99
                for n in range(1, maxRetries):
                    patchName = baseName + '_%02d.diff' % n
                    if not patchExists(patchName):
                        return patchName
                return baseName

            patchNames = {}
            for n, rev in enumerate(revList):
                if defaultPatchesExist[n]:
                    patchNames[rev] = getUniquePatchName(str(rev))
                else:
                    # The default name is safe
                    patchNames[rev] = defaultPatchNames[n]

            # qimport each revision individually, starting from the topmost one
            revList.reverse()
            cmdlines = []
            for rev in revList:
                cmdlines.append(['qimport', '--rev', '%s' % rev,
                                 '--name', patchNames[rev]])
            self._runCommandSequence(cmdlines)
        else:
            # There were no collisions with existing patch names, we can
            # simply qimport the whole revision set in a single go
            cmdline = ['qimport', '--rev', '%s::%s' % (self.rev, endrev)]
            self._runCommand(cmdline)

    def qfinishRevision(self):
        """Finish applied patches up to and including selected revision"""
        cmdline = ['qfinish', 'qbase::%s' % self.rev]
        self._runCommand(cmdline)

    @pyqtSlot()
    def qgotoParentRevision(self):
        """Apply an unapplied patch, or qgoto the parent of an applied patch"""
        self.qgotoRevision(self.repo[self.rev].p1().rev())

    @pyqtSlot()
    def qgotoSelectedRevision(self):
        self.qgotoRevision(self.rev)

    def qgotoRevision(self, rev):
        """Make REV the top applied patch"""
        mqw = self._mqActions
        ctx = self.repo.changectx(rev)
        if 'qparent'in ctx.tags():
            mqw.popAllPatches()
        else:
            mqw.gotoPatch(hglib.tounicode(ctx.thgmqpatchname()))

    def qrename(self):
        sel = self.menuselection[0]
        if not isinstance(sel, str):
            sel = self.repo.changectx(sel).thgmqpatchname()
        self._mqActions.renamePatch(hglib.tounicode(sel))

    def _qpushRevision(self, move=False, exact=False):
        """QPush REV with the selected options"""
        ctx = self.repo.changectx(self.rev)
        patchname = hglib.tounicode(ctx.thgmqpatchname())
        self._mqActions.pushPatch(patchname, move=move, exact=exact)

    def qpushRevision(self):
        """Call qpush with no options"""
        self._qpushRevision(move=False, exact=False)
<<<<<<< HEAD

    def qpushExactRevision(self):
        """Call qpush using the exact flag"""
        self._qpushRevision(exact=True)

=======

    def qpushExactRevision(self):
        """Call qpush using the exact flag"""
        self._qpushRevision(exact=True)

>>>>>>> 2811e218
    def qpushMoveRevision(self):
        """Make REV the top applied patch"""
        self._qpushRevision(move=True)

    def runCustomCommand(self, command, showoutput=False, workingdir='',
            files=None):
        """Execute 'custom commands', on the selected repository"""
        # Perform variable expansion
        # This is done in two steps:
        # 1. Expand environment variables
        command = os.path.expandvars(command).strip()
        if not command:
            InfoMsgBox(_('Invalid command'),
                       _('The selected command is empty'))
            return
        if workingdir:
            workingdir = os.path.expandvars(workingdir).strip()

        # 2. Expand internal workbench variables
        def filelist2str(filelist):
            return ' '.join(util.shellquote(
                            os.path.normpath(self.repo.wjoin(filename)))
                            for filename in filelist)
        if files is None:
            files = []
        vars = {
            'ROOT': self.repo.root,
            'REVID': str(self.repo[self.rev]),
            'REV': self.rev,
            'FILES': filelist2str(self.repo[self.rev].files()),
            'ALLFILES': filelist2str(self.repo[self.rev]),
            'SELECTEDFILES': filelist2str(files),
        }
        for var in vars:
            command = command.replace('{%s}' % var, str(vars[var]))
            if workingdir:
                workingdir = workingdir.replace('{%s}' % var, str(vars[var]))
        if not workingdir:
            workingdir = self.repo.root

        # Show the Output Log if configured to do so
        if showoutput:
            self.makeLogVisible.emit(True)

        # If the user wants to run mercurial,
        # do so via our usual runCommand method
        cmd = shlex.split(command)
        cmdtype = cmd[0].lower()
        if cmdtype == 'hg':
            sess = self._runCommand(map(hglib.tounicode, cmd[1:]))
            sess.commandFinished.connect(self._notifyWorkingDirChanges)
            return
        elif cmdtype == 'thg':
            cmd = cmd[1:]
            if '--repository' in cmd:
                _ui = ui.ui()
            else:
                cmd += ['--repository', self.repo.root]
                _ui = self.repo.ui.copy()
            _ui.ferr = cStringIO.StringIO()
            # avoid circular import of hgqt.run by importing it inplace
            from tortoisehg.hgqt import run
            res = run.dispatch(cmd, u=_ui)
            if res:
                errormsg = _ui.ferr.getvalue().strip()
                if errormsg:
                    errormsg = \
                        _('The following error message was returned:'
                          '\n\n<b>%s</b>') % hglib.tounicode(errormsg)
                errormsg +=\
                    _('\n\nPlease check that the "thg" command is valid.')
                qtlib.ErrorMsgBox(
                    _('Failed to execute custom TortoiseHg command'),
                    _('The command "%s" failed (code %d).')
                    % (hglib.tounicode(command), res), errormsg)
            return res

        # Otherwise, run the selected command in the background
        try:
            res = subprocess.Popen(command, cwd=workingdir, shell=True)
        except OSError, ex:
            res = 1
            qtlib.ErrorMsgBox(_('Failed to execute custom command'),
                _('The command "%s" could not be executed.') % hglib.tounicode(command),
                _('The following error message was returned:\n\n"%s"\n\n'
                'Please check that the command path is valid and '
                'that it is a valid application') % hglib.tounicode(ex.strerror))
        return res

    @pyqtSlot(QAction)
    def _runCustomCommandByMenu(self, action):
        command, showoutput, workingdir = action.data().toPyObject()
        self.runCustomCommand(command, showoutput, workingdir)

    @pyqtSlot(str, list)
    def handleRunCustomCommandRequest(self, toolname, files):
        tools, toollist = hglib.tortoisehgtools(self.repo.ui)
        if not tools or toolname not in toollist:
            return
        toolname = str(toolname)
        command = tools[toolname].get('command', '')
        showoutput = tools[toolname].get('showoutput', False)
        workingdir = tools[toolname].get('workingdir', '')
        self.runCustomCommand(command, showoutput, workingdir, files)

    def _runCommand(self, cmdline):
        sess = self._repoagent.runCommand(cmdline, self)
        self._handleNewCommand(sess)
        return sess

    def _runCommandSequence(self, cmdlines):
        sess = self._repoagent.runCommandSequence(cmdlines, self)
        self._handleNewCommand(sess)
        return sess

    def _handleNewCommand(self, sess):
        self.clearInfoBar()
        sess.outputReceived.connect(self._repoviewFrame.showOutput)

    @pyqtSlot()
    def _notifyWorkingDirChanges(self):
        shlib.shell_notify([self.repo.root])
<<<<<<< HEAD
=======
        self._refreshCommitTabIfNeeded()
>>>>>>> 2811e218

    @pyqtSlot()
    def _refreshCommitTabIfNeeded(self):
        """Refresh the Commit tab if the user settings require it"""
        if self.taskTabsWidget.currentIndex() != self._namedTabs['commit']:
            return

        refreshwd = self.repo.ui.config('tortoisehg', 'refreshwdstatus', 'auto')
        # Valid refreshwd values are 'auto', 'always' and 'alwayslocal'
        if refreshwd != 'auto':
            if refreshwd == 'always' \
                    or paths.is_on_fixed_drive(self.repo.root):
                self.commitDemand.forward('refreshWctx')


class LightRepoWindow(QMainWindow):
    def __init__(self, repoagent):
        super(LightRepoWindow, self).__init__()
        self._repoagent = repoagent
        self.setIconSize(qtlib.smallIconSize())

        repo = repoagent.rawRepo()
        val = repo.ui.config('tortoisehg', 'tasktabs', 'off').lower()
        if val not in ('east', 'west'):
            repo.ui.setconfig('tortoisehg', 'tasktabs', 'east')
        rw = RepoWidget(repoagent, self)
        self.setCentralWidget(rw)

        self._edittbar = tbar = self.addToolBar(_('&Edit Toolbar'))
        tbar.setObjectName('edittbar')
        a = tbar.addAction(qtlib.geticon('view-refresh'), _('&Refresh'))
        a.setShortcuts(QKeySequence.Refresh)
        a.triggered.connect(self.refresh)

        tbar = rw.filterBar()
        tbar.setObjectName('filterbar')
        tbar.setWindowTitle(_('&Filter Toolbar'))
        self.addToolBar(tbar)

        s = QSettings()
        s.beginGroup('LightRepoWindow')
        self.restoreGeometry(s.value('geometry').toByteArray())
        self.restoreState(s.value('windowState').toByteArray())
        s.endGroup()

    def createPopupMenu(self):
        menu = super(LightRepoWindow, self).createPopupMenu()
        assert menu  # should have toolbar
        menu.addSeparator()
        menu.addAction(_('&Settings'), self._editSettings)
        return menu

    def closeEvent(self, event):
        rw = self.centralWidget()
        if not rw.closeRepoWidget():
            event.ignore()
            return
        s = QSettings()
        s.beginGroup('LightRepoWindow')
        s.setValue('geometry', self.saveGeometry())
        s.setValue('windowState', self.saveState())
        s.endGroup()
        event.accept()

    @pyqtSlot()
    def refresh(self):
        self._repoagent.pollStatus()
        rw = self.centralWidget()
        rw.reload()

    def setSyncUrl(self, url):
        rw = self.centralWidget()
        rw.setSyncUrl(url)

    @pyqtSlot()
    def _editSettings(self):
        dlg = settings.SettingsDialog(parent=self)
        dlg.exec_()<|MERGE_RESOLUTION|>--- conflicted
+++ resolved
@@ -173,17 +173,12 @@
     @pyqtSlot()
     def _initView(self):
         self._updateRepoViewForModel()
-<<<<<<< HEAD
-        # restore column widths when model is initially loaded
-        self.repoview.resizeColumns()
-=======
         # restore column widths when model is initially loaded.  For some
         # reason, this needs to be deferred after updating the view.  Otherwise
         # repoview.HgRepoView.resizeEvent() fires as the vertical scrollbar is
         # added, which causes the last column to grow by the scrollbar width on
         # each restart (and steal from the description width).
         QTimer.singleShot(0, self.repoview.resizeColumns)
->>>>>>> 2811e218
 
         # select the widget chosen by the user
         name = self.repo.ui.config('tortoisehg', 'defaultwidget')
@@ -618,13 +613,10 @@
             dlg.setfilepaths(paths)
         if dlg.exec_() == 0:
             self.gotoTip()
-<<<<<<< HEAD
-=======
 
     def unbundle(self):
          w = self.syncDemand.get()
          w.unbundle()
->>>>>>> 2811e218
 
     def shelve(self, arg=None):
         self._dialogs.open(RepoWidget._createShelveDialog)
@@ -929,12 +921,9 @@
         self.syncDemand.get().push(confirm, **kwargs)
         self.outgoingMode = False
 
-<<<<<<< HEAD
-=======
     def syncBookmark(self):
         self.syncDemand.get().syncBookmark()
 
->>>>>>> 2811e218
     ##
     ## Repoview context menu
     ##
@@ -1273,22 +1262,12 @@
                            _('Selected changeset pair not related'))
                 return
             dlg = compress.CompressDialog(self._repoagent, revs, self)
-<<<<<<< HEAD
-            dlg.exec_()
-        def rebaseDlg():
-            opts = {'source': self.menuselection[0],
-                    'dest': self.menuselection[1]}
-            dlg = rebase.RebaseDialog(self._repoagent, self, **opts)
-=======
->>>>>>> 2811e218
             dlg.exec_()
         def rebaseDlg():
             opts = {'source': self.menuselection[0],
                     'dest': self.menuselection[1]}
             dlg = rebase.RebaseDialog(self._repoagent, self, **opts)
             dlg.exec_()
-
-        exs = self.repo.extensions()
 
         exs = self.repo.extensions()
 
@@ -1447,12 +1426,8 @@
             epath = os.path.join(udir, ename)
             custompath = False
 
-<<<<<<< HEAD
-        cmdline = ['export', '--verbose', '--output', epath]
-=======
         cmdline = hglib.buildcmdargs('export', verbose=True, output=epath,
                                      rev=hglib.compactrevs(sorted(revisions)))
->>>>>>> 2811e218
 
         existingRevisions = []
         for rev in revisions:
@@ -1581,8 +1556,6 @@
 
     def _createManifestDialog(self):
         return revdetails.createManifestDialog(self._repoagent, self.rev)
-<<<<<<< HEAD
-=======
 
     def mergeWithOtherHead(self):
         """Open dialog to merge with the other head of the current branch"""
@@ -1612,7 +1585,6 @@
         if not revs:
             return
         self._dialogs.open(RepoWidget._createMergeDialog, revs[-1])
->>>>>>> 2811e218
 
     @pyqtSlot()
     def mergeWithRevision(self):
@@ -1736,11 +1708,7 @@
         if command == 'export':
             # patches should be in chronological order
             revs = sorted(self.menuselection)
-<<<<<<< HEAD
-            cmdline = hglib.buildcmdargs('export', rev=revs)
-=======
             cmdline = hglib.buildcmdargs('export', rev=hglib.compactrevs(revs))
->>>>>>> 2811e218
         else:
             revs = self.rev and self.menuselection or None
             cmdline = hglib.buildcmdargs('diff', rev=revs)
@@ -1925,19 +1893,11 @@
     def qpushRevision(self):
         """Call qpush with no options"""
         self._qpushRevision(move=False, exact=False)
-<<<<<<< HEAD
 
     def qpushExactRevision(self):
         """Call qpush using the exact flag"""
         self._qpushRevision(exact=True)
 
-=======
-
-    def qpushExactRevision(self):
-        """Call qpush using the exact flag"""
-        self._qpushRevision(exact=True)
-
->>>>>>> 2811e218
     def qpushMoveRevision(self):
         """Make REV the top applied patch"""
         self._qpushRevision(move=True)
@@ -2060,10 +2020,7 @@
     @pyqtSlot()
     def _notifyWorkingDirChanges(self):
         shlib.shell_notify([self.repo.root])
-<<<<<<< HEAD
-=======
         self._refreshCommitTabIfNeeded()
->>>>>>> 2811e218
 
     @pyqtSlot()
     def _refreshCommitTabIfNeeded(self):
