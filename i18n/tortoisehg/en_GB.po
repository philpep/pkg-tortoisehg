# English (United Kingdom) translation for tortoisehg
# Copyright (c) 2010 Rosetta Contributors and Canonical Ltd 2010
# This file is distributed under the same license as the tortoisehg package.
# FIRST AUTHOR <EMAIL@ADDRESS>, 2010.
#
msgid ""
msgstr ""
"Project-Id-Version: tortoisehg\n"
"Report-Msgid-Bugs-To: English <United Kingdom)\n"
<<<<<<< HEAD
"POT-Creation-Date: 2015-02-19 14:08-0200\n"
"PO-Revision-Date: 2015-02-12 15:09+0000\n"
=======
"POT-Creation-Date: 2015-04-27 14:22-0300\n"
"PO-Revision-Date: 2015-04-23 08:38+0000\n"
>>>>>>> 2811e218
"Last-Translator: Dee-earlsoft <Unknown>\n"
"Language-Team: English (United Kingdom) <en_GB@li.org>\n"
"MIME-Version: 1.0\n"
"Content-Type: text/plain; charset=UTF-8\n"
"Content-Transfer-Encoding: 8bit\n"
"Plural-Forms: nplurals=2; plural=n != 1;\n"
<<<<<<< HEAD
"X-Launchpad-Export-Date: 2015-02-20 05:17+0000\n"
"X-Generator: Launchpad (build 17341)\n"
=======
"X-Launchpad-Export-Date: 2015-04-28 05:15+0000\n"
"X-Generator: Launchpad (build 17453)\n"
>>>>>>> 2811e218

msgid "TortoiseHg Overlay Icon Server"
msgstr "TortoiseHg Overlay Icon Server"

msgid "Exit"
msgstr "Exit"

msgid "hg lighthg"
msgstr ""

msgid "About"
msgstr "About"

<<<<<<< HEAD
msgid "Copyright 2008-2014 Steve Borho and others"
msgstr "Copyright 2008-2014 Steve Borho and others"
=======
msgid "Copyright 2008-2015 Steve Borho and others"
msgstr "Copyright 2008-2015 Steve Borho and others"
>>>>>>> 2811e218

msgid "Several icons are courtesy of the TortoiseSVN and Tango projects"
msgstr "Several icons are courtesy of the TortoiseSVN and Tango projects"

msgid "You can visit our site here"
msgstr "You can visit our site here"

msgid "&License"
msgstr "&Licence"

#, python-format
msgid "version %s"
msgstr "version %s"

#, python-format
msgid "with Mercurial-%s, Python-%s, PyQt-%s, Qt-%s"
msgstr "with Mercurial-%s, Python-%s, PyQt-%s, Qt-%s"

#, python-format
msgid "A new version of TortoiseHg (%s) is ready for download!"
msgstr "A new version of TortoiseHg (%s) is ready for download!"

msgid "License"
msgstr "Licence"

msgid "= Working Directory Parent ="
msgstr "= Working Directory Parent ="

msgid "Directory of files"
msgstr "Directory of files"

msgid "Tar archives"
msgstr "Tar archives"

msgid "Uncompressed tar archive"
msgstr "Uncompressed tar archive"

msgid "Bzip2 tar archives"
msgstr "Bzip2 tar archives"

msgid "Tar archive compressed using bzip2"
msgstr "Tar archive compressed using bzip2"

msgid "Gzip tar archives"
msgstr "Gzip tar archives"

msgid "Tar archive compressed using gzip"
msgstr "Tar archive compressed using gzip"

msgid "Zip archives"
msgstr "Zip archives"

msgid "Uncompressed zip archive"
msgstr "Uncompressed zip archive"

msgid "Zip archive compressed using deflate"
msgstr "Zip archive compressed using deflate"

msgid "Only files modified/created in this revision"
msgstr "Only files modified/created in this revision"

msgid "Recurse into subrepositories"
msgstr "Recurse into subrepositories"

msgid "Revision:"
msgstr "Revision:"

msgid "Browse..."
msgstr "Browse..."

msgid "Destination path:"
msgstr "Destination path:"

msgid "Archive types:"
msgstr "Archive types:"

msgid "Hg command:"
msgstr "Hg command:"

msgid "Select Destination Folder"
msgstr "Select Destination Folder"

msgid "Select Destination File"
msgstr "Select Destination File"

msgid "All files (*)"
msgstr "All files (*)"

msgid "Duplicate Name"
msgstr "Duplicate Name"

#, python-format
msgid "The destination \"%s\" already exists as a file!"
msgstr "The destination \"%s\" already exists as a file!"

msgid "Confirm Overwrite"
msgstr "Confirm Overwrite"

#, python-format
msgid ""
"The directory \"%s\" is not empty!\n"
"\n"
"Do you want to overwrite it?"
msgstr ""
"The directory \"%s\" is not empty!\n"
"\n"
"Do you want to overwrite it?"

#, python-format
msgid ""
"The file \"%s\" already exists!\n"
"\n"
"Do you want to overwrite it?"
msgstr ""
"The file \"%s\" already exists!\n"
"\n"
"Do you want to overwrite it?"

#, python-format
msgid "The destination \"%s\" already exists as a folder!"
msgstr "The destination \"%s\" already exists as a folder!"

#, python-format
msgid "Archive - %s"
msgstr "Archive - %s"

msgid "&Archive"
msgstr "&Archive"

msgid "Backout requires a parent revision"
msgstr "Backout requires a parent revision"

msgid "Cannot backout change on a different branch"
msgstr "Cannot backout change on a different branch"

#, python-format
msgid "Backout - %s"
msgstr "Backout - %s"

msgid "Prepare to backout"
msgstr "Prepare to backout"

msgid "Verify backout revision and ensure your working directory is clean."
msgstr "Verify backout revision and ensure your working directory is clean."

msgid "Backing out a parent revision is a single step operation"
msgstr "Backing out a parent revision is a single step operation"

msgid "Backout revision"
msgstr "Backout revision"

msgid "Not a head, backout will create a new head!"
msgstr "Not a head, backout will create a new head!"

msgid "Current local revision"
msgstr "Current local revision"

msgid "Working directory status"
msgstr "Working directory status"

msgid "Checking..."
msgstr "Checking..."

msgid ""
"Before backout, you must <a href=\"commit\"><b>commit</b></a>, <a href="
"\"shelve\"><b>shelve</b></a> to patch, or <a href=\"discard\"><b>discard</"
"b></a> changes."
msgstr ""
"Before backout, you must <a href=\"commit\"><b>commit</b></a>, <a href="
"\"shelve\"><b>shelve</b></a> to patch, or <a href=\"discard\"><b>discard</"
"b></a> changes."

msgid "Automatically resolve merge conflicts where possible"
msgstr "Automatically resolve merge conflicts where possible"

msgid "<b>Uncommitted local changes are detected</b>"
msgstr "<b>Uncommitted local changes are detected</b>"

msgid "Clean"
msgstr "Clean"

msgid "Backing out, then merging..."
msgstr "Backing out, then merging..."

msgid "All conflicting files will be marked unresolved."
msgstr "All conflicting files will be marked unresolved."

msgid "Automatically advance to next page when backout and merge are complete."
msgstr ""
"Automatically advance to next page when backout and merge are complete."

#, python-format
msgid ""
"%d files have <b>merge conflicts</b> that must be <a href=\"resolve"
"\"><b>resolved</b></a>"
msgstr ""
"%d files have <b>merge conflicts</b> that must be <a href=\"resolve"
"\"><b>resolved</b></a>"

msgid "No merge conflicts, ready to commit"
msgstr "No merge conflicts, ready to commit"

msgid "Commit backout and merge results"
msgstr "Commit backout and merge results"

msgid "Parents"
msgstr "Parents"

msgid "Working Directory"
msgstr "Working Directory"

msgid "Working Directory (merged)"
msgstr "Working Directory (merged)"

msgid "Commit message"
msgstr "Commit message"

msgid "Skip final confirmation page, close after commit."
msgstr "Skip final confirmation page, close after commit."

msgid "Backed out changeset: "
msgstr "Backed out changeset: "

msgid "Confirm Discard Message"
msgstr "Confirm Discard Message"

msgid "Discard current backout message?"
msgstr "Discard current backout message?"

msgid "Use English backout message"
msgstr "Use English backout message"

msgid "Backing out and committing..."
msgstr "Backing out and committing..."

msgid "Please wait while making backout."
msgstr "Please wait while making backout."

msgid "Committing..."
msgstr "Committing..."

msgid "Please wait while committing merged files."
msgstr "Please wait while committing merged files."

msgid "Finished"
msgstr "Finished"

msgid "Backout changeset"
msgstr "Backout changeset"

#, python-format
msgid "Bisect - %s"
msgstr "Bisect - %s"

msgid "Accept"
msgstr "Accept"

msgid "Known good revision:"
msgstr "Known good revision:"

msgid "Known bad revision:"
msgstr "Known bad revision:"

msgid "Discard local changes (revert --all)"
msgstr "Discard local changes (revert --all)"

msgid "Revision is &Good"
msgstr "Revision is &Good"

msgid "Revision is &Bad"
msgstr "Revision is &Bad"

msgid "&Skip this Revision"
msgstr "&Skip this Revision"

msgid "Close"
msgstr "Close"

msgid "Error encountered."
msgstr "Error encountered."

msgid "Culprit found."
msgstr "Culprit found."

msgid "Revision"
msgstr "Revision"

msgid "Test this revision and report findings. (good/bad/skip)"
msgstr "Test this revision and report findings. (good/bad/skip)"

#, python-format
msgid "%s (hint: %s)"
msgstr "%s (hint: %s)"

msgid "Bookmark:"
msgstr "Bookmark:"

msgid "New Name:"
msgstr "New Name:"

msgid "Activate:"
msgstr "Activate:"

msgid "&Add"
msgstr "&Add"

msgid "Re&name"
msgstr "Re&name"

msgid "&Remove"
msgstr "&Remove"

msgid "&Move"
msgstr "&Move"

#, python-format
msgid "Bookmark - %s"
msgstr "Bookmark - %s"

#, python-format
msgid "A bookmark named \"%s\" already exists"
msgstr "A bookmark named \"%s\" already exists"

#, python-format
msgid "Bookmark '%s' has been added"
msgstr "Bookmark '%s' has been added"

#, python-format
msgid "Bookmark named \"%s\" does not exist"
msgstr "Bookmark named \"%s\" does not exist"

#, python-format
msgid "Bookmark '%s' has been moved"
msgstr "Bookmark '%s' has been moved"

#, python-format
msgid "Bookmark '%s' does not exist"
msgstr "Bookmark '%s' does not exist"

#, python-format
msgid "Bookmark '%s' has been removed"
msgstr "Bookmark '%s' has been removed"

#, python-format
msgid "Bookmark '%s' has been renamed to '%s'"
msgstr "Bookmark '%s' has been renamed to '%s'"
<<<<<<< HEAD
=======

msgid "TortoiseHg Bookmark Sync"
msgstr "TortoiseHg Bookmark Sync"

msgid "Outgoing Bookmarks"
msgstr "Outgoing Bookmarks"

msgid "&Push Bookmark"
msgstr "&Push Bookmark"

msgid "&Remove Bookmark"
msgstr "&Remove Bookmark"

msgid "Incoming Bookmarks"
msgstr "Incoming Bookmarks"

msgid "P&ull Bookmark"
msgstr "P&ull Bookmark"

msgid "R&emove Bookmark"
msgstr "R&emove Bookmark"

#, python-format
msgid "Pushed local bookmark: %s"
msgstr "Pushed local bookmark: %s"

#, python-format
msgid "Pulled remote bookmark: %s"
msgstr "Pulled remote bookmark: %s"

#, python-format
msgid "Removed remote bookmark: %s"
msgstr "Removed remote bookmark: %s"

#, python-format
msgid "Removed local bookmark: %s"
msgstr "Removed local bookmark: %s"
>>>>>>> 2811e218

#, python-format
msgid "%s - branch operation"
msgstr "%s - branch operation"

msgid "Select branch of merge commit"
msgstr "Select branch of merge commit"

msgid "Changes take effect on next commit"
msgstr "Changes take effect on next commit"

msgid "No branch changes"
msgstr "No branch changes"

msgid "Open a new named branch"
msgstr "Open a new named branch"

msgid "Close current branch"
msgstr "Close current branch"

#, python-format
msgid "Please report this bug to our <a href=\"%s\">bug tracker</a>"
msgstr "Please report this bug to our <a href=\"%s\">bug tracker</a>"

msgid "Checking for updates..."
msgstr "Checking for updates..."

msgid "Copy"
msgstr "Copy"

msgid "Quit"
msgstr "Quit"

msgid "TortoiseHg Bug Report"
msgstr "TortoiseHg Bug Report"

msgid "Upgrading to a more recent TortoiseHg is recommended."
msgstr "Upgrading to a more recent TortoiseHg is recommended."

msgid "Your TortoiseHg is up to date."
msgstr "Your TortoiseHg is up to date."

msgid "Save error report to"
msgstr "Save error report to"

msgid "Text files (*.txt)"
msgstr "Text files (*.txt)"

msgid "Error writing file"
msgstr "Error writing file"

msgid "TortoiseHg Error"
msgstr "TortoiseHg Error"

msgid ""
"If you still have trouble, <a href=\"#bugreport\">please file a bug report</"
"a>."
msgstr ""
"If you still have trouble, <a href=\"#bugreport\">please file a bug report</"
"a>."

msgid "Visual Diff"
msgstr "Visual Diff"

msgid "View file changes in external diff tool"
msgstr "View file changes in external diff tool"

msgid "Edit Local"
msgstr "Edit Local"

msgid "Edit current file in working copy"
msgstr "Edit current file in working copy"

msgid "Revert to Revision"
msgstr "Revert to Revision"

msgid "Revert file(s) to contents at this revision"
msgstr "Revert file(s) to contents at this revision"

msgid "Patch failed to apply"
msgstr "Patch failed to apply"

msgid "Manually resolve rejected chunks?"
msgstr "Manually resolve rejected chunks?"

msgid "Edit patched file and rejects?"
msgstr "Edit patched file and rejects?"

msgid "No deletable chunks"
msgstr "No deletable chunks"

msgid "Completely remove file from patch?"
msgstr "Completely remove file from patch?"

msgid "Revert all file changes?"
msgstr "Revert all file changes?"

msgid "No chunks remain"
msgstr "No chunks remain"

msgid "file has been deleted, refresh"
msgstr "file has been deleted, refresh"

msgid "file has been modified, refresh"
msgstr "file has been modified, refresh"

msgid "Unable to merge chunks"
msgstr "Unable to merge chunks"

msgid "Add or remove patches must be merged in the working directory"
msgstr "Add or remove patches must be merged in the working directory"

msgid "Unable to remove"
msgstr "Unable to remove"

#, python-format
msgid ""
"Unable to remove file %s,\n"
"permission denied"
msgstr ""
"Unable to remove file %s,\n"
"permission denied"

msgctxt "files"
msgid "All"
msgstr "All"

msgctxt "files"
msgid "None"
msgstr "None"

msgid "Toggle display of text search bar"
msgstr "Toggle display of text search bar"

msgid "Diff Toolbar"
msgstr "Diff Toolbar"

#, python-format
msgid "Chunks selected: %d / %d"
msgstr "Chunks selected: %d / %d"

msgid "Please wait while the file is opened ..."
msgstr "Please wait while the file is opened ..."

msgid "Source:"
msgstr "Source:"

msgid "Destination:"
msgstr "Destination:"

msgid "Options"
msgstr "Options"

msgid "Clone to revision:"
msgstr "Clone to revision:"

<<<<<<< HEAD
=======
msgid "A revision identifier, bookmark, tag or branch name"
msgstr "A revision identifier, bookmark, tag or branch name"

>>>>>>> 2811e218
msgid "Do not update the new working directory"
msgstr "Do not update the new working directory"

msgid "Use pull protocol to copy metadata"
msgstr "Use pull protocol to copy metadata"

msgid "Use uncompressed transfer"
msgstr "Use uncompressed transfer"

msgid "Include patch queue"
msgstr "Include patch queue"

msgid "Use proxy server"
msgstr "Use proxy server"

msgid "Do not verify host certificate"
msgstr "Do not verify host certificate"

msgid "Remote command:"
msgstr "Remote command:"

msgid "Start revision:"
msgstr "Start revision:"

msgid "Select source repository"
msgstr "Select source repository"

msgid "Select destination repository"
msgstr "Select destination repository"

msgid "Select patch folder"
msgstr "Select patch folder"

#, python-format
msgid "Clone - %s"
msgstr "Clone - %s"

msgid "&Clone"
msgstr "&Clone"

msgid "failed to start command\n"
msgstr "failed to start command\n"

msgid "error while running command\n"
msgstr "error while running command\n"

#, python-format
msgid "process exited unexpectedly with code %d"
msgstr "process exited unexpectedly with code %d"

#, python-format
msgid "failed to encode command: %s"
msgstr "failed to encode command: %s"

#, python-format
msgid "timed out while reading: %r..."
msgstr "timed out while reading: %r..."

msgid "timed out waiting for message"
msgstr "timed out waiting for message"

#, python-format
msgid "unexpected response on required channel %r"
msgstr "unexpected response on required channel %r"

#, python-format
msgid "invalid \"hello\" message: %r"
msgstr "invalid \"hello\" message: %r"

msgid "no \"runcommand\" capability"
msgstr "no \"runcommand\" capability"

#, python-format
msgid "corrupted command result: %r"
msgstr "corrupted command result: %r"

#, python-format
msgid "failed to encode input: %s"
msgstr "failed to encode input: %s"

msgid "Terminated by user"
msgstr "Terminated by user"

#, python-format
msgid "[command terminated by user %s]"
msgstr "[command terminated by user %s]"

#, python-format
msgid "[command interrupted %s]"
msgstr "[command interrupted %s]"

#, python-format
msgid "[command returned code %d %%s]"
msgstr "[command returned code %d %%s]"

#, python-format
msgid "[command completed successfully %s]"
msgstr "[command completed successfully %s]"

msgid "Running..."
msgstr "Running..."

msgid "Failed!"
msgstr "Failed!"

msgid "Clea&r Log"
msgstr "Clea&r Log"

msgid "TortoiseHg Prompt"
msgstr "TortoiseHg Prompt"

msgid "Show Detail"
msgstr "Show Detail"

msgid "Hide Detail"
msgstr "Hide Detail"

msgid "Confirm Exit"
msgstr "Confirm Exit"

msgid ""
"Mercurial command is still running.\n"
"Are you sure you want to terminate?"
msgstr ""
"Mercurial command is still running.\n"
"Are you sure you want to terminate?"

msgid "&Run"
msgstr "&Run"

msgid "TortoiseHg Command Dialog"
msgstr "TortoiseHg Command Dialog"

msgid "Command Error"
msgstr "Command Error"

#, python-format
msgid "[Code: %d]"
msgstr "[Code: %d]"

msgid "Merge"
msgstr "Merge"

#, python-format
msgid "Merge with %s"
msgstr "Merge with %s"

msgid "Patch Name Required"
msgstr "Patch Name Required"

msgid "You must enter a patch name"
msgstr "You must enter a patch name"

msgctxt "start progress"
msgid "Commit"
msgstr "Commit"

msgctxt "start progress"
msgid "MQ Action"
msgstr "MQ Action"

msgctxt "start progress"
msgid "Rollback"
msgstr "Rollback"

msgid "Commit Dialog Toolbar"
msgstr "Commit Dialog Toolbar"

msgid "Branch: "
msgstr "Branch: "

msgid "Copy message"
msgstr "Copy message"

msgid "Copy one of the recent commit messages"
msgstr "Copy one of the recent commit messages"

msgid "Show Issues"
msgstr "Show Issues"

msgid "Please wait..."
msgstr "Please wait..."

#, python-format
msgid "Failed to load issue tracker '%s': %s"
msgstr "Failed to load issue tracker '%s': %s"

msgid "Issue Tracker"
msgstr "Issue Tracker"

msgid "Show Issues..."
msgstr "Show Issues..."

msgid "Stop"
msgstr "Stop"

msgid "### patch name ###"
msgstr "### patch name ###"

msgid "Commit changes"
msgstr "Commit changes"

msgid "Commit"
msgstr "Commit"

msgid "Amend current revision"
msgstr "Amend current revision"

msgid "Amend"
msgstr "Amend"

msgid "Create a new patch"
msgstr "Create a new patch"

msgid "QNew"
msgstr "QNew"

msgid "Refresh current patch"
msgstr "Refresh current patch"

msgid "QRefresh"
msgstr "QRefresh"

msgid "Confirm Branch Change"
msgstr "Confirm Branch Change"

#, python-format
msgid "Named branch \"%s\" already exists, last used in revision %d\n"
msgstr "Named branch \"%s\" already exists, last used in revision %d\n"

msgid "Restart &Branch"
msgstr "Restart &Branch"

msgid "&Commit to current branch"
msgstr "&Commit to current branch"

msgid "Cancel"
msgstr "Cancel"

msgid "Confirm New Branch"
msgstr "Confirm New Branch"

#, python-format
msgid "Create new named branch \"%s\" with this commit?\n"
msgstr "Create new named branch \"%s\" with this commit?\n"

msgid "Create &Branch"
msgstr "Create &Branch"

msgid "Close Branch: "
msgstr "Close Branch: "

msgid "New Branch: "
msgstr "New Branch: "

#, python-format
msgid "<b>Selected Options:</b> %s"
msgstr "<b>Selected Options:</b> %s"

msgid "Parent:"
msgstr "Parent:"

msgid "Patch name:"
msgstr "Patch name:"

#, python-format
msgid "Close %s branch"
msgstr "Close %s branch"

#, python-format
msgid "Rollback commit to revision %d"
msgstr "Rollback commit to revision %d"

msgid "Confirm Undo"
msgstr "Confirm Undo"

msgid "Discard current commit message?"
msgstr "Discard current commit message?"

msgid "Message Translation Failure"
msgstr "Message Translation Failure"

msgid ""
"Unable to translate message to local encoding\n"
"Consider setting HGENCODING environment variable\n"
"Replace untranslatable characters with \"?\"?\n"
msgstr ""
"Unable to translate message to local encoding\n"
"Consider setting HGENCODING environment variable\n"
"Replace untranslatable characters with \"?\"?\n"

msgid "&Replace"
msgstr "&Replace"

msgid "Nothing Committed"
msgstr "Nothing Committed"

msgid "Please enter commit message"
msgstr "Please enter commit message"

msgid ""
"No issue link was found in the commit message.  The commit message should "
"contain an issue link.  Configure this in the 'Issue Tracking' section of "
"the settings."
msgstr ""
"No issue link was found in the commit message.  The commit message should "
"contain an issue link.  Configure this in the 'Issue Tracking' section of "
"the settings."

msgid "No files checked"
msgstr "No files checked"

msgid "No modified files checkmarked for commit"
msgstr "No modified files checkmarked for commit"

msgid "Confirm Add"
msgstr "Confirm Add"

msgid "Add selected untracked files?"
msgstr "Add selected untracked files?"

msgid "Confirm Remove"
msgstr "Confirm Remove"

msgid "Remove selected deleted files?"
msgstr "Remove selected deleted files?"

msgid "Nothing changed."
msgstr "Nothing changed."

msgctxt "window title"
msgid "Commit"
msgstr "Commit"

#, python-format
msgid "%s - commit options"
msgstr "%s - commit options"

msgid "Set username:"
msgstr "Set username:"

msgid "Save in Repo"
msgstr "Save in Repo"

msgid "Save Global"
msgstr "Save Global"

msgid "Set Date:"
msgstr "Set Date:"

msgid "Update"
msgstr "Update"

msgid "Push After Commit:"
msgstr "Push After Commit:"

msgid "Auto Includes:"
msgstr "Auto Includes:"

msgid "Recurse into subrepositories (--subrepos)"
msgstr "Recurse into subrepositories (--subrepos)"

msgid "Unable to save username"
msgstr "Unable to save username"

msgid "Iniparse must be installed."
msgstr "Iniparse must be installed."

msgid "Unable to write configuration file"
msgstr "Unable to write configuration file"

msgid "Unable to save after commit push"
msgstr "Unable to save after commit push"

msgid "Unable to save auto include list"
msgstr "Unable to save auto include list"

msgid "Unable to save recurse in subrepos."
msgstr "Unable to save recurse in subrepos."

msgid "Invalid date format"
msgstr "Invalid date format"

msgid "No username configured"
msgstr "No username configured"

#, python-format
msgid "%s - commit"
msgstr "%s - commit"

msgid "TortoiseHg Commit"
msgstr "TortoiseHg Commit"

msgid "Are you sure that you want to cancel the commit operation?"
msgstr "Are you sure that you want to cancel the commit operation?"

msgid "Compress changesets up to and including"
msgstr "Compress changesets up to and including"

msgid "Onto destination"
msgstr "Onto destination"

msgid "Compress"
msgstr "Compress"

#, python-format
msgid "Compress - %s"
msgstr "Compress - %s"

msgid ""
"Before compress, you must <a href=\"commit\"><b>commit</b></a> or <a href="
"\"discard\"><b>discard</b></a> changes."
msgstr ""
"Before compress, you must <a href=\"commit\"><b>commit</b></a> or <a href="
"\"discard\"><b>discard</b></a> changes."

msgid "You may continue the compress"
msgstr "You may continue the compress"

msgid "Changes have been moved, you must now commit"
msgstr "Changes have been moved, you must now commit"

msgctxt "action button"
msgid "Commit"
msgstr "Commit"

msgid "Compress is complete, old history untouched"
msgstr "Compress is complete, old history untouched"

msgid "must be specified repository"
msgstr "must be specified repository"

msgid "must be specified 'type' in style"
msgstr "must be specified 'type' in style"

msgid "Summary:"
msgstr "Summary:"

msgid "User:"
msgstr "User:"

msgid "Date:"
msgstr "Date:"

msgid "Age:"
msgstr "Age:"

msgid "Branch:"
msgstr "Branch:"

msgid "Close:"
msgstr "Close:"

msgid "Tags:"
msgstr "Tags:"

msgid "Graft:"
msgstr "Graft:"

msgid "Transplant:"
msgstr "Transplant:"

msgid "Obsolete state:"
msgstr "Obsolete state:"

msgid "Perforce:"
msgstr "Perforce:"

msgid "Subversion:"
msgstr "Subversion:"

msgid "Converted From:"
msgstr "Converted From:"

msgid "Original Parent:"
msgstr "Original Parent:"

msgid "No items to display"
msgstr "No items to display"

msgid "Use compact view"
msgstr "Use compact view"

msgid "Patch:"
msgstr "Patch:"

#, python-format
msgid "Displaying %(count)d of %(total)d items"
msgstr "Displaying %(count)d of %(total)d items"

msgid "Select a GUI location to edit:"
msgstr "Select a GUI location to edit:"

msgid "Select the toolbar or menu to change"
msgstr "Select the toolbar or menu to change"

msgid "Tools shown on selected location"
msgstr "Tools shown on selected location"

msgid "Delete from list"
msgstr "Delete from list"

msgid "Add to list"
msgstr "Add to list"

msgid "Add separator"
msgstr "Add separator"

msgid "List of all tools"
msgstr "List of all tools"

msgid "New Tool ..."
msgstr "New Tool ..."

msgid "Edit Tool ..."
msgstr "Edit Tool ..."

msgid "Delete Tool"
msgstr "Delete Tool"

msgid "Type"
msgstr "Type"

msgid "Name"
msgstr "Name"

msgid "Command"
msgstr "Command"

msgid "New hook"
msgstr "New hook"

msgid "Edit hook"
msgstr "Edit hook"

msgid "Delete hook"
msgstr "Delete hook"

msgid "Replace existing hook?"
msgstr "Replace existing hook?"

#, python-format
msgid ""
"There is an existing %s.%s hook.\n"
"\n"
"Do you want to replace it?"
msgstr ""
"There is an existing %s.%s hook.\n"
"\n"
"Do you want to replace it?"

msgid "OK"
msgstr "OK"

msgid "Missing information"
msgstr "Missing information"

msgid "All items"
msgstr "All items"

msgid "Working directory"
msgstr "Working directory"

msgid "All revisions"
msgstr "All revisions"

msgid "All contexts"
msgstr "All contexts"

msgid "Fixed revisions"
msgstr "Fixed revisions"

msgid "Applied patches"
msgstr "Applied patches"

msgid "Applied patches or qparent"
msgstr "Applied patches or qparent"

msgid "<default icon>"
msgstr "<default icon>"

msgid "Configure Custom Tool"
msgstr "Configure Custom Tool"

msgid "Tool name"
msgstr "Tool name"

msgid "The tool name. It cannot contain spaces."
msgstr "The tool name. It cannot contain spaces."

<<<<<<< HEAD
=======
#, python-brace-format
>>>>>>> 2811e218
msgid ""
"The command that will be executed.\n"
"To execute a Mercurial command use \"hg\" (rather than \"hg.exe\") as the "
"executable command.\n"
"You can use several {VARIABLES} to compose your command:\n"
"- {ROOT}: The path to the current repository root.\n"
"- {REV} / {REVID}: the selected revision number / hexadecimal revision id "
"hash respectively.\n"
"- {SELECTEDFILES}: The list of files selected by the user on the revision "
"details file list.\n"
"- {FILES}: The list of files touched by the selected revision.\n"
"- {ALLFILES}: All the files tracked by Mercurial on the selected revision."
msgstr ""
"The command that will be executed.\n"
"To execute a Mercurial command use \"hg\" (rather than \"hg.exe\") as the "
"executable command.\n"
"You can use several {VARIABLES} to compose your command:\n"
"- {ROOT}: The path to the current repository root.\n"
"- {REV} / {REVID}: the selected revision number / hexadecimal revision id "
"hash respectively.\n"
"- {SELECTEDFILES}: The list of files selected by the user on the revision "
"details file list.\n"
"- {FILES}: The list of files touched by the selected revision.\n"
"- {ALLFILES}: All the files tracked by Mercurial on the selected revision."

<<<<<<< HEAD
=======
#, python-brace-format
>>>>>>> 2811e218
msgid ""
"The directory where the command will be executed.\n"
"If this is not set, the root of the current repository will be used "
"instead.\n"
"You can use the same {VARIABLES} as on the \"Command\" setting.\n"
msgstr ""
"The directory where the command will be executed.\n"
"If this is not set, the root of the current repository will be used "
"instead.\n"
"You can use the same {VARIABLES} as on the \"Command\" setting.\n"

msgid "Tool label"
msgstr "Tool label"

msgid ""
"The tool label, which is what will be shown on the repowidget context menu.\n"
"If no label is set, the tool name will be used as the tool label.\n"
"If no tooltip is set, the label will be used as the tooltip as well."
msgstr ""
"The tool label, which is what will be shown on the repowidget context menu.\n"
"If no label is set, the tool name will be used as the tool label.\n"
"If no tooltip is set, the label will be used as the tooltip as well."

msgid "Tooltip"
msgstr "Tooltip"

msgid ""
"The tooltip that will be shown on the tool button.\n"
"This is only shown when the tool button is shown on\n"
"the workbench toolbar."
msgstr ""
"The tooltip that will be shown on the tool button.\n"
"This is only shown when the tool button is shown on\n"
"the workbench toolbar."

msgid "Icon"
msgstr "Icon"

msgid ""
"The tool icon.\n"
"You can use any built-in TortoiseHg icon\n"
"by setting this value to a valid TortoiseHg icon name\n"
"(e.g. clone, add, remove, sync, thg-logo, hg-update, etc).\n"
"You can also set this value to the absolute path to\n"
"any icon on your file system."
msgstr ""
"The tool icon.\n"
"You can use any built-in TortoiseHg icon\n"
"by setting this value to a valid TortoiseHg icon name\n"
"(e.g. clone, add, remove, sync, thg-logo, hg-update, etc).\n"
"You can also set this value to the absolute path to\n"
"any icon on your file system."

msgid "On repowidget, show for"
msgstr "On repowidget, show for"

msgid ""
"For which kinds of revisions the tool will be enabled\n"
"It is only taken into account when the tool is shown on the\n"
"selected revision context menu."
msgstr ""
"For which kinds of revisions the tool will be enabled\n"
"It is only taken into account when the tool is shown on the\n"
"selected revision context menu."

msgid "Show Output Log"
msgstr "Show Output Log"

msgid ""
"When enabled, automatically show the Output Log when the command is run.\n"
"Default: False."
msgstr ""
"When enabled, automatically show the Output Log when the command is run.\n"
"Default: False."

msgid "You must set a tool name."
msgstr "You must set a tool name."

msgid "The tool name cannot have any spaces in it."
msgstr "The tool name cannot have any spaces in it."

msgid "You must set a command to run."
msgstr "You must set a command to run."

msgid "Configure Hook"
msgstr "Configure Hook"

msgid "Hook type"
msgstr "Hook type"

msgid "Select when your command will be run"
msgstr "Select when your command will be run"

msgid "The hook name. It cannot contain spaces."
msgstr "The hook name. It cannot contain spaces."

msgid ""
"The command that will be executed.\n"
"To execute a python function prepend the command with \"python:\".\n"
msgstr ""
"The command that will be executed.\n"
"To execute a python function prepend the command with \"python:\".\n"

msgid "You must set a valid hook type."
msgstr "You must set a valid hook type."

msgid "The hook name cannot contain any spaces, tabs or '=' characters."
msgstr "The hook name cannot contain any spaces, tabs or '=' characters."

#, python-format
msgid "command parse error: %s"
msgstr "command parse error: %s"

#, python-format
msgid "no matches found: %s"
msgstr "no matches found: %s"

msgid "Console"
msgstr "Console"

msgid "File &History / Annotate"
msgstr "File &History / Annotate"

msgid "Show the history of the selected file"
msgstr "Show the history of the selected file"

msgid "Co&mpare File Revisions"
msgstr "Co&mpare File Revisions"

msgid "Compare revisions of the selected file"
msgstr "Compare revisions of the selected file"

msgid "Filter Histor&y"
msgstr "Filter Histor&y"

msgid "Query about changesets affecting the selected files"
msgstr "Query about changesets affecting the selected files"

msgid "Diff &Changeset to Parent"
msgstr "Diff &Changeset to Parent"

msgid "Diff Changeset to Loc&al"
msgstr "Diff Changeset to Loc&al"

msgid "&Diff to Parent"
msgstr "&Diff to Parent"

msgid "Diff to &Local"
msgstr "Diff to &Local"

msgid "View changes to current in external diff tool"
msgstr "View changes to current in external diff tool"

msgid "&View at Revision"
msgstr "&View at Revision"

msgid "View file as it appeared at this revision"
msgstr "View file as it appeared at this revision"

msgid "&Save at Revision..."
msgstr "&Save at Revision..."

msgid "Save file as it appeared at this revision"
msgstr "Save file as it appeared at this revision"
<<<<<<< HEAD

msgid "Save file to"
msgstr "Save file to"

=======

msgid "Save file to"
msgstr "Save file to"

>>>>>>> 2811e218
msgid "&Edit Local"
msgstr "&Edit Local"

msgid "&Open Local"
msgstr "&Open Local"

msgid "&Copy Patch"
msgstr "&Copy Patch"

msgid "Copy &Path"
msgstr "Copy &Path"

msgid "Copy full path of file(s) to the clipboard"
msgstr "Copy full path of file(s) to the clipboard"

msgid "&Revert to Revision..."
msgstr "&Revert to Revision..."

msgid "Open S&ubrepository"
msgstr "Open S&ubrepository"

msgid "Open the selected subrepository"
msgstr "Open the selected subrepository"

msgid "E&xplore Folder"
msgstr "E&xplore Folder"

msgid "Open the selected folder in the system file manager"
msgstr "Open the selected folder in the system file manager"

msgid "Open &Terminal"
msgstr "Open &Terminal"

msgid "Open a shell terminal in the selected folder"
msgstr "Open a shell terminal in the selected folder"

msgid "Custom Tools"
msgstr "Custom Tools"

msgid "Diff &Local"
msgstr "Diff &Local"

msgid "&View Missing"
msgstr "&View Missing"

msgid "View O&ther"
msgstr "View O&ther"

msgid "Add &Largefiles..."
msgstr "Add &Largefiles..."

msgid "&Forget"
msgstr "&Forget"

msgid "&Delete Unversioned..."
msgstr "&Delete Unversioned..."

msgid "Confirm Delete Unversioned"
msgstr "Confirm Delete Unversioned"

msgid "Delete the following unversioned files?"
msgstr "Delete the following unversioned files?"

msgid "&Delete"
msgstr "&Delete"

msgid "Re&move Versioned"
msgstr "Re&move Versioned"

msgid "&Revert..."
msgstr "&Revert..."

msgid "Uncommited merge - please select a parent revision"
msgstr "Uncommitted merge - please select a parent revision"

msgid "Revert files to local or other parent?"
msgstr "Revert files to local or other parent?"

msgid "&Local"
msgstr "&Local"

msgid "&Other"
msgstr "&Other"

msgid "Confirm Revert"
msgstr "Confirm Revert"

msgid "Revert local file changes?"
msgstr "Revert local file changes?"

msgid "&Revert with backup"
msgstr "&Revert with backup"

msgid "&Discard changes"
msgstr "&Discard changes"

msgid "Revert the following files?"
msgstr "Revert the following files?"

msgid "&Revert"
msgstr "&Revert"

msgid "&Copy..."
msgstr "&Copy..."

msgid "Re&name..."
msgstr "Re&name..."

msgid "&Ignore..."
msgstr "&Ignore..."

msgid "Edit Re&jects"
msgstr "Edit Re&jects"

msgid "Manually resolve rejected patch chunks"
msgstr "Manually resolve rejected patch chunks"

msgid "De&tect Renames..."
msgstr "De&tect Renames..."

msgid "&Mark Resolved"
msgstr "&Mark Resolved"

msgid "&Mark Unresolved"
msgstr "&Mark Unresolved"

msgid "Restart Mer&ge"
msgstr "Restart Mer&ge"

msgid "Was renamed from"
msgstr "Was renamed from"

msgid "Restart Merge &with"
msgstr "Restart Merge &with"

msgid "Display the file anyway"
msgstr "Display the file anyway"

msgid "Diff not displayed: "
msgstr "Diff not displayed: "

#, python-format
msgid ""
"File is larger than the specified max size.\n"
"maxdiff = %s KB"
msgstr ""
"File is larger than the specified max size.\n"
"maxdiff = %s KB"

msgid "File is binary"
msgstr "File is binary"

msgid "File may be binary (maximum line length exceeded)"
msgstr "File may be binary (maximum line length exceeded)"

msgid "File or diffs not displayed: "
msgstr "File or diffs not displayed: "

msgid " <i>(was added)</i>"
msgstr " <i>(was added)</i>"

#, python-format
msgid " <i>(copied from %s)</i>"
msgstr " <i>(copied from %s)</i>"

#, python-format
msgid " <i>(renamed from %s)</i>"
msgstr " <i>(renamed from %s)</i>"

msgid " <i>(is a symlink)</i>"
msgstr " <i>(is a symlink)</i>"

#, python-format
msgid ""
"File or diffs not displayed: File is larger than the specified max size.\n"
"maxdiff = %s KB"
msgstr ""
"File or diffs not displayed: File is larger than the specified max size.\n"
"maxdiff = %s KB"

msgid " <i>(was deleted)</i>"
msgstr " <i>(was deleted)</i>"

msgid " <i>(was added, now missing)</i>"
msgstr " <i>(was added, now missing)</i>"

msgid " <i>(is unversioned)</i>"
msgstr " <i>(is unversioned)</i>"

msgid "exec mode has been <font color='red'>set</font>"
msgstr "exec mode has been <font color='red'>set</font>"

msgid "exec mode has been <font color='red'>unset</font>"
msgstr "exec mode has been <font color='red'>unset</font>"

#, python-format
msgid "changeset: %s"
msgstr "changeset: %s"

msgid "Initial revision"
msgstr "Initial revision"

#, python-format
msgid ""
"[WARNING] Invalid subrepo revision ID:\n"
"\t%s\n"
"\n"
msgstr ""
"[WARNING] Invalid subrepo revision ID:\n"
"\t%s\n"
"\n"

msgid "Subrepo created and set to initial revision."
msgstr "Subrepo created and set to initial revision."

msgid "Subrepo initialized to revision:"
msgstr "Subrepo initialised to revision:"

msgid "Subrepo removed from repository."
msgstr "Subrepo removed from repository."

msgid "Previously the subrepository was at the following revision:"
msgstr "Previously the subrepository was at the following revision:"

msgid "Subrepo was not changed."
msgstr "Subrepo was not changed."

msgid "[WARNING] Missing subrepo. Update to this revision to clone it."
msgstr "[WARNING] Missing subrepo. Update to this revision to clone it."

msgid "[WARNING] Incomplete subrepo. Update to this revision to pull it."
msgstr "[WARNING] Incomplete subrepo. Update to this revision to pull it."

msgid "Subrepo state is:"
msgstr "Subrepo state is:"

msgid "Revision has changed to:"
msgstr "Revision has changed to:"

#, python-format
msgid "changeset: %s (not found on subrepository)"
msgstr "changeset: %s (not found on subrepository)"

msgid "From:"
msgstr "From:"

msgid ""
"[WARNING] Missing changed subrepository. Update to this revision to clone it."
msgstr ""
"[WARNING] Missing changed subrepository. Update to this revision to clone it."

msgid "Subrepository not found in the working directory."
msgstr "Subrepository not found in the working directory."

msgid ""
"[WARNING] Incomplete changed subrepository. Update to this revision to pull "
"it."
msgstr ""
"[WARNING] Incomplete changed subrepository. Update to this revision to pull "
"it."

msgid "Not a Mercurial subrepo, not previewable"
msgstr "Not a Mercurial subrepo, not previewable"

#, python-format
msgid "Error previewing subrepo: %s"
msgstr "Error previewing subrepo: %s"

msgid "Subrepo may be damaged or inaccessible."
msgstr "Subrepo may be damaged or inaccessible."

msgid "The subrepository is dirty."
msgstr "The subrepository is dirty."

msgid "File Status:"
msgstr "File Status:"

msgid "(is a changed sub-repository)"
msgstr "(is a changed sub-repository)"

msgid "(is an unchanged sub-repository)"
msgstr "(is an unchanged sub-repository)"

msgid "(is a dirty sub-repository)"
msgstr "(is a dirty sub-repository)"

msgid "(is a new sub-repository)"
msgstr "(is a new sub-repository)"

msgid "(is a removed sub-repository)"
msgstr "(is a removed sub-repository)"

msgid "(is a changed and dirty sub-repository)"
msgstr "(is a changed and dirty sub-repository)"

msgid "(is a new and dirty sub-repository)"
msgstr "(is a new and dirty sub-repository)"

msgid "open..."
msgstr "open..."

#, python-format
msgid "Hg file log viewer [%s] - %s"
msgstr "Hg file log viewer [%s] - %s"

msgid "File History Log Columns"
msgstr "File History Log Columns"

msgid "Back"
msgstr "Back"

msgid "Forward"
msgstr "Forward"

msgid "Diff Selected &Changesets"
msgstr "Diff Selected &Changesets"

msgid "&Diff Selected File Revisions"
msgstr "&Diff Selected File Revisions"

msgid "Show Revision &Details"
msgstr "Show Revision &Details"

msgid "Too many rows selected for menu"
msgstr "Too many rows selected for menu"

msgid "File Differences Log Columns"
msgstr "File Differences Log Columns"

msgid "Next diff"
msgstr "Next diff"

msgid "Previous diff"
msgstr "Previous diff"

msgid "Unicode"
msgstr "Unicode"

msgid "Western Europe"
msgstr "Western Europe"

msgid "Unified Chinese"
msgstr "Unified Chinese"

msgid "Traditional Chinese"
msgstr "Traditional Chinese"
<<<<<<< HEAD

msgid "Korean"
msgstr "Korean"

msgid "Japanese"
msgstr "Japanese"

msgid "Thai"
msgstr "Thai"

msgid "Central and Eastern Europe"
msgstr "Central and Eastern Europe"

msgid "Cyrillic"
msgstr "Cyrillic"

=======

msgid "Korean"
msgstr "Korean"

msgid "Japanese"
msgstr "Japanese"

msgid "Thai"
msgstr "Thai"

msgid "Central and Eastern Europe"
msgstr "Central and Eastern Europe"

msgid "Cyrillic"
msgstr "Cyrillic"

>>>>>>> 2811e218
msgid "Russian"
msgstr "Russian"

msgid "Ukrainian"
msgstr "Ukrainian"

msgid "Greek"
msgstr "Greek"

msgid "Turkish"
msgstr "Turkish"

msgid "Arabic"
msgstr "Arabic"

msgid "Hebrew"
msgstr "Hebrew"

msgid "Vietnamese"
msgstr "Vietnamese"

msgid "Baltic"
msgstr "Baltic"

msgid "Southern Europe"
msgstr "Southern Europe"

msgid "Nordic"
msgstr "Nordic"

msgid "Celtic"
msgstr "Celtic"

msgid "South-Eastern Europe"
msgstr "South-Eastern Europe"

#. i18n: comma-separated list of common encoding names in your locale, e.g.
#. "utf-8,shift_jis,euc_jp,iso2022_jp" for "ja" locale.
#.
#. for the best guess, put structured encodings like "utf-8" in front, e.g.
#. "utf-8,iso8859-1" instead of "iso8859-1,utf-8" because "iso8859-1" can
#. decode arbitrary byte sequence and never fall back.
#.
#. pick from the following encodings:
#. utf-8, iso8859-1, cp1252, gbk, big5, big5hkscs, euc_kr, cp932, euc_jp,
#. iso2022_jp, cp874, iso8859-15, mac-roman, iso8859-2, cp1250, iso8859-5,
#. cp1251, koi8-r, koi8-u, iso8859-7, cp1253, cp1254, cp1256, iso8859-6,
#. cp1255, iso8859-8, cp1258, iso8859-4, iso8859-13, cp1257, iso8859-3,
#. iso8859-10, iso8859-14, iso8859-16
msgid "$FILE_ENCODINGS"
msgstr ""

msgid "View change as unified diff output"
msgstr "View change as unified diff output"

msgid "View change in context of file"
msgstr "View change in context of file"

msgid "Annotate with revision numbers"
msgstr "Annotate with revision numbers"

msgid "Next Diff"
msgstr "Next Diff"

msgid "Previous Diff"
msgstr "Previous Diff"

msgid "Open shelve tool"
msgstr "Open shelve tool"

msgid "&Auto Detect"
msgstr "&Auto Detect"

msgid "Show changes from first parent"
msgstr "Show changes from first parent"

msgid "Show changes from second parent"
msgstr "Show changes from second parent"

msgid "E&ncoding"
msgstr "E&ncoding"

msgid "&Search in Current File"
msgstr "&Search in Current File"

msgid "Search in All &History"
msgstr "Search in All &History"

msgid "Go to Line"
msgstr "Go to Line"

#, python-format
msgid "Enter line number (1 - %d)"
msgstr "Enter line number (1 - %d)"

msgid "Show &Author"
msgstr "Show &Author"

msgid "Show &Date"
msgstr "Show &Date"

msgid "Show &Revision"
msgstr "Show &Revision"

msgid "Annotate Op&tions"
msgstr "Annotate Op&tions"

msgid "Search Selected Text"
msgstr "Search Selected Text"

msgid "In Current &File"
msgstr "In Current &File"

msgid "In &Current Revision"
msgstr "In &Current Revision"

msgid "In &Original Revision"
msgstr "In &Original Revision"

msgid "In All &History"
msgstr "In All &History"

msgid "Go to"
msgstr "Go to"

msgid "View File at"
msgstr "View File at"

msgid "Diff File to"
msgstr "Diff File to"

msgid "&Originating Revision"
msgstr "&Originating Revision"

msgid "&Parent Revision"
msgstr "&Parent Revision"

#, python-format
msgid "&Parent Revision (%d)"
msgstr "&Parent Revision (%d)"
<<<<<<< HEAD

msgid "&Mark Excluded Changes"
msgstr "&Mark Excluded Changes"

msgid "(excluded from the next commit)"
msgstr "(excluded from the next commit)"

=======

msgid "&Mark Excluded Changes"
msgstr "&Mark Excluded Changes"

msgid "(excluded from the next commit)"
msgstr "(excluded from the next commit)"

>>>>>>> 2811e218
msgid "Interrupted graft operation found"
msgstr "Interrupted graft operation found"

msgid ""
"An interrupted graft operation has been found.\n"
"\n"
"You cannot perform a different graft operation unless you abort the "
"interrupted graft operation first."
msgstr ""
"An interrupted graft operation has been found.\n"
"\n"
"You cannot perform a different graft operation unless you abort the "
"interrupted graft operation first."

msgid "Continue or abort interrupted graft operation?"
msgstr "Continue or abort interrupted graft operation?"

msgid "To graft destination"
msgstr "To graft destination"

msgid "Use my user name instead of graft committer user name"
msgstr "Use my user name instead of graft committer user name"

msgid "Use current date"
msgstr "Use current date"

msgid "Append graft info to log message"
msgstr "Append graft info to log message"

msgid "Graft"
msgstr "Graft"

msgid "Abort"
msgstr "Abort"

#, python-format
msgid "Graft - %s"
msgstr "Graft - %s"

msgid "Graft changeset"
msgstr "Graft changeset"

#, python-format
msgid "Graft changeset #%d of %d"
msgstr "Graft changeset #%d of %d"

msgid ""
"Before graft, you must <a href=\"commit\"><b>commit</b></a> or <a href="
"\"discard\"><b>discard</b></a> changes."
msgstr ""
"Before graft, you must <a href=\"commit\"><b>commit</b></a> or <a href="
"\"discard\"><b>discard</b></a> changes."

msgid "You may continue or start the graft"
msgstr "You may continue or start the graft"

msgid "Graft is complete"
msgstr "Graft is complete"

msgid "Graft failed"
msgstr "Graft failed"

msgid "Graft aborted"
msgstr "Graft aborted"

msgid ""
"Graft generated merge <b>conflicts</b> that must be <a href=\"resolve"
"\"><b>resolved</b></a>"
msgstr ""
"Graft generated merge <b>conflicts</b> that must be <a href=\"resolve"
"\"><b>resolved</b></a>"

msgid "You may continue the graft"
msgstr "You may continue the graft"

msgid "Exiting with an unfinished graft is not recommended."
msgstr "Exiting with an unfinished graft is not recommended."

msgid "Consider aborting the graft first."
msgstr "Consider aborting the graft first."

msgid "&Exit"
msgstr "&Exit"

msgid "### regular expression search pattern ###"
msgstr "### regular expression search pattern ###"

msgid "Regexp:"
msgstr "Regexp:"

msgid "Ignore case"
msgstr "Ignore case"

msgid "Search"
msgstr "Search"

msgid "Working Copy"
msgstr "Working Copy"

msgid "All History"
msgstr "All History"

msgid "Report only the first match per file"
msgstr "Report only the first match per file"

msgid "Follow copies and renames"
msgstr "Follow copies and renames"

msgid "Includes:"
msgstr "Includes:"

msgid "Excludes:"
msgstr "Excludes:"

msgid ""
"Comma separated list of exclusion file patterns. Exclusion patterns are "
"applied after inclusion patterns."
msgstr ""
"Comma separated list of exclusion file patterns. Exclusion patterns are "
"applied after inclusion patterns."

msgid ""
"Comma separated list of inclusion file patterns. By default, the entire "
"repository is searched."
msgstr ""
"Comma separated list of inclusion file patterns. By default, the entire "
"repository is searched."

#, python-format
msgid "\"%s\" removed from search history"
msgstr "\"%s\" removed from search history"

#, python-format
msgid "\"%s\" removed from path history"
msgstr "\"%s\" removed from path history"

#, python-format
msgid "grep: invalid match pattern: %s\n"
msgstr "grep: invalid match pattern: %s\n"

#, python-format
msgid "grep: %s\n"
msgstr "grep: %s\n"

#, python-format
msgid "%d matches found"
msgstr "%d matches found"

msgid "No matches found"
msgstr "No matches found"

msgid "Searching"
msgstr "Searching"

msgid "history"
msgstr "history"

msgid "Interrupted"
msgstr "Interrupted"

msgid "files"
msgstr "files"

#, python-format
msgid "Skipping %s, unable to read"
msgstr "Skipping %s, unable to read"

msgid "Vi&ew File"
msgstr "Vi&ew File"

msgid "&View Changeset"
msgstr "&View Changeset"

msgid "Annotate &File"
msgstr "Annotate &File"

msgid "File"
msgstr "File"

msgid "Line"
msgstr "Line"

msgid "Rev"
msgstr "Rev"

msgid "User"
msgstr "User"

msgid "Match Text"
msgstr "Match Text"

msgid "TortoiseHg Search"
msgstr "TortoiseHg Search"

#, python-format
msgid "Detect Copies/Renames in %s"
msgstr "Detect Copies/Renames in %s"

msgid "<b>Unrevisioned Files</b>"
msgstr "<b>Unrevisioned Files</b>"

msgid "Refresh file list"
msgstr "Refresh file list"

#, python-format
msgid "Min Similarity: %d%%"
msgstr "Min Similarity: %d%%"

msgid "Only consider deleted files"
msgstr "Only consider deleted files"

msgid "Uncheck to consider all revisioned files for copy sources"
msgstr "Uncheck to consider all revisioned files for copy sources"

msgid "Find Renames"
msgstr "Find Renames"

msgid "Find copy and/or rename sources"
msgstr "Find copy and/or rename sources"

msgid "<b>Candidate Matches</b>"
msgstr "<b>Candidate Matches</b>"

msgid "Accept All Matches"
msgstr "Accept All Matches"

msgid "Accept Selected Matches"
msgstr "Accept Selected Matches"

msgid "<b>Differences from Source to Dest</b>"
msgstr "<b>Differences from Source to Dest</b>"

msgid "Search already in progress"
msgstr "Search already in progress"

msgid "Cannot start a new search"
msgstr "Cannot start a new search"

msgid "No files to find"
msgstr "No files to find"

msgid "There are no files that may have been renamed"
msgstr "There are no files that may have been renamed"

msgid "Multiple sources chosen"
msgstr "Multiple sources chosen"

#, python-format
msgid ""
"You have multiple renames selected for destination file:\n"
"%s. Aborting!"
msgstr ""
"You have multiple renames selected for destination file:\n"
"%s. Aborting!"

#, python-format
msgid ""
"%s and %s have identical contents\n"
"\n"
msgstr ""
"%s and %s have identical contents\n"
"\n"

#. i18n: percent format
#, python-format
msgid "%d%%"
msgstr "%d%%"

msgid "Source"
msgstr "Source"

msgid "Dest"
msgstr "Dest"

msgid "% Match"
msgstr "% Match"

msgid "Sending Email"
msgstr "Sending Email"

msgid "Email"
msgstr "E-mail"

msgid "To:"
msgstr "To:"

msgid "Cc:"
msgstr "Cc:"

msgid "In-Reply-To:"
msgstr "In-Reply-To:"

msgid "Message identifier to reply to, for threading"
msgstr "Message identifier to reply to, for threading"

msgid "Flag:"
msgstr "Flag:"

msgid ""
"Hg patches (as generated by export command) are compatible with most patch "
"programs.  They include a header which contains the most important changeset "
"metadata."
msgstr ""
"Hg patches (as generated by export command) are compatible with most patch "
"programs.  They include a header which contains the most important changeset "
"metadata."

msgid "Send changesets as Hg patches"
msgstr "Send changesets as Hg patches"

msgid ""
"Git patches can describe binary files, copies, and permission changes, but "
"recipients may not be able to use them if they are not using git or "
"Mercurial."
msgstr ""
"Git patches can describe binary files, copies, and permission changes, but "
"recipients may not be able to use them if they are not using git or "
"Mercurial."

msgid "Use extended (git) patch format"
msgstr "Use extended (git) patch format"

msgid ""
"Stripping Mercurial header removes username and parent information.  Only "
"useful if recipient is not using Mercurial (and does not like to see the "
"headers)."
msgstr ""
"Stripping Mercurial header removes username and parent information.  Only "
"useful if recipient is not using Mercurial (and does not like to see the "
"headers)."

msgid "Plain, do not prepend Hg header"
msgstr "Plain, do not prepend Hg header"

msgid ""
"Bundles store complete changesets in binary form. Upstream users can pull "
"from them. This is the safest way to send changes to recipient Mercurial "
"users."
msgstr ""
"Bundles store complete changesets in binary form. Upstream users can pull "
"from them. This is the safest way to send changes to recipient Mercurial "
"users."

msgid "Send single binary bundle, not patches"
msgstr "Send single binary bundle, not patches"

msgid "send patches as part of the email body"
msgstr "send patches as part of the email body"

msgid "body"
msgstr "body"

msgid "send patches as attachments"
msgstr "send patches as attachments"

msgid "attach"
msgstr "attach"

msgid "send patches as inline attachments"
msgstr "send patches as inline attachments"

msgid "inline"
msgstr "inline"

msgid "add diffstat output to messages"
msgstr "add diffstat output to messages"

msgid "diffstat"
msgstr "diffstat"

msgid ""
"Patch series description is sent in initial summary email with [PATCH 0 of "
"N] subject.  It should describe the effects of the entire patch series.  "
"When emailing a bundle, these fields make up the message subject and body. "
"Flags is a comma separated list of tags which are inserted into the message "
"subject prefix."
msgstr ""
"Patch series description is sent in initial summary e-mail with [PATCH 0 of "
"N] subject.  It should describe the effects of the entire patch series.  "
"When e-mailing a bundle, these fields make up the message subject and body. "
"Flags is a comma separated list of tags which are inserted into the message "
"subject prefix."

msgid "Write patch series (bundle) description"
msgstr "Write patch series (bundle) description"

msgid "Subject:"
msgstr "Subject:"

msgid "Changesets"
msgstr "Changesets"

msgid "Select &All"
msgstr "Select &All"

msgid "Select &None"
msgstr "Select &None"

msgid "Edit"
msgstr "Edit"

msgid "Preview"
msgstr "Preview"

msgid "&Settings"
msgstr "&Settings"

msgid "Send &Email"
msgstr "Send &Email"

msgid "&Close"
msgstr "&Close"

#, python-format
msgid "Ignore filter - %s"
msgstr "Ignore filter - %s"

msgid "Glob"
msgstr "Glob"

msgid "Regexp"
msgstr "Regexp"

msgid "Add"
msgstr "Add"

msgid "Edit File"
msgstr "Edit File"

msgid "<b>Ignore Filter</b>"
msgstr "<b>Ignore Filter</b>"

msgid "<b>Untracked Files</b>"
msgstr "<b>Untracked Files</b>"

msgid "Backspace or Del to remove row(s)"
msgstr "Backspace or Del to remove row(s)"

msgid "Add ignore filter..."
msgstr "Add ignore filter..."

msgid "selected files"
msgstr "selected files"

msgid "Ignore "
msgstr "Ignore "

msgid "Invalid glob expression"
msgstr "Invalid glob expression"

msgid "Invalid regexp expression"
msgstr "Invalid regexp expression"

msgid "Unable to read repository status"
msgstr "Unable to read repository status"

msgid "New file created"
msgstr "New file created"

msgid ""
"TortoiseHg has created a new .hgignore file.  Would you like to add this "
"file to the source code control repository?"
msgstr ""
"TortoiseHg has created a new .hgignore file.  Would you like to add this "
"file to the source code control repository?"

msgid "Unable to write .hgignore file"
msgstr "Unable to write .hgignore file"

msgid "Copy working directory files from skeleton"
msgstr "Copy working directory files from skeleton"

msgid "Add special files (.hgignore, ...)"
msgstr "Add special files (.hgignore, ...)"

msgid "Make repo compatible with Mercurial <1.7"
msgstr "Make repo compatible with Mercurial <1.7"

msgid "New Repository"
msgstr "New Repository"

msgid "&Create"
msgstr "&Create"

msgid "Unable to create a config file"
msgstr "Unable to create a config file"

msgid "Insufficient access rights."
msgstr "Insufficient access rights."

msgid "Show Log"
msgstr "Show Log"

msgid ""
"Some of the files that you have selected are of a size over 10 MB.  You may "
"make more efficient use of disk space by adding these files as largefiles, "
"which will store only the most recent revision of each file in your local "
"repository, with older revisions available on the server.  Do you wish to "
"add these files as largefiles?"
msgstr ""
"Some of the files that you have selected are of a size over 10 MB.  You may "
"make more efficient use of disk space by adding these files as largefiles, "
"which will store only the most recent revision of each file in your local "
"repository, with older revisions available on the server.  Do you wish to "
"add these files as largefiles?"

msgid "Add as &Largefiles"
msgstr "Add as &Largefiles"

msgid "Add as &Normal Files"
msgstr "Add as &Normal Files"

msgid "Find revisions matching fields of:"
msgstr "Find revisions matching fields of:"

msgid "Revision to Match:"
msgstr "Revision to Match:"

msgid "Fields to match:"
msgstr "Fields to match:"

msgid "Summary (first description line)"
msgstr "Summary (first description line)"

msgid "Description"
msgstr "Description"

msgid "Author"
msgstr "Author"

msgid "Date"
msgstr "Date"

msgid "Files"
msgstr "Files"

msgid "Diff contents"
msgstr "Diff contents"

msgid "Subrepo states"
msgstr "Subrepo states"

msgid "Branch"
msgstr "Branch"

msgid "Phase"
msgstr "Phase"

msgid "&Match"
msgstr "&Match"

#, python-format
msgid "Find matches - %s"
msgstr "Find matches - %s"

msgid "Revisions to Match:"
msgstr "Revisions to Match:"

#, python-format
msgid "Match any of <b><i>%d</i></b> revisions"
msgstr "Match any of <b><i>%d</i></b> revisions"

msgid "<b>Unknown revision!</b>"
msgstr "<b>Unknown revision!</b>"

msgid "<b>Parse Error!</b>"
msgstr "<b>Parse Error!</b>"

#, python-format
msgid "Merge - %s"
msgstr "Merge - %s"

msgid "Do you want to exit?"
msgstr "Do you want to exit?"

msgid ""
"To finish merging, you must commit the working directory.\n"
"\n"
"To cancel the merge you can update to one of the merge parent revisions."
msgstr ""
"To finish merging, you must commit the working directory.\n"
"\n"
"To cancel the merge you can update to one of the merge parent revisions."

msgid "Prepare to merge"
msgstr "Prepare to merge"

msgid "Verify merge targets and ensure your working directory is clean."
msgstr "Verify merge targets and ensure your working directory is clean."

msgid "Not a head revision!"
msgstr "Not a head revision!"

msgid "Merge from (other revision)"
msgstr "Merge from (other revision)"

msgid "Merge to (working directory)"
msgstr "Merge to (working directory)"

msgid ""
"The working directory is already <b>merged</b>. <a href=\"skip"
"\"><b>Continue</b></a> or <a href=\"discard\"><b>discard</b></a> existing "
"merge."
msgstr ""
"The working directory is already <b>merged</b>. <a href=\"skip"
"\"><b>Continue</b></a> or <a href=\"discard\"><b>discard</b></a> existing "
"merge."

msgid ""
"Before merging, you must <a href=\"commit\"><b>commit</b></a>, <a href="
"\"shelve\"><b>shelve</b></a> to patch, or <a href=\"discard\"><b>discard</"
"b></a> changes."
msgstr ""
"Before merging, you must <a href=\"commit\"><b>commit</b></a>, <a href="
"\"shelve\"><b>shelve</b></a> to patch, or <a href=\"discard\"><b>discard</"
"b></a> changes."

msgid "Or use:"
msgstr "Or use:"

msgid "Force a merge with outstanding changes (-f/--force)"
msgstr "Force a merge with outstanding changes (-f/--force)"

msgid "Discard all changes from merge target (other) revision"
msgstr "Discard all changes from merge target (other) revision"

msgid "&Discard"
msgstr "&Discard"

msgid "Confirm Discard Changes"
msgstr "Confirm Discard Changes"

#, python-format
msgid ""
"The changes from revision %s and all unmerged parents will be discarded.\n"
"\n"
"Are you sure this is what you want to do?"
msgstr ""
"The changes from revision %s and all unmerged parents will be discarded.\n"
"\n"
"Are you sure this is what you want to do?"

msgctxt "working dir state"
msgid "Clean"
msgstr "Clean"

msgid "Merging..."
msgstr "Merging..."

msgid "Automatically advance to next page when merge is complete."
msgstr "Automatically advance to next page when merge is complete."

#, python-format
msgid ""
"%d files were modified on both branches and must be <a href=\"resolve"
"\"><b>resolved</b></a>"
msgstr ""
"%d files were modified on both branches and must be <a href=\"resolve"
"\"><b>resolved</b></a>"

msgid ""
"No merge conflicts, ready to commit or <a href=\"resolve\"><b>review</b></a>"
msgstr ""
"No merge conflicts, ready to commit or <a href=\"resolve\"><b>review</b></a>"

msgid "Commit merge results"
msgstr "Commit merge results"

msgid "Commit Options"
msgstr "Commit Options"

msgid "Commit Now"
msgstr "Commit Now"

msgid "Commit Later"
msgstr "Commit Later"
<<<<<<< HEAD

msgid "TortoiseHg Merge Commit"
msgstr "TortoiseHg Merge Commit"

#, python-format
msgid ""
"Error interpreting commit date (%s).\n"
"Using current date instead."
msgstr ""
=======
>>>>>>> 2811e218

msgid "Merge changeset"
msgstr "Merge changeset"

msgid "Syntax Highlighting"
msgstr "Syntax Highlighting"

msgid "Paste &Filenames"
msgstr "Paste &Filenames"

msgid "App&ly Format"
msgstr "App&ly Format"

msgid "C&onfigure Format"
msgstr "C&onfigure Format"

#, python-format
msgid "%s had rejected chunks, edit patched file together with rejects?"
msgstr "%s had rejected chunks, edit patched file together with rejects?"

msgid "&Commit to Queue..."
msgstr "&Commit to Queue..."

msgid "Create &New Queue..."
msgstr "Create &New Queue..."

msgid "&Rename Active Queue..."
msgstr "&Rename Active Queue..."

msgid "&Delete Queue..."
msgstr "&Delete Queue..."

msgid "&Purge Queue..."
msgstr "&Purge Queue..."

msgid "Create Patch Queue"
msgstr "Create Patch Queue"

msgid "New patch queue name"
msgstr "New patch queue name"

msgid "Create"
msgstr "Create"

msgid "Rename Patch Queue"
msgstr "Rename Patch Queue"

#, python-format
msgid "Rename patch queue '%s' to"
msgstr "Rename patch queue '%s' to"

msgid "Rename"
msgstr "Rename"

msgid "Delete Patch Queue"
msgstr "Delete Patch Queue"

msgid "Delete reference to"
msgstr "Delete reference to"

msgid "Delete"
msgstr "Delete"

msgid "Purge Patch Queue"
msgstr "Purge Patch Queue"

msgid "Remove patch directory of"
msgstr "Remove patch directory of"

msgid "Purge"
msgstr "Purge"

msgid "Rename Patch"
msgstr "Rename Patch"

#, python-format
msgid "Rename patch <b>%s</b> to:"
msgstr "Rename patch <b>%s</b> to:"

msgid "no guards"
msgstr "no guards"

msgid "Patch Queue"
msgstr "Patch Queue"
<<<<<<< HEAD

msgctxt "MQ QPush"
msgid "Push all"
msgstr "Push all"

msgid "Apply all patches"
msgstr "Apply all patches"

msgctxt "MQ QPush"
msgid "Push"
msgstr "Push"

msgid "Apply one patch"
msgstr "Apply one patch"

msgid "Set &Guards..."
msgstr "Set &Guards..."

msgid "Configure guards for selected patch"
msgstr "Configure guards for selected patch"

msgid "&Delete Patches..."
msgstr "&Delete Patches..."

msgid "Delete selected patches"
msgstr "Delete selected patches"

msgid "Pop"
msgstr "Pop"

msgid "Unapply one patch"
msgstr "Unapply one patch"

msgid "Pop all"
msgstr "Pop all"

msgid "Unapply all patches"
msgstr "Unapply all patches"

msgid "Re&name Patch..."
msgstr "Re&name Patch..."

msgid "Patch Queue Actions Toolbar"
msgstr "Patch Queue Actions Toolbar"

=======

msgctxt "MQ QPush"
msgid "Push all"
msgstr "Push all"

msgid "Apply all patches"
msgstr "Apply all patches"

msgctxt "MQ QPush"
msgid "Push"
msgstr "Push"

msgid "Apply one patch"
msgstr "Apply one patch"

msgid "Set &Guards..."
msgstr "Set &Guards..."

msgid "Configure guards for selected patch"
msgstr "Configure guards for selected patch"

msgid "&Delete Patches..."
msgstr "&Delete Patches..."

msgid "Delete selected patches"
msgstr "Delete selected patches"

msgid "Pop"
msgstr "Pop"

msgid "Unapply one patch"
msgstr "Unapply one patch"

msgid "Pop all"
msgstr "Pop all"

msgid "Unapply all patches"
msgstr "Unapply all patches"

msgid "Re&name Patch..."
msgstr "Re&name Patch..."

msgid "Patch Queue Actions Toolbar"
msgstr "Patch Queue Actions Toolbar"

>>>>>>> 2811e218
msgid "Configure guards"
msgstr "Configure guards"

#, python-format
msgid "Input new guards for %s:"
msgstr "Input new guards for %s:"

msgid "Confirm patch queue switch"
msgstr "Confirm patch queue switch"

#, python-format
msgid "Do you really want to activate patch queue '%s' ?"
msgstr "Do you really want to activate patch queue '%s' ?"

#, python-format
msgid "Guards: %d/%d"
msgstr "Guards: %d/%d"

msgid "MQ options"
msgstr "MQ options"

msgid "Force push or pop (--force)"
msgstr "Force push or pop (--force)"

msgid "Tolerate non-conflicting local changes (--keep-changes)"
msgstr "Tolerate non-conflicting local changes (--keep-changes)"

#, python-format
msgid "Pending Perforce Changelists - %s"
msgstr "Pending Perforce Changelists - %s"

msgid "Submitting p4 changelist..."
msgstr "Submitting p4 changelist..."

msgid "Reverting p4 changelist..."
msgstr "Reverting p4 changelist..."

msgid "Patch Branch Toolbar"
msgstr "Patch Branch Toolbar"

msgid "Merge all pending dependencies"
msgstr "Merge all pending dependencies"

msgid "Backout current patch branch"
msgstr "Backout current patch branch"

msgid "Backport part of a changeset to a dependency"
msgstr "Backport part of a changeset to a dependency"

msgid "Start a new patch branch"
msgstr "Start a new patch branch"

msgid "Edit patch dependency graph"
msgstr "Edit patch dependency graph"

msgid "will be closed"
msgstr "will be closed"

#, python-format
msgid "needs merge of %i heads\n"
msgstr "needs merge of %i heads\n"

#, python-format
msgid "needs merge with %s (through %s)\n"
msgstr "needs merge with %s (through %s)\n"

#, python-format
msgid "needs merge with %s\n"
msgstr "needs merge with %s\n"

#, python-format
msgid "needs update of diff base to tip of %s\n"
msgstr "needs update of diff base to tip of %s\n"

msgid "&Goto (update workdir)"
msgstr "&Goto (update workdir)"

msgid "&Merge"
msgstr "&Merge"

msgid "No patch branch selected"
msgstr "No patch branch selected"

msgid "No editor found"
msgstr "No editor found"

msgid ""
"Mercurial was unable to find an editor. Please configure Mercurial to use an "
"editor installed on your system."
msgstr ""
"Mercurial was unable to find an editor. Please configure Mercurial to use an "
"editor installed on your system."

msgid "Graph"
msgstr "Graph"

msgid "Status"
msgstr "Status"

msgid "Title"
msgstr "Title"

msgid "Message"
msgstr "Message"

msgid "New Patch Branch"
msgstr "New Patch Branch"

msgid "Patch message:"
msgstr "Patch message:"

msgid "Patch date:"
msgstr "Patch date:"

msgid "Patch user:"
msgstr "Patch user:"

msgid "Invalid Settings - The ReviewBoard server is not setup"
msgstr "Invalid Settings - The ReviewBoard server is not setup"

msgid "Invalid Settings - Please provide your ReviewBoard username"
msgstr "Invalid Settings - Please provide your ReviewBoard username"

#, python-format
msgid ""
"Invalid reviewboard plugin. Please download the Mercurial reviewboard plugin "
"version 3.5 or higher from the website below.\n"
"\n"
" %s"
msgstr ""
"Invalid ReviewBoard plugin. Please download the Mercurial ReviewBoard plugin "
"version 3.5 or higher from the website below.\n"
"\n"
" %s"

msgid "Review Board"
msgstr "Review Board"

msgid "Password:"
msgstr "Password:"

msgid "Error"
msgstr "Error"

#, python-format
msgid "Review draft posted to %s\n"
msgstr "Review draft posted to %s\n"

#, python-format
msgid "Review published to %s\n"
msgstr "Review published to %s\n"

msgid "Success"
msgstr "Success"

msgid "Repository ID:"
msgstr "Repository ID:"

msgid "Post Review"
msgstr "Post Review"

msgid "Review ID:"
msgstr "Review ID:"

msgid "Update the fields of this existing request"
msgstr "Update the fields of this existing request"

msgid "Update Review"
msgstr "Update Review"

msgid "Create diff with all outgoing changes"
msgstr "Create diff with all outgoing changes"

msgid "Create diff with all changes on this branch"
msgstr "Create diff with all changes on this branch"

msgid "Publish request immediately"
msgstr "Publish request immediately"

msgid "%p%"
msgstr "%p%"

msgid "Connecting to Review Board..."
msgstr "Connecting to Review Board..."

msgid "Post &Review"
msgstr "Post &Review"

msgid "Target:"
msgstr "Target:"

#, python-format
msgid "Prune - %s"
msgstr "Prune - %s"

msgid "&Prune"
msgstr "&Prune"

msgid "No unknown files found"
msgstr "No unknown files found"

msgid "No ignored files found"
msgstr "No ignored files found"

msgid "No trash files found"
msgstr "No trash files found"

msgid "Delete empty folders"
msgstr "Delete empty folders"

msgid "Preserve files beginning with .hg"
msgstr "Preserve files beginning with .hg"

#, python-format
msgid "%s - purge"
msgstr "%s - purge"

msgid "Checking"
msgstr "Checking"

msgid "Ready to purge."
msgstr "Ready to purge."

#, python-format
msgid "Delete %d unknown file"
msgid_plural "Delete %d unknown files"
msgstr[0] "Delete %d unknown file"
msgstr[1] "Delete %d unknown files"

#, python-format
msgid "Delete %d ignored file"
msgid_plural "Delete %d ignored files"
msgstr[0] "Delete %d ignored file"
msgstr[1] "Delete %d ignored files"

#, python-format
msgid "Delete %d file in .hg/Trashcan"
msgid_plural "Delete %d files in .hg/Trashcan"
msgstr[0] "Delete %d file in .hg/Trashcan"
msgstr[1] "Delete %d files in .hg/Trashcan"

msgid "Confirm file deletions"
msgstr "Confirm file deletions"

msgid "Are you sure you want to delete these files and/or folders?"
msgstr "Are you sure you want to delete these files and/or folders?"

msgid "Deletion failures"
msgstr "Deletion failures"

#, python-format
msgid "Unable to delete %d file or folder"
msgid_plural "Unable to delete %d files or folders"
msgstr[0] "Unable to delete %d file or folder"
msgstr[1] "Unable to delete %d files or folders"

msgid "Deleting trash folder..."
msgstr "Deleting trash folder..."

#, python-format
msgid "Deleted %d files"
msgstr "Deleted %d files"

#, python-format
msgid "Deleted %d files and %d folders"
msgstr "Deleted %d files and %d folders"

msgid "Delete Patches"
msgstr "Delete Patches"

msgid "Remove patches from queue?"
msgstr "Remove patches from queue?"

msgid "Keep patch files"
msgstr "Keep patch files"

#, python-format
msgid "Patch fold - %s"
msgstr "Patch fold - %s"

msgid "New patch message:"
msgstr "New patch message:"

msgid "Patches to fold"
msgstr "Patches to fold"

msgid "Rename Error"
msgstr "Rename Error"

msgid "Could not rename existing patchfile"
msgstr "Could not rename existing patchfile"

msgid "Could not delete existing patchfile"
msgstr "Could not delete existing patchfile"

msgid "QRename - Check patchname"
msgstr "QRename - Check patchname"

#, python-format
msgid "Patch name <b>%s</b> already exists:"
msgstr "Patch name <b>%s</b> already exists:"

msgid "Add .OLD extension to existing patchfile"
msgstr "Add .OLD extension to existing patchfile"

msgid "Overwrite existing patchfile"
msgstr "Overwrite existing patchfile"

msgid "Go back and change new patchname"
msgstr "Go back and change new patchname"

msgid "&Undo"
msgstr "&Undo"

msgid "&Redo"
msgstr "&Redo"

msgid "Cu&t"
msgstr "Cu&t"

msgid "&Copy"
msgstr "&Copy"

msgid "&Paste"
msgstr "&Paste"

msgid "&Editor Options"
msgstr "&Editor Options"

msgid "&Wrap"
msgstr "&Wrap"

msgctxt "wrap mode"
msgid "&None"
msgstr "&None"

msgid "&Word"
msgstr "&Word"

msgid "&Character"
msgstr "&Character"

msgid "White&space"
msgstr "White&space"

msgid "&Visible"
msgstr "&Visible"

msgid "&Invisible"
msgstr "&Invisible"

msgid "&AfterIndent"
msgstr "&AfterIndent"
<<<<<<< HEAD

msgid "&TAB Inserts"
msgstr "&TAB Inserts"

msgid "&Auto"
msgstr "&Auto"

msgid "&TAB"
msgstr "&TAB"

msgid "&Spaces"
msgstr "&Spaces"

msgid "EOL &Visibility"
msgstr "EOL &Visibility"

msgid "EOL &Mode"
msgstr "EOL &Mode"

msgid "&Windows"
msgstr "&Windows"

msgid "&Unix"
msgstr "&Unix"

msgid "&Mac"
msgstr "&Mac"

msgid "&Auto-Complete"
msgstr "&Auto-Complete"

msgid "### regular expression ###"
msgstr "### regular expression ###"

msgid "Regular expression search pattern"
msgstr "Regular expression search pattern"

msgid "Wrap search"
msgstr "Wrap search"

msgid "Prev"
msgstr "Prev"

msgid "Next"
msgstr "Next"

msgid "Unable to read file"
msgstr "Unable to read file"

msgid "Could not open the specified file for reading."
msgstr "Could not open the specified file for reading."

msgid "This appears to be a binary file."
msgstr "This appears to be a binary file."

msgid "An error occurred while reading the file."
msgstr "An error occurred while reading the file."

msgid "Text Translation Failure"
msgstr "Text Translation Failure"

msgid "Could not translate the file content from native encoding."
msgstr "Could not translate the file content from native encoding."

msgid "Several characters would be lost."
msgstr "Several characters would be lost."

msgid "Unable to write file"
msgstr "Unable to write file"

msgid "Could not translate the file content to native encoding."
msgstr "Could not translate the file content to native encoding."

msgid "Could not open the specified file for writing."
msgstr "Could not open the specified file for writing."

=======

msgid "&TAB Inserts"
msgstr "&TAB Inserts"

msgid "&Auto"
msgstr "&Auto"

msgid "&TAB"
msgstr "&TAB"

msgid "&Spaces"
msgstr "&Spaces"

msgid "EOL &Visibility"
msgstr "EOL &Visibility"

msgid "EOL &Mode"
msgstr "EOL &Mode"

msgid "&Windows"
msgstr "&Windows"

msgid "&Unix"
msgstr "&Unix"

msgid "&Mac"
msgstr "&Mac"

msgid "&Auto-Complete"
msgstr "&Auto-Complete"

msgid "### regular expression ###"
msgstr "### regular expression ###"

msgid "Regular expression search pattern"
msgstr "Regular expression search pattern"

msgid "Wrap search"
msgstr "Wrap search"

msgid "Prev"
msgstr "Prev"

msgid "Next"
msgstr "Next"

msgid "Unable to read file"
msgstr "Unable to read file"

msgid "Could not open the specified file for reading."
msgstr "Could not open the specified file for reading."

msgid "This appears to be a binary file."
msgstr "This appears to be a binary file."

msgid "An error occurred while reading the file."
msgstr "An error occurred while reading the file."

msgid "Text Translation Failure"
msgstr "Text Translation Failure"

msgid "Could not translate the file content from native encoding."
msgstr "Could not translate the file content from native encoding."

msgid "Several characters would be lost."
msgstr "Several characters would be lost."

msgid "Unable to write file"
msgstr "Unable to write file"

msgid "Could not translate the file content to native encoding."
msgstr "Could not translate the file content to native encoding."

msgid "Could not open the specified file for writing."
msgstr "Could not open the specified file for writing."

>>>>>>> 2811e218
msgid "An error occurred while writing the file."
msgstr "An error occurred while writing the file."

msgid "Try refreshing your repository."
msgstr "Try refreshing your repository."

#, python-format
msgid ""
"Error string \"%(arg0)s\" at %(arg1)s<br>Please <a href=\"#edit:%(arg1)s"
"\">edit</a> your config"
msgstr ""
"Error string \"%(arg0)s\" at %(arg1)s<br>Please <a href=\"#edit:%(arg1)s"
"\">edit</a> your config"

#, python-format
msgid ""
"Configuration Error: \"%(arg0)s\",<br>Please <a href=\"#fix:%(arg0)s\">fix</"
"a> your config"
msgstr ""
"Configuration Error: \"%(arg0)s\",<br>Please <a href=\"#fix:%(arg0)s\">fix</"
"a> your config"

#, python-format
msgid "Operation aborted:<br><br>%(arg0)s."
msgstr "Operation aborted:<br><br>%(arg0)s."

msgid "Repository is locked"
msgstr "Repository is locked"

msgid "hint:"
msgstr "hint:"

msgid "Repository Error"
msgstr "Repository Error"

msgid "No visual editor configured"
msgstr "No visual editor configured"

msgid "Please configure a visual editor."
msgstr "Please configure a visual editor."

msgid "Editor launch failure"
msgstr "Editor launch failure"

msgid "Failed to open path in terminal"
msgstr "Failed to open path in terminal"

#, python-format
msgid "\"%s\" is not a valid directory"
msgstr "\"%s\" is not a valid directory"

#, python-format
msgid "Invalid configuration: %s"
msgstr "Invalid configuration: %s"

msgid "Unable to start the following command:"
msgstr "Unable to start the following command:"

msgid "No shell configured"
msgstr "No shell configured"
<<<<<<< HEAD

msgid "A terminal shell must be configured"
msgstr "A terminal shell must be configured"

=======

msgid "A terminal shell must be configured"
msgstr "A terminal shell must be configured"

>>>>>>> 2811e218
msgid "Please enter a username"
msgstr "Please enter a username"

msgid "You must identify yourself to Mercurial"
msgstr "You must identify yourself to Mercurial"

msgid "Unable to translate input to local encoding."
msgstr "Unable to translate input to local encoding."

msgid "Checkmark files to add"
msgstr "Checkmark files to add"

msgid "Checkmark files to forget"
msgstr "Checkmark files to forget"

msgid "Forget"
msgstr "Forget"

msgid "Checkmark files to revert"
msgstr "Checkmark files to revert"

msgid "Revert"
msgstr "Revert"

msgid "Checkmark files to remove"
msgstr "Checkmark files to remove"

msgid "Remove"
msgstr "Remove"

#, python-format
msgid "%s - hg %s"
msgstr "%s - hg %s"

msgid "Do not save backup files (*.orig)"
msgstr "Do not save backup files (*.orig)"

msgid "Force removal of modified files (--force)"
msgstr "Force removal of modified files (--force)"

msgid "Add &Largefiles"
msgstr "Add &Largefiles"

msgid "No files selected"
msgstr "No files selected"

msgid "No operation to perform"
msgstr "No operation to perform"

msgid ""
"You have selected one or more files that have been modified.  By default, "
"these files will not be removed.  What would you like to do?"
msgstr ""
"You have selected one or more files that have been modified.  By default, "
"these files will not be removed.  What would you like to do?"

msgid "Remove &Unmodified Files"
msgstr "Remove &Unmodified Files"

msgid "Remove &All Selected Files"
msgstr "Remove &All Selected Files"

msgid "Rebase changeset and descendants"
msgstr "Rebase changeset and descendants"

msgid "To rebase destination"
msgstr "To rebase destination"
<<<<<<< HEAD

msgid "Swap source and destination"
msgstr "Swap source and destination"

msgid "Keep original changesets"
msgstr "Keep original changesets"

msgid "Keep original branch names"
msgstr "Keep original branch names"

msgid "Collapse the rebased changesets"
msgstr "Collapse the rebased changesets"

msgid "Rebase entire source branch"
msgstr "Rebase entire source branch"
=======

msgid "Swap source and destination"
msgstr "Swap source and destination"

msgid "Keep original changesets (--keep)"
msgstr "Keep original changesets (--keep)"

msgid "Keep original branch names (--keepbranches)"
msgstr "Keep original branch names (--keepbranches)"

msgid "Collapse the rebased changesets (--collapse)"
msgstr "Collapse the rebased changesets (--collapse)"

msgid "Rebase entire source branch (-b/--base)"
msgstr "Rebase entire source branch (-b/--base)"
>>>>>>> 2811e218

msgid "Rebase unpublished onto Subversion head (override source, destination)"
msgstr "Rebase unpublished onto Subversion head (override source, destination)"

msgid "Rebase"
msgstr "Rebase"

#, python-format
msgid "Rebase - %s"
msgstr "Rebase - %s"

msgid ""
"Before rebase, you must <a href=\"commit\"><b>commit</b></a> or <a href="
"\"discard\"><b>discard</b></a> changes."
msgstr ""
"Before rebase, you must <a href=\"commit\"><b>commit</b></a> or <a href="
"\"discard\"><b>discard</b></a> changes."

msgid "You may continue the rebase"
msgstr "You may continue the rebase"

msgid "Rebase is complete"
msgstr "Rebase is complete"

msgid "Rebase failed"
msgstr "Rebase failed"

msgid "Rebase aborted"
msgstr "Rebase aborted"

msgid ""
"Rebase generated merge <b>conflicts</b> that must be <a href=\"resolve"
"\"><b>resolved</b></a>"
msgstr ""
"Rebase generated merge <b>conflicts</b> that must be <a href=\"resolve"
"\"><b>resolved</b></a>"

msgid "Exiting with an unfinished rebase is not recommended."
msgstr "Exiting with an unfinished rebase is not recommended."

msgid "Consider aborting the rebase first."
msgstr "Consider aborting the rebase first."

#, python-format
msgid "Merge rejected patch chunks into %s"
msgstr "Merge rejected patch chunks into %s"

msgid "Mark this chunk as resolved, goto next unresolved"
msgstr "Mark this chunk as resolved, goto next unresolved"

msgid "Mark this chunk as unresolved"
msgstr "Mark this chunk as unresolved"

msgid "Reload File"
msgstr "Reload File"

msgid "Are you sure you want to reload this file?"
msgstr "Are you sure you want to reload this file?"

msgid "All unsaved changes will be lost."
msgstr "All unsaved changes will be lost."

msgid "Warning"
msgstr "Warning"

msgid ""
"You have marked all rejected patch chunks as resolved yet you have not "
"modified the file on the edit panel.\n"
"\n"
"This probably means that no code from any of the rejected patch chunks made "
"it into the file.\n"
"\n"
"Are you sure that you want to leave the file as is and consider all the "
"rejected patch chunks as resolved?\n"
"\n"
"Doing so may delete them from a shelve, for example, which would mean that "
"you would lose them forever!\n"
"\n"
"Click Yes to accept the file as is or No to continue resolving the rejected "
"patch chunks."
msgstr ""
"You have marked all rejected patch chunks as resolved yet you have not "
"modified the file on the edit panel.\n"
"\n"
"This probably means that no code from any of the rejected patch chunks made "
"it into the file.\n"
"\n"
"Are you sure that you want to leave the file as is and consider all the "
"rejected patch chunks as resolved?\n"
"\n"
"Doing so may delete them from a shelve, for example, which would mean that "
"you would lose them forever!\n"
"\n"
"Click Yes to accept the file as is or No to continue resolving the rejected "
"patch chunks."

msgid "Copy source -> destination"
msgstr "Copy source -> destination"

msgid "Copy Error"
msgstr "Copy Error"

msgid "Select Source File"
msgstr "Select Source File"

msgid "Select Source Folder"
msgstr "Select Source Folder"

msgid "Source does not exist."
<<<<<<< HEAD
msgstr ""
=======
msgstr "Source does not exist."
>>>>>>> 2811e218

msgid "The source must be within the repository tree."
msgstr "The source must be within the repository tree."

msgid "The destination must be within the repository tree."
msgstr "The destination must be within the repository tree."

msgid "Destination file already exists."
msgstr "Destination file already exists."

msgid "Are you sure you want to overwrite it ?"
msgstr "Are you sure you want to overwrite it ?"

#, python-format
msgid "Copy - %s"
msgstr "Copy - %s"

#, python-format
msgid "Rename - %s"
msgstr "Rename - %s"

msgid "Show all"
msgstr "Show all"

msgid "### revision set query ###"
msgstr "### revision set query ###"

msgid "Clear current query and query text"
msgstr "Clear current query and query text"

msgid "Trigger revision set query"
msgstr "Trigger revision set query"

msgid "Open advanced query editor"
msgstr "Open advanced query editor"

msgid "Delete selected query from history"
msgstr "Delete selected query from history"

msgid "filter"
msgstr "filter"

msgid "Toggle filtering of non-matched changesets"
msgstr "Toggle filtering of non-matched changesets"

msgid "Show/Hide hidden changesets"
msgstr "Show/Hide hidden changesets"

msgid "Toggle graft relations visibility"
msgstr "Toggle graft relations visibility"

msgid "Keyword Search"
msgstr "Keyword Search"

msgid "Revision Set"
msgstr "Revision Set"

msgid "Display graph the named branch only"
msgstr "Display graph the named branch only"

msgid "Display only active branches"
msgstr "Display only active branches"

msgid "Display closed branches"
msgstr "Display closed branches"

msgid "Include all ancestors"
msgstr "Include all ancestors"

msgctxt "column header"
msgid "Graph"
msgstr "Graph"

msgctxt "column header"
msgid "Rev"
msgstr "Rev"

msgctxt "column header"
msgid "Branch"
msgstr "Branch"

msgctxt "column header"
msgid "Description"
msgstr "Description"

msgctxt "column header"
msgid "Author"
msgstr "Author"

msgctxt "column header"
msgid "Tags"
msgstr "Tags"

msgctxt "column header"
msgid "Latest tags"
msgstr "Latest tags"

msgctxt "column header"
msgid "Node"
msgstr "Node"

msgctxt "column header"
msgid "Age"
msgstr "Age"

msgctxt "column header"
msgid "Local Time"
msgstr "Local Time"

msgctxt "column header"
msgid "UTC Time"
msgstr "UTC Time"

msgctxt "column header"
msgid "Changes"
msgstr "Changes"

msgctxt "column header"
msgid "Converted From"
msgstr "Converted From"

msgctxt "column header"
msgid "Phase"
msgstr "Phase"

msgctxt "column header"
msgid "Filename"
msgstr "Filename"

msgid "Searching..."
msgstr "Searching..."

#, python-format
msgid "filling (%d)"
msgstr "filling (%d)"

msgid "Mercurial User"
msgstr "Mercurial User"

#, python-format
msgid "Unsupported repository type (%s)"
msgstr "Unsupported repository type (%s)"

msgid "Cannot open non Mercurial repositories or subrepositories"
msgstr "Cannot open non Mercurial repositories or subrepositories"

msgid "Confirm Delete"
msgstr "Confirm Delete"

#, python-format
msgid "Delete Group '%s' and all its entries?"
msgstr "Delete Group '%s' and all its entries?"

msgid "Repository Registry"
msgstr "Repository Registry"

msgid "Show &Paths"
msgstr "Show &Paths"

msgid "Show S&hort Paths"
msgstr "Show S&hort Paths"

msgid "&Scan Repositories at Startup"
msgstr "&Scan Repositories at Startup"

msgid "Scan &Remote Repositories"
msgstr "Scan &Remote Repositories"

msgid "&Refresh Repository List"
msgstr "&Refresh Repository List"

msgid "Refresh the Repository Registry list"
msgstr "Refresh the Repository Registry list"

msgid "&Open"
msgstr "&Open"

msgid "Open the repository in a new tab"
msgstr "Open the repository in a new tab"

msgid "&Open All"
msgstr "&Open All"

msgid "Open all repositories in new tabs"
msgstr "Open all repositories in new tabs"

msgid "New &Group"
msgstr "New &Group"

msgid "Create a new group"
msgstr "Create a new group"

msgid "Rename the entry"
msgstr "Rename the entry"

msgid "Settin&gs"
msgstr "Settin&gs"

msgid "View the repository's settings"
msgstr "View the repository's settings"

msgid "Re&move from Registry"
msgstr "Re&move from Registry"

msgid ""
"Remove the node and all its subnodes. Repositories are not deleted from disk."
msgstr ""
"Remove the node and all its subnodes. Repositories are not deleted from disk."

msgid "Clon&e..."
msgstr "Clon&e..."

msgid "Clone Repository"
msgstr "Clone Repository"

msgid "E&xplore"
msgstr "E&xplore"

msgid "Open the repository in a file browser"
msgstr "Open the repository in a file browser"

msgid "&Terminal"
msgstr "&Terminal"

msgid "Open a shell terminal in the repository root"
msgstr "Open a shell terminal in the repository root"

msgid "&Add Repository..."
msgstr "&Add Repository..."

msgid "Add a repository to this group"
msgstr "Add a repository to this group"

msgid "A&dd Subrepository..."
msgstr "A&dd Subrepository..."

msgid "Convert an existing repository into a subrepository"
msgstr "Convert an existing repository into a subrepository"

msgid "Remo&ve Subrepository..."
msgstr "Remo&ve Subrepository..."

msgid "Remove this subrepository from the current revision"
msgstr "Remove this subrepository from the current revision"

msgid "Copy the root path of the repository to the clipboard"
msgstr "Copy the root path of the repository to the clipboard"

msgid "Sort by &Name"
msgstr "Sort by &Name"

msgid "Sort the group by short name"
msgstr "Sort the group by short name"

msgid "Sort by &Path"
msgstr "Sort by &Path"

msgid "Sort the group by full path"
msgstr "Sort the group by full path"

msgid "&Sort by .hgsub"
msgstr "&Sort by .hgsub"

msgid "Order the subrepos as in .hgsub"
msgstr "Order the subrepos as in .hgsub"

msgid "Select repository directory to add"
msgstr "Select repository directory to add"

msgid "Select an existing repository to add as a subrepo"
msgstr "Select an existing repository to add as a subrepo"

msgid "Cannot add subrepository"
msgstr "Cannot add subrepository"

#, python-format
msgid "%s is not a valid repository"
msgstr "%s is not a valid repository"

#, python-format
msgid "\"%s\" is not a folder"
msgstr "\"%s\" is not a folder"

msgid "A repository cannot be added as a subrepo of itself"
msgstr "A repository cannot be added as a subrepo of itself"

#, python-format
msgid ""
"The selected folder:<br><br>%s<br><br>is not inside the target repository."
"<br><br>This may be allowed but is greatly discouraged.<br>If you want to "
"add a non trivial subrepository mapping you must manually edit the <i>."
"hgsub</i> file"
msgstr ""
"The selected folder:<br><br>%s<br><br>is not inside the target repository."
"<br><br>This may be allowed but is greatly discouraged.<br>If you want to "
"add a non trivial subrepository mapping you must manually edit the <i>."
"hgsub</i> file"

msgid "Cannot open repository"
msgstr "Cannot open repository"

#, python-format
msgid "The selected repository:<br><br>%s<br><br>cannot be open!"
msgstr "The selected repository:<br><br>%s<br><br>cannot be open!"

msgid "Subrepository already exists"
msgstr "Subrepository already exists"

#, python-format
msgid ""
"The selected repository:<br><br>%s<br><br>is already a subrepository of:"
"<br><br>%s<br><br>as: \"%s\""
msgstr ""
"The selected repository:<br><br>%s<br><br>is already a subrepository of:"
"<br><br>%s<br><br>as: \"%s\""

msgid "Failed to add subrepository"
msgstr "Failed to add subrepository"

#, python-format
msgid "Cannot open the .hgsub file in:<br><br>%s"
msgstr "Cannot open the .hgsub file in:<br><br>%s"

msgid "Failed to add repository"
msgstr "Failed to add repository"

#, python-format
msgid "The .hgsub file already contains the line:<br><br>%s"
msgstr "The .hgsub file already contains the line:<br><br>%s"

msgid "Subrepo added to .hgsub file"
msgstr "Subrepo added to .hgsub file"

#, python-format
msgid ""
"The selected subrepo:<br><br><i>%s</i><br><br>has been added to the .hgsub "
"file of the repository:<br><br><i>%s</i><br><br>Remember that in order to "
"finish adding the subrepo <i>you must still <u>commit</u></i> the changes to "
"the .hgsub file in order to confirm the addition of the subrepo."
msgstr ""
"The selected subrepo:<br><br><i>%s</i><br><br>has been added to the .hgsub "
"file of the repository:<br><br><i>%s</i><br><br>Remember that in order to "
"finish adding the subrepo <i>you must still <u>commit</u></i> the changes to "
"the .hgsub file in order to confirm the addition of the subrepo."

#, python-format
msgid "Cannot update the .hgsub file in:<br><br>%s"
msgstr "Cannot update the .hgsub file in:<br><br>%s"

msgid "Could not open .hgsub file"
msgstr "Could not open .hgsub file"

msgid "Cannot read the .hgsub file.<p>Subrepository removal failed."
msgstr "Cannot read the .hgsub file.<p>Subrepository removal failed."

msgid "Subrepository not found"
msgstr "Subrepository not found"

msgid ""
"The selected subrepository was not found on the .hgsub file.<p>Perhaps it "
"has already been removed?"
msgstr ""
"The selected subrepository was not found on the .hgsub file.<p>Perhaps it "
"has already been removed?"

msgid "&Yes"
msgstr "&Yes"

msgid "&No"
msgstr "&No"

msgid "Remove the selected repository?"
msgstr "Remove the selected repository?"

#, python-format
msgid ""
"Do you really want to remove the repository \"<i>%s</i>\" from its parent "
"repository \"<i>%s</i>\""
msgstr ""
"Do you really want to remove the repository \"<i>%s</i>\" from its parent "
"repository \"<i>%s</i>\""

msgid "Subrepository removed from .hgsub"
msgstr "Subrepository removed from .hgsub"

msgid ""
"The selected subrepository has been removed from the .hgsub file.<p>Remember "
"that you must commit this .hgsub change in order to complete the removal of "
"the subrepository!"
msgstr ""
"The selected subrepository has been removed from the .hgsub file.<p>Remember "
"that you must commit this .hgsub change in order to complete the removal of "
"the subrepository!"

msgid "Could not update .hgsub file"
msgstr "Could not update .hgsub file"

msgid "Cannot update the .hgsub file.<p>Subrepository removal failed."
msgstr "Cannot update the .hgsub file.<p>Subrepository removal failed."

msgid "New Group"
msgstr "New Group"

msgid "Could not get subrepository list"
msgstr "Could not get subrepository list"

#, python-format
msgid ""
"It was not possible to get the subrepository list for the repository in:"
"<br><br><i>%s</i>"
msgstr ""
"It was not possible to get the subrepository list for the repository in:"
"<br><br><i>%s</i>"

msgid "Could not open some subrepositories"
msgstr "Could not open some subrepositories"

#, python-format
msgid ""
"It was not possible to fully load the subrepository list for the repository "
"in:<br><br><i>%s</i><br><br>The following subrepositories may be missing, "
"broken or on an inconsistent state and cannot be accessed:<br><br><i>%s</i>"
msgstr ""
"It was not possible to fully load the subrepository list for the repository "
"in:<br><br><i>%s</i><br><br>The following subrepositories may be missing, "
"broken or on an inconsistent state and cannot be accessed:<br><br><i>%s</i>"

msgid "Updating repository registry"
msgstr "Updating repository registry"

#, python-format
msgid "Loading repository %s"
msgstr "Loading repository %s"

msgid "Repository Registry updated"
msgstr "Repository Registry updated"

msgid "Close tab"
msgstr "Close tab"

msgid "Close other tabs"
msgstr "Close other tabs"

msgid "Undo close tab"
msgstr "Undo close tab"

msgid "Reopen last closed tab"
msgstr "Reopen last closed tab"

msgid "Undo close other tabs"
msgstr "Undo close other tabs"

msgid "Reopen last closed tab group"
msgstr "Reopen last closed tab group"

msgid "Failed to open repository"
msgstr "Failed to open repository"

msgid "&Sort"
msgstr "&Sort"

#, python-format
msgid "Local Repository %s"
msgstr "Local Repository %s"

#, python-format
msgid ""
"An exception happened while loading the subrepos of:<br><br>\"%s\"<br><br>"
msgstr ""
"An exception happened while loading the subrepos of:<br><br>\"%s\"<br><br>"

#, python-format
msgid "The exception error message was:<br><br>%s<br><br>"
msgstr "The exception error message was:<br><br>%s<br><br>"

msgid "Click OK to continue or Abort to exit."
msgstr "Click OK to continue or Abort to exit."

msgid "Error loading subrepos"
msgstr "Error loading subrepos"

msgid "Unable to update repository name"
msgstr "Unable to update repository name"

#, python-format
msgid "An error occurred while updating the repository hgrc file (%s)"
msgstr "An error occurred while updating the repository hgrc file (%s)"

msgid "default"
msgstr "default"

msgid "Path"
msgstr "Path"

msgid "C&hoose Log Columns..."
msgstr "C&hoose Log Columns..."

#, python-format
msgid "Goto ancestor of %s and %s"
msgstr "Goto ancestor of %s and %s"

#, python-format
msgid "Can't find revision '%s'"
msgstr "Can't find revision '%s'"

msgid "Drag to change order"
msgstr "Drag to change order"

msgid "Workbench Log Columns"
msgstr "Workbench Log Columns"

msgctxt "tab tooltip"
msgid "Revision details"
msgstr "Revision details"

msgctxt "tab tooltip"
msgid "Commit"
msgstr "Commit"

msgctxt "tab tooltip"
msgid "Search"
msgstr "Search"

msgctxt "tab tooltip"
msgid "Console log"
msgstr "Console log"

msgctxt "tab tooltip"
msgid "Synchronize"
msgstr "Synchronise"

msgctxt "tab tooltip"
msgid "Patch Branch"
msgstr "Patch Branch"

#, python-format
msgid "%s <incoming>"
msgstr "%s <incoming>"

#, python-format
msgid "Found %d incoming changesets"
msgstr "Found %d incoming changesets"
<<<<<<< HEAD
=======

msgid "Pull"
msgstr "Pull"
>>>>>>> 2811e218

msgid "Pull incoming changesets into your repository"
msgstr "Pull incoming changesets into your repository"

msgid "Reject"
msgstr "Reject"

msgid "Reject incoming changesets"
msgstr "Reject incoming changesets"

#, python-format
msgid "Push current branch (%s)"
msgstr "Push current branch (%s)"

#, python-format
msgid "Push up to current revision (#%d)"
msgstr "Push up to current revision (#%d)"

#, python-format
msgid "Push up to revision #%d"
msgstr "Push up to revision #%d"

msgid "Push all"
msgstr "Push all"

msgid "no outgoing changesets"
msgstr "no outgoing changesets"

#, python-format
msgid "no outgoing changesets in current branch (%s) / %d in total"
msgstr "no outgoing changesets in current branch (%s) / %d in total"

#, python-format
msgid "no outgoing changesets up to current revision (#%d) / %d in total"
msgstr "no outgoing changesets up to current revision (#%d) / %d in total"

#, python-format
msgid "no outgoing changesets up to revision #%d / %d in total"
msgstr "no outgoing changesets up to revision #%d / %d in total"

#, python-format
msgid "%d outgoing changesets"
msgstr "%d outgoing changesets"

#, python-format
msgid "%d outgoing changesets in current branch (%s) / %d in total"
msgstr "%d outgoing changesets in current branch (%s) / %d in total"

#, python-format
msgid "%d outgoing changesets up to current revision (#%d) / %d in total"
msgstr "%d outgoing changesets up to current revision (#%d) / %d in total"

#, python-format
msgid "%d outgoing changesets up to revision #%d / %d in total"
msgstr "%d outgoing changesets up to revision #%d / %d in total"

msgid "Nothing to push"
msgstr "Nothing to push"

#, python-format
msgid "%s - verify repository"
msgstr "%s - verify repository"

#, python-format
msgid "%s - recover repository"
msgstr "%s - recover repository"

msgid "No transaction available"
msgstr "No transaction available"

msgid "There is no rollback transaction available"
msgstr "There is no rollback transaction available"

msgid "Undo last commit?"
msgstr "Undo last commit?"

#, python-format
msgid "Undo most recent commit (%d), preserving file changes?"
msgstr "Undo most recent commit (%d), preserving file changes?"

msgid "Undo last transaction?"
msgstr "Undo last transaction?"

#, python-format
msgid "Rollback to revision %d (undo %s)?"
msgstr "Rollback to revision %d (undo %s)?"

msgid "Unable to determine working copy revision\n"
msgstr "Unable to determine working copy revision\n"

msgid "Remove current working revision?"
msgstr "Remove current working revision?"

#, python-format
msgid ""
"Your current working revision (%d) will be removed by this rollback, leaving "
"uncommitted changes.\n"
" Continue?"
msgstr ""
"Your current working revision (%d) will be removed by this rollback, leaving "
"uncommitted changes.\n"
" Continue?"

msgid "Tab cannot exit"
msgstr "Tab cannot exit"

msgid "Pus&h"
msgstr "Pus&h"

msgid "Push to &Here"
msgstr "Push to &Here"

msgid "Push Selected &Branch"
msgstr "Push Selected &Branch"

msgid "Push &All"
msgstr "Push &All"

msgid "&Update..."
msgstr "&Update..."

msgid "Bro&wse at Revision"
msgstr "Bro&wse at Revision"

msgid "&Similar Revisions..."
msgstr "&Similar Revisions..."

msgid "&Merge with Local..."
msgstr "&Merge with Local..."

msgid "&Tag..."
msgstr "&Tag..."

msgid "Boo&kmark..."
msgstr "Boo&kmark..."

msgid "Sig&n..."
msgstr "Sig&n..."

msgid "&Backout..."
msgstr "&Backout..."

msgid "Copy &Hash"
msgstr "Copy &Hash"

msgid "E&xport"
msgstr "E&xport"

msgid "E&xport Patch..."
msgstr "E&xport Patch..."

msgid "&Email Patch..."
msgstr "&Email Patch..."

msgid "&Archive..."
msgstr "&Archive..."

msgid "&Bundle Rev and Descendants..."
msgstr "&Bundle Rev and Descendants..."

msgid "Change &Phase to"
msgstr "Change &Phase to"

msgid "&Graft to Local..."
msgstr "&Graft to Local..."

msgid "Modi&fy History"
msgstr "Modi&fy History"

msgid "&Unapply Patch"
msgstr "&Unapply Patch"

msgid "Import to &MQ"
msgstr "Import to &MQ"

msgid "&Finish Patch"
msgstr "&Finish Patch"

msgid "MQ &Options"
msgstr "MQ &Options"

msgid "&Rebase..."
msgstr "&Rebase..."

msgid "&Prune..."
msgstr "&Prune..."

msgid "&Strip..."
msgstr "&Strip..."

msgid "Post to Re&view Board..."
msgstr "Post to Re&view Board..."

msgid "&Remote Update..."
msgstr "&Remote Update..."

msgid "Write diff file"
msgstr "Write diff file"

msgid "Unable to write diff file"
msgstr "Unable to write diff file"

msgid "Unable to compress history"
msgstr "Unable to compress history"

msgid "Selected changeset pair not related"
msgstr "Selected changeset pair not related"

msgid "Visual Diff..."
msgstr "Visual Diff..."

msgid "Export Diff..."
msgstr "Export Diff..."

msgid "Export Selected..."
msgstr "Export Selected..."

msgid "Email Selected..."
msgstr "Email Selected..."

msgid "Copy Selected as Patch"
msgstr "Copy Selected as Patch"

msgid "Export DAG Range..."
msgstr "Export DAG Range..."

msgid "Email DAG Range..."
msgstr "Email DAG Range..."

msgid "Bundle DAG Range..."
msgstr "Bundle DAG Range..."

msgid "Bisect - Good, Bad..."
msgstr "Bisect - Good, Bad..."

msgid "Bisect - Bad, Good..."
msgstr "Bisect - Bad, Good..."

msgid "Compress History..."
msgstr "Compress History..."

msgid "Rebase..."
msgstr "Rebase..."

msgid "Goto common ancestor"
msgstr "Goto common ancestor"

msgid "Similar revisions..."
msgstr "Similar revisions..."

msgid "Graft Selected to local..."
msgstr "Graft Selected to local..."

msgid "&Prune Selected..."
msgstr "&Prune Selected..."

msgid "Post Selected to Review Board..."
msgstr "Post Selected to Review Board..."

msgid "Apply patch"
msgstr "Apply patch"

msgid "Apply onto original parent"
msgstr "Apply onto original parent"

msgid "Apply only this patch"
msgstr "Apply only this patch"

msgid "Fold patches..."
msgstr "Fold patches..."

msgid "Delete patches..."
msgstr "Delete patches..."

msgid "Rename patch..."
msgstr "Rename patch..."

msgid "Pull to here..."
msgstr "Pull to here..."

msgid "Visual diff..."
msgstr "Visual diff..."

msgid "Export patch"
msgstr "Export patch"

msgid "Patch Files (*.patch)"
msgstr "Patch Files (*.patch)"

msgid "Cannot export revision"
msgstr "Cannot export revision"

#, python-format
msgid ""
"Cannot export revision %s into the file named:\n"
"\n"
"%s\n"
msgstr ""
"Cannot export revision %s into the file named:\n"
"\n"
"%s\n"

msgid "There is already an existing folder with that same name."
msgstr "There is already an existing folder with that same name."

msgid "Replace"
msgstr "Replace"

msgid "Append"
msgstr "Append"

#, python-format
msgid ""
"There are existing patch files for %d revisions (%s) in the selected "
"location (%s).\n"
"\n"
msgstr ""
"There are existing patch files for %d revisions (%s) in the selected "
"location (%s).\n"
"\n"

msgid "What do you want to do?\n"
msgstr "What do you want to do?\n"

msgid "Replace the existing patch files.\n"
msgstr "Replace the existing patch files.\n"

msgid "Append the changes to the existing patch files.\n"
msgstr "Append the changes to the existing patch files.\n"

msgid "Abort the export operation.\n"
msgstr "Abort the export operation.\n"

msgid "Patch files already exist"
msgstr "Patch files already exist"

msgid "Patch exported"
msgstr "Patch exported"

#, python-format
msgid ""
"Revision #%d (%s) was exported to:<p><a href=\"file:///%s\">%s</a>%s<a href="
"\"file:///%s\">%s</a>"
msgstr ""
"Revision #%d (%s) was exported to:<p><a href=\"file:///%s\">%s</a>%s<a href="
"\"file:///%s\">%s</a>"

msgid "Patches exported"
msgstr "Patches exported"

#, python-format
msgid "%d patches were exported to:<p><a href=\"file:///%s\">%s</a>"
msgstr "%d patches were exported to:<p><a href=\"file:///%s\">%s</a>"

msgid "Unable to merge"
msgstr "Unable to merge"

msgid "You cannot merge a revision with itself"
msgstr "You cannot merge a revision with itself"

msgid "Unable to backout"
msgstr "Unable to backout"

msgid "Write bundle"
msgstr "Write bundle"

msgid "Backwards phase change requested"
msgstr "Backwards phase change requested"

msgid "Do you really want to make this revision <i>secret</i>?"
msgstr "Do you really want to make this revision <i>secret</i>?"

msgid ""
"Making a \"<i>draft</i>\" revision \"<i>secret</i>\" is generally a safe "
"operation.\n"
"\n"
"However, there are a few caveats:\n"
"\n"
"- \"secret\" revisions are not pushed. This can cause you trouble if you\n"
"refer to a secret subrepo revision.\n"
"\n"
"- If you pulled this revision from a non publishing server it may be\n"
"moved back to \"<i>draft</i>\" if you pull again from that particular "
"server.\n"
"\n"
"Please be careful!"
msgstr ""
"Making a \"<i>draft</i>\" revision \"<i>secret</i>\" is generally a safe "
"operation.\n"
"\n"
"However, there are a few caveats:\n"
"\n"
"- \"secret\" revisions are not pushed. This can cause you trouble if you\n"
"refer to a secret subrepo revision.\n"
"\n"
"- If you pulled this revision from a non publishing server it may be\n"
"moved back to \"<i>draft</i>\" if you pull again from that particular "
"server.\n"
"\n"
"Please be careful!"

msgid "&Make secret"
msgstr "&Make secret"

msgid "&Cancel"
msgstr "&Cancel"

msgid "Do you really want to <i>force</i> a backwards phase transition?"
msgstr "Do you really want to <i>force</i> a backwards phase transition?"

#, python-format
msgid ""
"You are trying to move the phase of revision %d backwards,\n"
"from \"<i>%s</i>\" to \"<i>%s</i>\".\n"
"\n"
"However, \"<i>%s</i>\" is a lower phase level than \"<i>%s</i>\".\n"
"\n"
"Moving the phase backwards is not recommended.\n"
"For example, it may result in having multiple heads\n"
"if you modify a revision that you have already pushed\n"
"to a server.\n"
"\n"
"Please be careful!"
msgstr ""
"You are trying to move the phase of revision %d backwards,\n"
"from \"<i>%s</i>\" to \"<i>%s</i>\".\n"
"\n"
"However, \"<i>%s</i>\" is a lower phase level than \"<i>%s</i>\".\n"
"\n"
"Moving the phase backwards is not recommended.\n"
"For example, it may result in having multiple heads\n"
"if you modify a revision that you have already pushed\n"
"to a server.\n"
"\n"
"Please be careful!"

msgid "&Force"
msgstr "&Force"

msgid "Cannot import selected revision"
msgstr "Cannot import selected revision"

#, python-format
msgid ""
"The selected revision (rev #%d) cannot be imported because it is not a "
"descendant of qparent (rev #%d)"
msgstr ""
"The selected revision (rev #%d) cannot be imported because it is not a "
"descendant of qparent (rev #%d)"

msgid "Invalid command"
msgstr "Invalid command"

msgid "The selected command is empty"
msgstr "The selected command is empty"

#, python-format
msgid ""
"The following error message was returned:\n"
"\n"
"<b>%s</b>"
msgstr ""
"The following error message was returned:\n"
"\n"
"<b>%s</b>"

msgid ""
"\n"
"\n"
"Please check that the \"thg\" command is valid."
msgstr ""
"\n"
"\n"
"Please check that the \"thg\" command is valid."

msgid "Failed to execute custom TortoiseHg command"
msgstr "Failed to execute custom TortoiseHg command"

#, python-format
msgid "The command \"%s\" failed (code %d)."
msgstr "The command \"%s\" failed (code %d)."

msgid "Failed to execute custom command"
msgstr "Failed to execute custom command"

#, python-format
msgid "The command \"%s\" could not be executed."
msgstr "The command \"%s\" could not be executed."

#, python-format
msgid ""
"The following error message was returned:\n"
"\n"
"\"%s\"\n"
"\n"
"Please check that the command path is valid and that it is a valid "
"application"
msgstr ""
"The following error message was returned:\n"
"\n"
"\"%s\"\n"
"\n"
"Please check that the command path is valid and that it is a valid "
"application"

msgid "&Edit Toolbar"
msgstr "&Edit Toolbar"

msgid "&Refresh"
msgstr "&Refresh"

msgid "&Filter Toolbar"
msgstr "&Filter Toolbar"

#, python-format
msgid "Resolve Conflicts - %s"
msgstr "Resolve Conflicts - %s"

msgid "Local revision information"
msgstr "Local revision information"

msgid "Other revision information"
msgstr "Other revision information"

msgid "Unresolved conflicts"
msgstr "Unresolved conflicts"

msgid "Mercurial Re&solve"
msgstr "Mercurial Re&solve"

msgid "Attempt automatic (trivial) merge"
msgstr "Attempt automatic (trivial) merge"

msgid "Tool &Resolve"
msgstr "Tool &Resolve"

msgid "Merge using selected merge tool"
msgstr "Merge using selected merge tool"

msgid "&Take Local"
msgstr "&Take Local"

msgid "Accept the local file version (yours)"
msgstr "Accept the local file version (yours)"

msgid "Take &Other"
msgstr "Take &Other"

msgid "Accept the other file version (theirs)"
msgstr "Accept the other file version (theirs)"

msgid "&Mark as Resolved"
msgstr "&Mark as Resolved"

msgid "Mark this file as resolved"
msgstr "Mark this file as resolved"

msgid "Diff &Local to Ancestor"
msgstr "Diff &Local to Ancestor"

msgid "&Diff Other to Ancestor"
msgstr "&Diff Other to Ancestor"

msgid "Resolved conflicts"
msgstr "Resolved conflicts"

msgid "&Edit File"
msgstr "&Edit File"

msgid "Edit resolved file"
msgstr "Edit resolved file"

msgid "3-&Way Diff"
msgstr "3-&Way Diff"

msgid "Visual three-way diff"
msgstr "Visual three-way diff"

msgid "Visual diff between resolved file and first parent"
msgstr "Visual diff between resolved file and first parent"

msgid "&Diff to Other"
msgstr "&Diff to Other"

msgid "Visual diff between resolved file and second parent"
msgstr "Visual diff between resolved file and second parent"

msgid "Mark as &Unresolved"
msgstr "Mark as &Unresolved"

msgid "Mark this file as unresolved"
msgstr "Mark this file as unresolved"

msgid "Detected merge/diff tools:"
msgstr "Detected merge/diff tools:"

msgid "Command output"
msgstr "Command output"

msgid "Unable to show subrepository files"
msgstr "Unable to show subrepository files"

msgid ""
"Visual diffs are not supported for files in subrepositories. They will not "
"be shown."
msgstr ""
"Visual diffs are not supported for files in subrepositories. They will not "
"be shown."

msgid "There are merge <b>conflicts</b> to be resolved"
msgstr "There are merge <b>conflicts</b> to be resolved"

msgid "All conflicts are resolved."
msgstr "All conflicts are resolved."

msgid "There are no conflicting file merges."
msgstr "There are no conflicting file merges."

msgid "Exit without finishing resolve?"
msgstr "Exit without finishing resolve?"

msgid "Unresolved conflicts remain. Are you sure?"
msgstr "Unresolved conflicts remain. Are you sure?"

msgid "E&xit"
msgstr "E&xit"

msgid "Ext"
msgstr "Ext"

msgid "Repository"
msgstr "Repository"

msgid "<default>"
msgstr "<default>"

msgid "File List Toolbar"
msgstr "File List Toolbar"

msgid "Ma&nifest Mode"
msgstr "Ma&nifest Mode"
<<<<<<< HEAD

msgid "Show all version-controlled files in tree view"
msgstr "Show all version-controlled files in tree view"

msgid "&Flat List"
msgstr "&Flat List"

msgid "### filter text ###"
msgstr "### filter text ###"

msgid "Changed by &This Commit"
msgstr "Changed by &This Commit"

msgid "Show files changed by this commit"
msgstr "Show files changed by this commit"

msgid "Compare to &1st Parent"
msgstr "Compare to &1st Parent"

msgid "Compare to &2nd Parent"
msgstr "Compare to &2nd Parent"

msgid "Toggle parent to be used as the base revision"
msgstr "Toggle parent to be used as the base revision"

msgid "List Optio&ns"
msgstr "List Optio&ns"

=======

msgid "Show all version-controlled files in tree view"
msgstr "Show all version-controlled files in tree view"

msgid "&Flat List"
msgstr "&Flat List"

msgid "### filter text ###"
msgstr "### filter text ###"

msgid "Changed by &This Commit"
msgstr "Changed by &This Commit"

msgid "Show files changed by this commit"
msgstr "Show files changed by this commit"

msgid "Compare to &1st Parent"
msgstr "Compare to &1st Parent"

msgid "Compare to &2nd Parent"
msgstr "Compare to &2nd Parent"

msgid "Toggle parent to be used as the base revision"
msgstr "Toggle parent to be used as the base revision"

msgid "List Optio&ns"
msgstr "List Optio&ns"

>>>>>>> 2811e218
#, python-format
msgid "%s - Revision Details (%s)"
msgstr "%s - Revision Details (%s)"

#, python-format
msgid "Revert - %s"
msgstr "Revert - %s"

#, python-format
msgid "<b>Revert %s to its contents at the following revision?</b>"
msgstr "<b>Revert %s to its contents at the following revision?</b>"

#, python-format
msgid "<b>Revert %d files to their contents at the following revision?</b>"
msgstr "<b>Revert %d files to their contents at the following revision?</b>"

msgid "Revert all files to this revision"
msgstr "Revert all files to this revision"

#, python-format
msgid "revision %d's first parent (i.e. revision %d)"
msgstr "revision %d's first parent (i.e. revision %d)"

#, python-format
msgid "revision %d's second parent (i.e. revision %d)"
msgstr "revision %d's second parent (i.e. revision %d)"

msgid "null revision (i.e. remove file(s))"
msgstr "null revision (i.e. remove file(s))"

msgid ""
"Reverting all files will discard changes and leave affected files in a "
"modified state.<br><br>Are you sure you want to use revert?<br><br>(use "
"update to checkout another revision)"
msgstr ""
"Reverting all files will discard changes and leave affected files in a "
"modified state.<br><br>Are you sure you want to use revert?<br><br>(use "
"update to checkout another revision)"

msgid "Changeset:"
msgstr "Changeset:"

msgid "Child:"
msgstr "Child:"

msgid "Precursors:"
msgstr "Precursors:"

msgid "Successors:"
msgstr "Successors:"

msgid "Head is closed!"
msgstr "Head is closed!"

msgid "Changesets where username contains string."
msgstr "Changesets where username contains string."

msgid ""
"Search commit message, user name, and names of changed files for string."
msgstr ""
"Search commit message, user name, and names of changed files for string."

msgid "Like \"keyword(string)\" but accepts a regex."
msgstr "Like \"keyword(string)\" but accepts a regex."

msgid ""
"Changesets not found in the specified destination repository, or the default "
"push location."
msgstr ""
"Changesets not found in the specified destination repository, or the default "
"push location."

msgid "The named bookmark or all bookmarks."
msgstr "The named bookmark or all bookmarks."

msgid "The named tag or all tags."
msgstr "The named tag or all tags."

msgid "Changeset is tagged."
msgstr "Changeset is tagged."

msgid "Changeset is a named branch head."
msgstr "Changeset is a named branch head."

msgid "Changeset is a merge changeset."
msgstr "Changeset is a merge changeset."

msgid "Changeset is closed."
msgstr "Changeset is closed."

msgid ""
"Changesets within the interval, see <a href=\"http://www.selenic.com/"
"mercurial/hg.1.html#dates\">help dates</a>"
msgstr ""
"Changesets within the interval, see <a href=\"http://www.selenic.com/"
"mercurial/hg.1.html#dates\">help dates</a>"

msgid "Greatest common ancestor of the two changesets."
msgstr "Greatest common ancestor of the two changesets."

msgid ""
"Find revisions that \"match\" one or more fields of the given set of "
"revisions."
msgstr ""
"Find revisions that \"match\" one or more fields of the given set of "
"revisions."

msgid ""
"Changesets affecting files matched by pattern.  See <a href=\"http://www."
"selenic.com/mercurial/hg.1.html#patterns\">help patterns</a>"
msgstr ""
"Changesets affecting files matched by pattern.  See <a href=\"http://www."
"selenic.com/mercurial/hg.1.html#patterns\">help patterns</a>"

msgid "Changesets which modify files matched by pattern."
msgstr "Changesets which modify files matched by pattern."

msgid "Changesets which add files matched by pattern."
msgstr "Changesets which add files matched by pattern."

msgid "Changesets which remove files matched by pattern."
msgstr "Changesets which remove files matched by pattern."

msgid "Changesets containing files matched by pattern."
msgstr "Changesets containing files matched by pattern."

msgid "All changesets belonging to the branches of changesets in set."
msgstr "All changesets belonging to the branches of changesets in set."

msgid "Members of a set with no children in set."
msgstr "Members of a set with no children in set."

msgid "Changesets which are descendants of changesets in set."
msgstr "Changesets which are descendants of changesets in set."

msgid "Changesets that are ancestors of a changeset in set."
msgstr "Changesets that are ancestors of a changeset in set."

msgid "Child changesets of changesets in set."
msgstr "Child changesets of changesets in set."

msgid "The set of all parents for all changesets in set."
msgstr "The set of all parents for all changesets in set."

msgid "First parent for all changesets in set, or the working directory."
msgstr "First parent for all changesets in set, or the working directory."

msgid "Second parent for all changesets in set, or the working directory."
msgstr "Second parent for all changesets in set, or the working directory."

msgid "Changesets with no parent changeset in set."
msgstr "Changesets with no parent changeset in set."

msgid ""
"An empty set, if any revision in set isn't found; otherwise, all revisions "
"in set."
msgstr ""
"An empty set, if any revision in set isn't found; otherwise, all revisions "
"in set."

msgid "Changeset with lowest revision number in set."
msgstr "Changeset with lowest revision number in set."

msgid "Changeset with highest revision number in set."
msgstr "Changeset with highest revision number in set."

msgid "First n members of a set."
msgstr "First n members of a set."

msgid ""
"Sort set by keys.  The default sort order is ascending, specify a key as \"-"
"key\" to sort in descending order."
msgstr ""
"Sort set by keys.  The default sort order is ascending, specify a key as \"-"
"key\" to sort in descending order."

msgid "An alias for \"::.\" (ancestors of the working copy's first parent)."
msgstr "An alias for \"::.\" (ancestors of the working copy's first parent)."

msgid "All changesets, the same as 0:tip."
msgstr "All changesets, the same as 0:tip."

msgid "Revision Set Query"
msgstr "Revision Set Query"

msgid "all revisions converted from subversion"
msgstr "all revisions converted from subversion"

msgid "changeset which represents converted svn revision"
msgstr "changeset which represents converted svn revision"

msgid "Common sets"
msgstr "Common sets"

msgid "File pattern sets"
msgstr "File pattern sets"

msgid "Set Ancestry"
msgstr "Set Ancestry"

msgid "Set Logic"
msgstr "Set Logic"

msgid ""
"<a href=\"http://www.selenic.com/mercurial/hg.1.html#revsets\">help revsets</"
"a>"
msgstr ""
"<a href=\"http://www.selenic.com/mercurial/hg.1.html#revsets\">help revsets</"
"a>"

msgid ""
"\n"
"Caught keyboard interrupt, aborting.\n"
msgstr ""
"\n"
"Caught keyboard interrupt, aborting.\n"

#, python-format
msgid "failed to fork GUI process: %s\n"
msgstr "failed to fork GUI process: %s\n"

#, python-format
msgid "can not read file \"%s\". Ignored.\n"
msgstr "can not read file \"%s\". Ignored.\n"

#, python-format
msgid ""
"thg: command '%s' is ambiguous:\n"
"    %s\n"
msgstr ""
"thg: command '%s' is ambiguous:\n"
"    %s\n"

#, python-format
msgid "thg: unknown command '%s'\n"
msgstr "thg: unknown command '%s'\n"

#, python-format
msgid "thg %s: %s\n"
msgstr "thg %s: %s\n"

#, python-format
msgid "thg: %s\n"
msgstr "thg: %s\n"

#, python-format
msgid "abort: %s!\n"
msgstr "abort: %s!\n"

#, python-format
msgid "abort: %s\n"
msgstr "abort: %s\n"

#, python-format
msgid "(%s)\n"
msgstr "(%s)\n"

msgid "option --config may not be abbreviated!"
msgstr "option --config may not be abbreviated!"

msgid "invalid arguments"
msgstr "invalid arguments"

#, python-format
msgid "unrecognized profiling format '%s' - Ignored\n"
msgstr "unrecognised profiling format '%s' - Ignored\n"

msgid ""
"lsprof not available - install from http://codespeak.net/svn/user/arigo/hack/"
"misc/lsprof/"
msgstr ""
"lsprof not available - install from http://codespeak.net/svn/user/arigo/hack/"
"misc/lsprof/"

msgid "repository root directory or symbolic path name"
msgstr "repository root directory or symbolic path name"

msgid "enable additional output"
msgstr "enable additional output"

msgid "suppress output"
msgstr "suppress output"

msgid "display help and exit"
msgstr "display help and exit"

msgid "set/override config option (use 'section.name=value')"
msgstr "set/override config option (use 'section.name=value')"

msgid "enable debugging output"
msgstr "enable debugging output"

msgid "start debugger"
msgstr "start debugger"

msgid "print command execution profile"
msgstr "print command execution profile"

msgid "do not fork GUI process"
msgstr "do not fork GUI process"

msgid "always fork GUI process"
msgstr "always fork GUI process"

msgid "read file list from file"
msgstr "read file list from file"

msgid "read file list from file encoding utf-8"
msgstr "read file list from file encoding utf-8"

msgid "thg about"
msgstr "thg about"

msgid "thg add [FILE]..."
msgstr "thg add [FILE]..."

msgid "revision to annotate"
msgstr "revision to annotate"

msgid "open to line"
msgstr "open to line"

msgid "initial search pattern"
msgstr "initial search pattern"

msgid "thg annotate"
msgstr "thg annotate"

#, python-format
msgid "invalid line number: %s"
msgstr "invalid line number: %s"

msgid "revision to archive"
msgstr "revision to archive"

msgid "thg archive"
msgstr "thg archive"

msgid "merge with old dirstate parent after backout"
msgstr "merge with old dirstate parent after backout"

msgid "parent to choose when backing out merge"
msgstr "parent to choose when backing out merge"

msgid "revision to backout"
msgstr "revision to backout"

msgid "thg backout [OPTION]... [[-r] REV]"
msgstr "thg backout [OPTION]... [[-r] REV]"

msgid "thg bisect"
msgstr "thg bisect"

msgid "revision"
msgstr "revision"

msgid "thg bookmarks [-r REV] [NAME]"
msgstr "thg bookmarks [-r REV] [NAME]"

msgid "only one new bookmark name allowed"
msgstr "only one new bookmark name allowed"

msgid "the clone will include an empty working copy (only a repository)"
msgstr "the clone will include an empty working copy (only a repository)"

msgid "revision, tag or branch to check out"
msgstr "revision, tag or branch to check out"

msgid "include the specified changeset"
msgstr "include the specified changeset"

msgid "clone only the specified branch"
msgstr "clone only the specified branch"

msgid "use pull protocol to copy metadata"
msgstr "use pull protocol to copy metadata"

msgid "use uncompressed transfer (fast over LAN)"
msgstr "use uncompressed transfer (fast over LAN)"

msgid "thg clone [OPTION]... [SOURCE] [DEST]"
msgstr "thg clone [OPTION]... [SOURCE] [DEST]"

msgid "record user as committer"
msgstr "record user as committer"

msgid "record datecode as commit date"
msgstr "record datecode as commit date"

msgid "thg commit [OPTIONS] [FILE]..."
msgstr "thg commit [OPTIONS] [FILE]..."

msgid "thg debugblockmatcher"
msgstr "thg debugblockmatcher"

msgid "thg debugbugreport [TEXT]"
msgstr "thg debugbugreport [TEXT]"

msgid "thg debugconsole"
msgstr "thg debugconsole"

msgid "thg debuglighthg"
msgstr "thg debuglighthg"

msgid "thg debugruncommand -- COMMAND [ARGUMENT]..."
msgstr "thg debugruncommand -- COMMAND [ARGUMENT]..."

msgid "no command specified"
msgstr "no command specified"

msgid "thg drag_copy SOURCE... DEST"
msgstr "thg drag_copy SOURCE... DEST"

msgid "thg drag_move SOURCE... DEST"
msgstr "thg drag_move SOURCE... DEST"

msgid "a revision to send"
msgstr "a revision to send"

msgid "thg email [REVS]"
msgstr "thg email [REVS]"

msgid "use only one form to specify the revision"
msgstr "use only one form to specify the revision"

msgid "select the specified revision"
msgstr "select the specified revision"

msgid "side-by-side comparison of revisions"
msgstr "side-by-side comparison of revisions"

msgid "thg filelog [OPTION]... FILE"
msgstr "thg filelog [OPTION]... FILE"

msgid "requires a single filename"
msgstr "requires a single filename"

msgid "thg forget [FILE]..."
msgstr "thg forget [FILE]..."

msgid "revisions to graft"
msgstr "revisions to graft"

msgid "thg graft [-r] REV..."
msgstr "thg graft [-r] REV..."

msgid "You must provide revisions to graft"
msgstr "You must provide revisions to graft"

msgid "ignore case during search"
msgstr "ignore case during search"

msgid "thg grep"
msgstr "thg grep"

msgid "thg guess"
msgstr "thg guess"

msgid "thg help [COMMAND]"
msgstr "thg help [COMMAND]"

msgid "global options:"
msgstr "global options:"

msgid "use \"thg help\" for the full list of commands"
msgstr "use \"thg help\" for the full list of commands"

msgid ""
"use \"thg help\" for the full list of commands or \"thg -v\" for details"
msgstr ""
"use \"thg help\" for the full list of commands or \"thg -v\" for details"

#, python-format
msgid "use \"thg -v help%s\" to show aliases and global options"
msgstr "use \"thg -v help%s\" to show aliases and global options"

#, python-format
msgid "use \"thg -v help %s\" to show global options"
msgstr "use \"thg -v help %s\" to show global options"

msgid ""
"list of commands:\n"
"\n"
msgstr ""
"list of commands:\n"
"\n"

#, python-format
msgid ""
"\n"
"aliases: %s\n"
msgstr ""
"\n"
"aliases: %s\n"

msgid "(no help text available)"
msgstr "(no help text available)"

msgid "options:\n"
msgstr "options:\n"

msgid "no commands defined\n"
msgstr "no commands defined\n"

msgid "Thg - TortoiseHg's GUI tools for Mercurial SCM (Hg)\n"
msgstr "Thg - TortoiseHg's GUI tools for Mercurial SCM (Hg)\n"

msgid ""
"basic commands:\n"
"\n"
msgstr ""
"basic commands:\n"
"\n"

#, python-format
msgid " (default: %s)"
msgstr " (default: %s)"

msgid "thg hgignore [FILE]"
msgstr "thg hgignore [FILE]"

msgid "import to the patch queue (MQ)"
msgstr "import to the patch queue (MQ)"

msgid "thg import [OPTION] [SOURCE]..."
msgstr "thg import [OPTION] [SOURCE]..."

msgid "thg init [DEST]"
msgstr "thg init [DEST]"

msgid "search for a given text or revset"
msgstr "search for a given text or revset"

msgid "(DEPRECATED)"
msgstr "(DEPRECATED)"

msgid "open a new workbench window"
msgstr "open a new workbench window"

msgid "thg log [OPTIONS] [FILE]"
msgstr "thg log [OPTIONS] [FILE]"

msgid "cannot specify both -k/--query and filenames"
msgstr "cannot specify both -k/--query and filenames"

msgid "revision to display"
msgstr "revision to display"

msgid "thg manifest [-r REV] [FILE]"
msgstr "thg manifest [-r REV] [FILE]"

msgid "revision to merge"
msgstr "revision to merge"

msgid "thg merge [[-r] REV]"
msgstr "thg merge [[-r] REV]"

msgid "Merge revision not specified or not found"
msgstr "Merge revision not specified or not found"

msgid "a revision to post"
msgstr "a revision to post"

msgid "thg postreview [-r] REV..."
msgstr "thg postreview [-r] REV..."

msgid "no revisions specified"
msgstr "no revisions specified"

msgid "revisions to prune"
msgstr "revisions to prune"

msgid "thg prune [-r] REV..."
msgstr "thg prune [-r] REV..."

msgid "thg purge"
msgstr "thg purge"

msgid "keep original changesets"
msgstr "keep original changesets"

msgid "keep original branch names"
msgstr "keep original branch names"

msgid "rebase from the specified changeset"
msgstr "rebase from the specified changeset"

msgid "rebase onto the specified changeset"
msgstr "rebase onto the specified changeset"

msgid "thg rebase -s REV -d REV [--keep]"
msgstr "thg rebase -s REV -d REV [--keep]"

msgid "Rebase already in progress"
msgstr "Rebase already in progress"

msgid "Resuming rebase already in progress"
msgstr "Resuming rebase already in progress"

msgid "You must provide source and dest arguments"
msgstr "You must provide source and dest arguments"

msgid "thg rejects [FILE]"
msgstr "thg rejects [FILE]"

msgid "You must provide the path to a file"
msgstr "You must provide the path to a file"

msgid "thg remove [FILE]..."
msgstr "thg remove [FILE]..."

msgid "thg rename [SOURCE] [DEST]"
msgstr "thg rename [SOURCE] [DEST]"

msgid "field to give initial focus"
msgstr "field to give initial focus"

msgid "thg repoconfig"
msgstr "thg repoconfig"

msgid "thg resolve"
msgstr "thg resolve"

msgid "the revision to show"
msgstr "the revision to show"

msgid "thg revdetails [-r REV]"
msgstr "thg revdetails [-r REV]"

msgid "thg revert [FILE]..."
msgstr "thg revert [FILE]..."

msgid "revision to update"
msgstr "revision to update"

msgid "thg rupdate [[-r] REV]"
msgstr "thg rupdate [[-r] REV]"

msgid "name of the hgweb config file (serve more than one repository)"
msgstr "name of the hgweb config file (serve more than one repository)"

msgid "name of the hgweb config file (DEPRECATED)"
msgstr "name of the hgweb config file (DEPRECATED)"

msgid "thg serve [--web-conf FILE]"
msgstr "thg serve [--web-conf FILE]"

msgid "thg shellconfig"
msgstr "thg shellconfig"

msgid "thg shelve"
msgstr "thg shelve"

msgid "sign even if the sigfile is modified"
msgstr "sign even if the sigfile is modified"

msgid "make the signature local"
msgstr "make the signature local"

msgid "the key id to sign with"
msgstr "the key id to sign with"

msgid "do not commit the sigfile after signing"
msgstr "do not commit the sigfile after signing"

msgid "use <text> as commit message"
msgstr "use <text> as commit message"

msgid "thg sign [-f] [-l] [-k KEY] [-m TEXT] [REV]"
msgstr "thg sign [-f] [-l] [-k KEY] [-m TEXT] [REV]"

msgid "Please enable the Gpg extension first."
msgstr "Please enable the Gpg extension first."

msgid "show files without changes"
msgstr "show files without changes"

msgid "show ignored files"
msgstr "show ignored files"

msgid "thg status [OPTIONS] [FILE]"
msgstr "thg status [OPTIONS] [FILE]"

msgid "discard uncommitted changes (no backup)"
msgstr "discard uncommitted changes (no backup)"

msgid "do not back up stripped revisions"
msgstr "do not back up stripped revisions"

msgid "do not modify working copy during strip"
msgstr "do not modify working copy during strip"

msgid "revision to strip"
msgstr "revision to strip"

msgid "thg strip [-k] [-f] [-n] [[-r] REV]"
msgstr "thg strip [-k] [-f] [-n] [[-r] REV]"

<<<<<<< HEAD
msgid "thg sync [PEER]"
msgstr "thg sync [PEER]"
=======
msgid "open the bookmark sync window"
msgstr "open the bookmark sync window"

msgid "thg sync [OPTION]... [PEER]"
msgstr "thg sync [OPTION]... [PEER]"
>>>>>>> 2811e218

msgid "replace existing tag"
msgstr "replace existing tag"

msgid "make the tag local"
msgstr "make the tag local"

msgid "revision to tag"
msgstr "revision to tag"

msgid "remove a tag"
msgstr "remove a tag"

msgid "thg tag [-f] [-l] [-m TEXT] [-r REV] [NAME]"
msgstr "thg tag [-f] [-l] [-m TEXT] [-r REV] [NAME]"

msgid "wait until the second ticks over"
msgstr "wait until the second ticks over"

msgid "notify the shell for paths given"
msgstr "notify the shell for paths given"

msgid "remove the status cache"
msgstr "remove the status cache"

msgid "show the contents of the status cache (no update)"
msgstr "show the contents of the status cache (no update)"

msgid "udpate all repos in current dir"
msgstr "udpate all repos in current dir"

msgid "thg thgstatus [OPTION]"
msgstr "thg thgstatus [OPTION]"

msgid "thg update [-C] [[-r] REV]"
msgstr "thg update [-C] [[-r] REV]"

msgid "thg userconfig"
msgstr "thg userconfig"

msgid "changeset to view in diff tool"
msgstr "changeset to view in diff tool"

msgid "revisions to view in diff tool"
msgstr "revisions to view in diff tool"

msgid "bundle file to preview"
msgstr "bundle file to preview"

msgid "launch visual diff tool"
msgstr "launch visual diff tool"

msgid "print license"
msgstr "print licence"

msgid "thg version [OPTION]"
msgstr "thg version [OPTION]"

#, python-format
msgid "TortoiseHg Dialogs (version %s), Mercurial (version %s)\n"
msgstr "TortoiseHg Dialogues (version %s), Mercurial (version %s)\n"

msgid "Location:"
msgstr "Location:"

msgid "Update to:"
msgstr "Update to:"

msgid "Options:"
msgstr "Options:"

msgid "Discard remote changes, no backup (-C/--clean)"
msgstr "Discard remote changes, no backup (-C/--clean)"

msgid "Perform a push before updating (-p/--push)"
msgstr "Perform a push before updating (-p/--push)"

msgid "Allow pushing new branches (--new-branch)"
msgstr "Allow pushing new branches (--new-branch)"

msgid "Force push to remote location (-f/--force)"
msgstr "Force push to remote location (-f/--force)"

msgid "remove working directory"
msgstr "remove working directory"

msgid "unknown revision!"
msgstr "unknown revision!"

#, python-format
msgid "Remote Update - %s"
msgstr "Remote Update - %s"

msgid "&Update"
msgstr "&Update"

msgid "Log"
msgstr "Log"

msgid "Repositories"
msgstr "Repositories"

#, python-format
msgid "Running at %s"
msgstr "Running at %s"

msgid "Stopped"
msgstr "Stopped"

msgid "TortoiseHg Web Server"
msgstr "TortoiseHg Web Server"

msgid "Web Server"
msgstr "Web Server"

msgid "Port:"
msgstr "Port:"

msgid "Status:"
msgstr "Status:"

msgid "Start"
msgstr "Start"

msgid "Settings"
msgstr "Settings"

msgid "<unspecified>"
msgstr "<unspecified>"

msgid "&True"
msgstr "&True"

msgid "&False"
msgstr "&False"

msgid "&Unspecified"
msgstr "&Unspecified"

#, python-format
msgid "%dpt"
msgstr ""

msgid "Bold"
msgstr "Bold"

msgid "Italic"
msgstr "Italic"

msgid "Strike"
msgstr "Strike"

msgid "Underline"
msgstr "Underline"

msgid "&Set..."
msgstr "&Set..."

msgid "&Clear"
msgstr "&Clear"

#, python-format
msgid "Failed to load issue tracker: '%s': %s. "
msgstr "Failed to load issue tracker: '%s': %s. "

msgid "&Browse..."
msgstr "&Browse..."

msgid "UI Language"
msgstr "UI Language"

msgid "Specify your preferred user interface language (restart needed)"
msgstr "Specify your preferred user interface language (restart needed)"

msgid "Three-way Merge Tool"
msgstr "Three-way Merge Tool"

msgid ""
"Graphical merge program for resolving merge conflicts.  If left unspecified, "
"Mercurial will use the first applicable tool it finds on your system or use "
"its internal merge tool that leaves conflict markers in place.  Choose "
"internal:merge to force conflict markers, internal:prompt to always select "
"local or other, or internal:dump to leave files in the working directory for "
"manual merging"
msgstr ""
"Graphical merge program for resolving merge conflicts.  If left unspecified, "
"Mercurial will use the first applicable tool it finds on your system or use "
"its internal merge tool that leaves conflict markers in place.  Choose "
"internal:merge to force conflict markers, internal:prompt to always select "
"local or other, or internal:dump to leave files in the working directory for "
"manual merging"

msgid "Visual Diff Tool"
msgstr "Visual Diff Tool"

msgid ""
"Specify visual diff tool, as described in the [merge-tools] section of your "
"Mercurial configuration files.  If left unspecified, TortoiseHg will use the "
"selected merge tool. Failing that it uses the first applicable tool it finds."
msgstr ""
"Specify visual diff tool, as described in the [merge-tools] section of your "
"Mercurial configuration files.  If left unspecified TortoiseHg will use the "
"selected merge tool. Failing that it uses the first applicable tool it finds."

msgid "Visual Editor"
msgstr "Visual Editor"

msgid ""
"Specify visual editor, as described in the [editor-tools] section of your "
"Mercurial configuration files.  If left unspecified, TortoiseHg will use the "
"first applicable tool it finds."
msgstr ""
"Specify visual editor, as described in the [editor-tools] section of your "
"Mercurial configuration files.  If left unspecified, TortoiseHg will use the "
"first applicable tool it finds."

msgid "Shell"
msgstr "Shell"

#, python-format
msgid ""
"Specify the command to launch your preferred terminal shell application. If "
"the value includes the string %(reponame)s, the name of the repository will "
"be substituted in place of %(reponame)s. Similarly, %(root)s will be the "
"full path to the repository. (restart needed)<br>Default, Windows: cmd.exe /"
"K title %(reponame)s<br>Default, OS X: not set<br>Default, other: xterm -T "
"\"%(reponame)s\""
msgstr ""
"Specify the command to launch your preferred terminal shell application. If "
"the value includes the string %(reponame)s, the name of the repository will "
"be substituted in place of %(reponame)s. Similarly, %(root)s will be the "
"full path to the repository. (restart needed)<br>Default, Windows: cmd.exe /"
"K title %(reponame)s<br>Default, OS X: not set<br>Default, other: xterm -T "
"\"%(reponame)s\""

msgid "Immediate Operations"
msgstr "Immediate Operations"

msgid ""
"Space separated list of shell operations you would like to be performed "
"immediately, without user interaction. Commands are \"add remove revert "
"forget\". Default: None (leave blank)"
msgstr ""
"Space separated list of shell operations you would like to be performed "
"immediately, without user interaction. Commands are \"add remove revert "
"forget\". Default: None (leave blank)"

msgid "Tab Width"
msgstr "Tab Width"

msgid ""
"Specify the number of spaces that tabs expand to in various TortoiseHg "
"windows. Default: 8"
msgstr ""
"Specify the number of spaces that tabs expand to in various TortoiseHg "
"windows. Default: 8"

msgid "Force Repo Tab"
msgstr "Force Repo Tab"

msgid "Always show repo tabs, even for a single repo. Default: False"
msgstr "Always show repo tabs, even for a single repo. Default: False"

msgid "Monitor Repo Changes"
msgstr "Monitor Repo Changes"

msgid ""
"Specify the target filesystem where TortoiseHg monitors changes. Default: "
"localonly"
msgstr ""
"Specify the target filesystem where TortoiseHg monitors changes. Default: "
"localonly"

msgid "Max Diff Size"
msgstr "Max Diff Size"

msgid ""
"The maximum size file (in KB) that TortoiseHg will show changes for in the "
"changelog, status, and commit windows. A value of zero implies no limit.  "
"Default: 1024 (1MB)"
msgstr ""
"The maximum size file (in KB) that TortoiseHg will show changes for in the "
"changelog, status, and commit windows. A value of zero implies no limit.  "
"Default: 1024 (1MB)"

msgid "Fork GUI"
msgstr "Fork GUI"

msgid ""
"When running from the command line, fork a background process to run "
"graphical dialogs.  Default: True"
msgstr ""
"When running from the command line, fork a background process to run "
"graphical dialogs.  Default: True"

msgid "Full Path Title"
msgstr "Full Path Title"

msgid ""
"Show a full directory path of the repository in the dialog title instead of "
"just the root directory name.  Default: False"
msgstr ""
"Show a full directory path of the repository in the dialogue title instead "
"of just the root directory name.  Default: False"

msgid "Auto-resolve merges"
msgstr "Auto-resolve merges"

msgid ""
"Indicates whether TortoiseHg should attempt to automatically resolve changes "
"from both sides to the same file, and only report merge conflicts when this "
"is not possible. When False, all files with changes on both sides of the "
"merge will report as conflicting, even if the edits are to different parts "
"of the file. In either case, when conflicts occur, the user will be invited "
"to review and resolve changes manually. Default: True."
<<<<<<< HEAD
msgstr ""
"Indicates whether TortoiseHg should attempt to automatically resolve changes "
"from both sides to the same file, and only report merge conflicts when this "
"is not possible. When False, all files with changes on both sides of the "
"merge will report as conflicting, even if the edits are to different parts "
"of the file. In either case, when conflicts occur, the user will be invited "
"to review and resolve changes manually. Default: True."

msgid "New Repo Skeleton"
msgstr "New Repo Skeleton"

msgid ""
"If specified, files in the directory, e.g. .hgignore, are copied to the "
"newly-created repository."
msgstr ""
"If specified, files in the directory, e.g. .hgignore, are copied to the "
"newly-created repository."

msgid "Workbench"
msgstr "Workbench"

=======
msgstr ""
"Indicates whether TortoiseHg should attempt to automatically resolve changes "
"from both sides to the same file, and only report merge conflicts when this "
"is not possible. When False, all files with changes on both sides of the "
"merge will report as conflicting, even if the edits are to different parts "
"of the file. In either case, when conflicts occur, the user will be invited "
"to review and resolve changes manually. Default: True."

msgid "New Repo Skeleton"
msgstr "New Repo Skeleton"

msgid ""
"If specified, files in the directory, e.g. .hgignore, are copied to the "
"newly-created repository."
msgstr ""
"If specified, files in the directory, e.g. .hgignore, are copied to the "
"newly-created repository."

msgid "Workbench"
msgstr "Workbench"

>>>>>>> 2811e218
msgid "Single Workbench Window"
msgstr "Single Workbench Window"

msgid ""
"Select whether you want to have a single workbench window. If you disable "
"this setting you will get a new workbench window everytime that you use the "
"\"Hg Workbench\" command on the explorer context menu. Default: True"
msgstr ""
"Select whether you want to have a single workbench window. If you disable "
"this setting you will get a new workbench window every time that you use the "
"\"Hg Workbench\" command on the explorer context menu. Default: True"

msgid "Default widget"
msgstr "Default widget"

msgid ""
"Select the initial widget that will be shown when opening a repository. "
"Default: revdetails"
msgstr ""
"Select the initial widget that will be shown when opening a repository. "
"Default: revdetails"

msgid ""
"Select the initial revision that will be selected when opening a "
"repository.  You can select the \"current\" (i.e. the working directory "
"parent), the current \"tip\" or the working directory (\"workingdir\"). "
"Default: current"
msgstr ""
"Select the initial revision that will be selected when opening a "
"repository.  You can select the \"current\" (i.e. the working directory "
"parent), the current \"tip\" or the working directory (\"workingdir\"). "
"Default: current"

msgid ""
"Open new tabs next\n"
"to the current tab"
msgstr ""
"Open new tabs next\n"
"to the current tab"

msgid ""
"Should new tabs be open next to the current tab? If False new tabs will be "
"open after the last tab. Default: True"
msgstr ""
"Should new tabs be open next to the current tab? If False new tabs will be "
"open after the last tab. Default: True"

msgid "Author Coloring"
msgstr "Author Colouring"

msgid "Color changesets by author name. Default: False"
msgstr "Colour changesets by author name. Default: False"

msgid "Full Authorname"
msgstr "Full Authorname"

msgid ""
"Show full authorname in Logview. If not enabled, only a short part, usually "
"name without email is shown. Default: False"
msgstr ""
"Show full authorname in Logview. If not enabled, only a short part, usually "
"name without email is shown. Default: False"

msgid "Task Tabs"
msgstr "Task Tabs"

msgid ""
"Show tabs along the side of the bottom half of each repo widget allowing one "
"to switch task tabs without using the toolbar. Default: off"
msgstr ""
"Show tabs along the side of the bottom half of each repo widget allowing one "
"to switch task tabs without using the toolbar. Default: off"

msgid "Task Toolbar Order"
msgstr "Task Toolbar Order"

msgid ""
"Specify which task buttons you want to show on the task toolbar and in which "
"order.<br>Type a list of the task button names. Add separators by putting \"|"
"\" between task button names.<br>Valid names are: log commit sync grep and "
"pbranch.<br>Default: log commit grep pbranch | sync"
msgstr ""
"Specify which task buttons you want to show on the task toolbar and in which "
"order.<br>Type a list of the task button names. Add separators by putting \"|"
"\" between task button names.<br>Valid names are: log commit sync grep and "
"pbranch.<br>Default: log commit grep pbranch | sync"

msgid "Long Summary"
msgstr "Long Summary"

msgid ""
"If true, concatenate multiple lines of changeset summary and truncate them "
"at 80 characters as necessary. Default: False"
msgstr ""
"If true, concatenate multiple lines of changeset summary and truncate them "
"at 80 characters as necessary. Default: False"

msgid "Log Batch Size"
msgstr "Log Batch Size"

msgid ""
"The number of revisions to read and display in the changelog viewer in a "
"single batch. Default: 500"
msgstr ""
"The number of revisions to read and display in the changelog viewer in a "
"single batch. Default: 500"

msgid "Dead Branches"
msgstr "Dead Branches"

msgid ""
"Comma separated list of branch names that should be ignored when building a "
"list of branch names for a repository. Default: None (leave blank)"
msgstr ""
"Comma separated list of branch names that should be ignored when building a "
"list of branch names for a repository. Default: None (leave blank)"

msgid "Branch Colors"
msgstr "Branch Colours"

msgid ""
"Space separated list of branch names and colors of the form branch:#XXXXXX. "
"Spaces and colons in the branch name must be escaped using a backslash (\\). "
"Likewise some other characters can be escaped in this way, e.g. \\u0040 will "
"be decoded to the @ character, and \\n to a linefeed. Default: None (leave "
"blank)"
msgstr ""
"Space separated list of branch names and colours of the form branch:#XXXXXX. "
"Spaces and colons in the branch name must be escaped using a backslash (\\). "
"Likewise some other characters can be escaped in this way, e.g. \\u0040 will "
"be decoded to the @ character, and \\n to a linefeed. Default: None (leave "
"blank)"

msgid "Hide Tags"
msgstr "Hide Tags"

msgid ""
"Space separated list of tags that will not be shown. Useful example: Specify "
"\"qbase qparent qtip\" to hide the standard tags inserted by the Mercurial "
"Queues Extension. Default: None (leave blank)"
msgstr ""
"Space separated list of tags that will not be shown. Useful example: Specify "
"\"qbase qparent qtip\" to hide the standard tags inserted by the Mercurial "
"Queues Extension. Default: None (leave blank)"

msgid "Activate Bookmarks"
msgstr "Activate Bookmarks"

msgid ""
"Select when TortoiseHg will show a prompt to activate a bookmark when "
"updating to a revision that has one or more bookmarks.<ul><li><b>auto</b>: "
"Try to automatically activate bookmarks. When updating to a revision that "
"has a single bookmark it will be activated automatically. Show a prompt if "
"there is more than one bookmark on the revision that is being updated to."
"<li><b>prompt</b>: The default. Show a prompt when updating to a revision "
"that has one or more bookmarks.<li><b>never</b>: Never show any prompt to "
"activate any bookmarks.</ul><p>Default: prompt"
msgstr ""
"Select when TortoiseHg will show a prompt to activate a bookmark when "
"updating to a revision that has one or more bookmarks.<ul><li><b>auto</b>: "
"Try to automatically activate bookmarks. When updating to a revision that "
"has a single bookmark it will be activated automatically. Show a prompt if "
"there is more than one bookmark on the revision that is being updated to."
"<li><b>prompt</b>: The default. Show a prompt when updating to a revision "
"that has one or more bookmarks.<li><b>never</b>: Never show any prompt to "
"activate any bookmarks.</ul><p>Default: prompt"

msgid "Show Family Line"
msgstr "Show Family Line"

msgid ""
"Show indirect revision dependency on the revision graph when filtered by "
"revset. Default: True<p><b>Note</b>: Calculating family line may be slow in "
"some cases. This option is expected to be removed if the performance issue "
"is solved."
msgstr ""
"Show indirect revision dependency on the revision graph when filtered by "
"revset. Default: True<p><b>Note</b>: Calculating family line may be slow in "
"some cases. This option is expected to be removed if the performance issue "
"is solved."

msgctxt "config item"
msgid "Commit"
msgstr "Commit"

msgid "Username"
msgstr "Username"

msgid ""
"Name associated with commits.  The common format is:<br>Full Name &lt;"
"email@example.com&gt;"
<<<<<<< HEAD
=======
msgstr ""
"Name associated with commits.  The common format is:<br>Full Name &lt;"
"email@example.com&gt;"

msgid "Ask Username"
msgstr ""

msgid ""
"If no username has been specified, the user will be prompted to enter a "
"username.  Default: False"
>>>>>>> 2811e218
msgstr ""
"Name associated with commits.  The common format is:<br>Full Name &lt;"
"email@example.com&gt;"

msgid "Summary Line Length"
msgstr "Summary Line Length"

msgid ""
"Suggested length of commit message lines. A red vertical line will mark this "
"length.  CTRL-E will reflow the current paragraph to the specified line "
"length. Default: 80"
msgstr ""
"Suggested length of commit message lines. A red vertical line will mark this "
"length.  CTRL-E will reflow the current paragraph to the specified line "
"length. Default: 80"

msgid "Close After Commit"
msgstr "Close After Commit"

msgid "Close the commit tool after every successful commit.  Default: False"
msgstr "Close the commit tool after every successful commit.  Default: False"

msgid "Push After Commit"
msgstr "Push After Commit"

msgid ""
"Attempt to push to specified URL or alias after each successful commit.  "
"Default: No push"
msgstr ""
"Attempt to push to specified URL or alias after each successful commit.  "
"Default: No push"

msgid "Auto Commit List"
msgstr "Auto Commit List"

msgid ""
"Comma separated list of files that are automatically included in every "
"commit.  Intended for use only as a repository setting. Default: None (leave "
"blank)"
msgstr ""
"Comma separated list of files that are automatically included in every "
"commit.  Intended for use only as a repository setting. Default: None (leave "
"blank)"

msgid "Auto Exclude List"
msgstr "Auto Exclude List"

msgid ""
"Comma separated list of files that are automatically unchecked when the "
"status, and commit dialogs are opened. Default: None (leave blank)"
msgstr ""
"Comma separated list of files that are automatically unchecked when the "
"status, and commit dialogs are opened. Default: None (leave blank)"

msgid "English Messages"
msgstr "English Messages"

msgid ""
"Generate English commit messages even if LANGUAGE or LANG environment "
"variables are set to a non-English language. This setting is used by the "
"Merge, Tag and Backout dialogs. Default: False"
msgstr ""
"Generate English commit messages even if LANGUAGE or LANG environment "
"variables are set to a non-English language. This setting is used by the "
"Merge, Tag and Backout dialogs. Default: False"

msgid "New Commit Phase"
msgstr "New Commit Phase"

msgid "The phase of new commits. Default: draft"
msgstr "The phase of new commits. Default: draft"

msgid "Secret MQ Patches"
msgstr "Secret MQ Patches"

msgid "Make MQ patches secret (instead of draft). Default: False"
msgstr "Make MQ patches secret (instead of draft). Default: False"

msgid "Check Subrepo Phase"
msgstr "Check Subrepo Phase"

msgid ""
"Check the phase of the current revision of each subrepository.  For settings "
"other than \"ignore\", the phase of the current revision of each "
"subrepository is checked before committing the parent repository.  Default: "
"follow"
msgstr ""
"Check the phase of the current revision of each subrepository.  For settings "
"other than \"ignore\", the phase of the current revision of each "
"subrepository is checked before committing the parent repository.  Default: "
"follow"

msgid "Monitor working<br>directory changes"
msgstr "Monitor working<br>directory changes"

msgid ""
"Select when the working directory status list will be refreshed:<br>- "
"<b>auto</b>: [<i>default</i>] let TortoiseHg decide when to refresh the "
"working directory status list.<br>TortoiseHg will refresh the status list "
"whenever it performs an action that may potentially modify the working "
"directory. <i>This may miss any changes that happen outside of TortoiseHg's "
"control;</i><br>- <b>always</b>: in addition to the automatic updates above, "
"also refresh the status list whenever the user clicks on the \"working dir "
"revision\" or on the \"Commit icon\" on the workbench task bar;<br>- "
"<b>alwayslocal</b>: same as \"<b>always</b>\" but restricts forced refreshes "
"to <i>local repos</i>.<br>Default: auto"
msgstr ""
"Select when the working directory status list will be refreshed:<br>- "
"<b>auto</b>: [<i>default</i>] let TortoiseHg decide when to refresh the "
"working directory status list.<br>TortoiseHg will refresh the status list "
"whenever it performs an action that may potentially modify the working "
"directory. <i>This may miss any changes that happen outside of TortoiseHg's "
"control;</i><br>- <b>always</b>: in addition to the automatic updates above, "
"also refresh the status list whenever the user clicks on the \"working dir "
"revision\" or on the \"Commit icon\" on the workbench task bar;<br>- "
"<b>alwayslocal</b>: same as \"<b>always</b>\" but restricts forced refreshes "
"to <i>local repos</i>.<br>Default: auto"

msgid "Confirm adding unknown files"
msgstr "Confirm adding unknown files"

msgid ""
"Determines if TortoiseHg should show a confirmation dialog before adding new "
"files in a commit. If True, a confirmation dialog will be showed. If False, "
"selected new files will be included in the commit with no confirmation "
"dialog.  Default: True"
msgstr ""
"Determines if TortoiseHg should show a confirmation dialog before adding new "
"files in a commit. If True, a confirmation dialog will be shown. If False, "
"selected new files will be included in the commit with no confirmation "
"dialog.  Default: True"

msgid "Confirm deleting files"
msgstr "Confirm deleting files"

msgid ""
"Determines if TortoiseHg should show a confirmation dialog before removing "
"files in a commit. If True, a confirmation dialog will be showed. If False, "
"selected deleted files will be included in the commit with no confirmation "
"dialog.  Default: True"
msgstr ""
"Determines if TortoiseHg should show a confirmation dialog before removing "
"files in a commit. If True, a confirmation dialog will be shown. If False, "
"selected deleted files will be included in the commit with no confirmation "
"dialog.  Default: True"

msgid "Sync"
msgstr "Sync"

msgid "After Pull Operation"
msgstr "After Pull Operation"

msgid ""
"Operation which is performed directly after a successful pull. update "
"equates to pull --update, fetch equates to the fetch extension, rebase "
"equates to pull --rebase, updateorrebase equates to pull -u --rebase.  "
"Default: none"
msgstr ""
"Operation which is performed directly after a successful pull. update "
"equates to pull --update, fetch equates to the fetch extension, rebase "
"equates to pull --rebase, updateorrebase equates to pull -u --rebase.  "
"Default: none"
<<<<<<< HEAD

msgid "Default Push"
msgstr "Default Push"

=======

msgid "Default Push"
msgstr "Default Push"

>>>>>>> 2811e218
msgid ""
"Select the revisions that will be pushed by default, whenever you click the "
"Push button.<ul><li><b>all</b>: The default. Push all changes in <i>all "
"branches</i>.<li><b>branch</b>: Push all changes in the <i>current branch</"
"i>.<li><b>revision</b>: Push the changes in the current branch <i><u>up to</"
"u> the current revision</i>.</ul><p>Default: all"
msgstr ""
"Select the revisions that will be pushed by default, whenever you click the "
"Push button.<ul><li><b>all</b>: The default. Push all changes in <i>all "
"branches</i>.<li><b>branch</b>: Push all changes in the <i>current branch</"
"i>.<li><b>revision</b>: Push the changes in the current branch <i><u>up to</"
"u> the current revision</i>.</ul><p>Default: all"

msgid "Confirm Push"
msgstr "Confirm Push"

msgid ""
"Determines if TortoiseHg should show a confirmation dialog before pushing "
"changesets. If False, push will be performed without any confirmation "
"dialog. Default: True"
msgstr ""
"Determines if TortoiseHg should show a confirmation dialog before pushing "
"changesets. If False, push will be performed without any confirmation "
"dialog. Default: True"

msgid "Target Combo"
msgstr "Target Combo"

msgid ""
"Select if TortoiseHg will show a target combo in the sync toolbar."
"<ul><li><b>auto</b>: The default. Show the combo if more than one target "
"configured.<li><b>always</b>: Always show the combo.</ul><p>Default: auto"
msgstr ""
"Select if TortoiseHg will show a target combo in the sync toolbar."
"<ul><li><b>auto</b>: The default. Show the combo if more than one target "
"configured.<li><b>always</b>: Always show the combo.</ul><p>Default: auto"

msgid "SSH Command"
msgstr "SSH Command"

msgid ""
"Command to use for SSH connections.<p>Default: \"ssh\" or \"TortoisePlink."
"exe -ssh -2\" (Windows)"
msgstr ""
"Command to use for SSH connections.<p>Default: \"ssh\" or \"TortoisePlink."
"exe -ssh -2\" (Windows)"

msgid "Server"
msgstr "Server"

msgid "<b>Repository Details:</b>"
msgstr "<b>Repository Details:</b>"

msgid ""
"Repository name to use in the web interface, and by TortoiseHg as a "
"shorthand name.  Default is the working directory."
msgstr ""
"Repository name to use in the web interface, and by TortoiseHg as a "
"shorthand name.  Default is the working directory."

msgid "Encoding"
msgstr "Encoding"

msgid ""
"Character encoding of files in the repository, used by the web interface and "
"TortoiseHg."
msgstr ""
"Character encoding of files in the repository, used by the web interface and "
"TortoiseHg."

msgid "'Publishing' repository"
msgstr "'Publishing' repository"

msgid ""
"Controls draft phase behavior when working as a server. When true, pushed "
"changesets are set to public in both client and server and pulled or cloned "
"changesets are set to public in the client. Default: True"
msgstr ""
"Controls draft phase behaviour when working as a server. When true, pushed "
"changesets are set to public in both client and server and pulled or cloned "
"changesets are set to public in the client. Default: True"

msgid "<b>Web Server:</b>"
msgstr "<b>Web Server:</b>"

msgid "Textual description of the repository's purpose or contents."
msgstr "Textual description of the repository's purpose or contents."

msgid "Contact"
msgstr "Contact"

msgid "Name or email address of the person in charge of the repository."
msgstr "Name or e-mail address of the person in charge of the repository."

msgid "Style"
msgstr "Style"

msgid "Which template map style to use"
msgstr "Which template map style to use"

msgid "Archive Formats"
msgstr "Archive Formats"

msgid "Comma separated list of archive formats allowed for downloading"
msgstr "Comma-separated list of archive formats allowed for downloading"

msgid "Port"
msgstr "Port"

msgid "Port to listen on"
msgstr "Port to listen on"

msgid "Push Requires SSL"
msgstr "Push Requires SSL"

msgid ""
"Whether to require that inbound pushes be transported over SSL to prevent "
"password sniffing."
msgstr ""
"Whether to require that inbound pushes be transported over SSL to prevent "
"password sniffing."

msgid "Stripes"
msgstr "Stripes"

msgid ""
"How many lines a \"zebra stripe\" should span in multiline output. Default "
"is 1; set to 0 to disable."
msgstr ""
"How many lines a \"zebra stripe\" should span in multiline output. Default "
"is 1; set to 0 to disable."

msgid "Max Files"
msgstr "Max Files"

msgid "Maximum number of files to list per changeset. Default: 10"
msgstr "Maximum number of files to list per changeset. Default: 10"

msgid "Max Changes"
msgstr "Max Changes"

msgid "Maximum number of changes to list on the changelog. Default: 10"
msgstr "Maximum number of changes to list on the changelog. Default: 10"

msgid "Allow Push"
msgstr "Allow Push"

msgid ""
"Whether to allow pushing to the repository. If empty or not set, push is not "
"allowed. If the special value \"*\", any remote user can push, including "
"unauthenticated users. Otherwise, the remote user must have been "
"authenticated, and the authenticated user name must be present in this list "
"(separated by whitespace or \",\"). The contents of the allow_push list are "
"examined after the deny_push list."
msgstr ""
"Whether to allow pushing to the repository. If empty or not set, push is not "
"allowed. If the special value \"*\", any remote user can push, including "
"unauthenticated users. Otherwise, the remote user must have been "
"authenticated, and the authenticated user name must be present in this list "
"(separated by whitespace or \",\"). The contents of the allow_push list are "
"examined after the deny_push list."

msgid "Deny Push"
msgstr "Deny Push"

msgid ""
"Whether to deny pushing to the repository. If empty or not set, push is not "
"denied. If the special value \"*\", all remote users are denied push. "
"Otherwise, unauthenticated users are all denied, and any authenticated user "
"name present in this list (separated by whitespace or \",\") is also denied. "
"The contents of the deny_push list are examined before the allow_push list."
msgstr ""
"Whether to deny pushing to the repository. If empty or not set, push is not "
"denied. If the special value \"*\", all remote users are denied push. "
"Otherwise, unauthenticated users are all denied, and any authenticated user "
"name present in this list (separated by whitespace or \",\") is also denied. "
"The contents of the deny_push list are examined before the allow_push list."

msgid "Proxy"
msgstr "Proxy"

msgid "Host"
msgstr "Host"

msgid ""
"Host name and (optional) port of proxy server, for example \"myproxy:8000\""
msgstr ""
"Host name and (optional) port of proxy server, for example \"myproxy:8000\""

msgid "Bypass List"
msgstr "Bypass List"

msgid ""
"Optional. Comma-separated list of host names that should bypass the proxy"
msgstr ""
"Optional. Comma-separated list of host names that should bypass the proxy"

msgid "Optional. User name to authenticate with at the proxy server"
msgstr "Optional. User name to authenticate with at the proxy server"

msgid "Password"
msgstr "Password"

msgid "Optional. Password to authenticate with at the proxy server"
msgstr "Optional. Password to authenticate with at the proxy server"

msgid "From"
msgstr "From"

msgid "Email address to use in the \"From\" header and for the SMTP envelope"
msgstr "E-mail address to use in the \"From\" header and for the SMTP envelope"

msgid "To"
msgstr "To"

msgid "Comma-separated list of recipient email addresses"
msgstr "Comma-separated list of recipient e-mail addresses"

msgid "Cc"
msgstr "Cc"

msgid "Comma-separated list of carbon copy recipient email addresses"
msgstr "Comma-separated list of carbon copy recipient e-mail addresses"

msgid "Bcc"
msgstr "Bcc"

msgid "Comma-separated list of blind carbon copy recipient email addresses"
msgstr "Comma-separated list of blind carbon copy recipient e-mail addresses"

msgid "method"
msgstr "method"

msgid ""
"Optional. Method to use to send email messages. If value is \"smtp"
"\" (default), use SMTP (configured below).  Otherwise, use as name of "
"program to run that acts like sendmail (takes \"-f\" option for sender, list "
"of recipients on command line, message on stdin). Normally, setting this to "
"\"sendmail\" or \"/usr/sbin/sendmail\" is enough to use sendmail to send "
"messages."
msgstr ""
"Optional. Method to use to send e-mail messages. If value is \"smtp"
"\" (default), use SMTP (configured below).  Otherwise, use as name of "
"program to run that acts like sendmail (takes \"-f\" option for sender, list "
"of recipients on command line, message on stdin). Normally, setting this to "
"\"sendmail\" or \"/usr/sbin/sendmail\" is enough to use sendmail to send "
"messages."

msgid "SMTP Host"
msgstr "SMTP Host"

msgid "Host name of mail server"
msgstr "Host name of mail server"

msgid "SMTP Port"
msgstr "SMTP Port"

msgid "Port to connect to on mail server. Default: 25"
msgstr "Port to connect to on mail server. Default: 25"

msgid "SMTP TLS"
msgstr "SMTP TLS"

msgid "Method to enable TLS when connecting to mail server. Default: none"
msgstr "Method to enable TLS when connecting to mail server. Default: none"

msgid "SMTP Username"
msgstr "SMTP Username"

msgid "Username to authenticate to mail server with"
msgstr "Username to authenticate to mail server with"

msgid "SMTP Password"
msgstr "SMTP Password"

msgid "Password to authenticate to mail server with"
msgstr "Password to authenticate to mail server with"

msgid "Local Hostname"
msgstr "Local Hostname"

msgid "Hostname the sender can use to identify itself to the mail server."
msgstr "Hostname the sender can use to identify itself to the mail server."

msgid "Diff and Annotate"
msgstr "Diff and Annotate"

msgid "Patch EOL"
msgstr "Patch EOL"

msgid ""
"Normalize file line endings during and after patch to lf or crlf.  Strict "
"does no normalization.  Auto does per-file detection, and is the recommended "
"setting. Default: strict"
msgstr ""
"Normalise file line endings during and after patch to lf or crlf.  Strict "
"does no normalisation.  Auto does per-file detection, and is the recommended "
"setting. Default: strict"

msgid "Git Format"
msgstr "Git Format"

msgid "Use git extended diff header format. Default: False"
msgstr "Use git extended diff header format. Default: False"

msgid "MQ Git Format"
msgstr "MQ Git Format"

msgid ""
"When set to 'auto', mq will automatically use git patches when required  to "
"avoid losing changes to file modes, copy records or binary files. If set to "
"'keep', mq will obey the [diff] section configuration while preserving "
"existing git patches upon qrefresh. If set to 'yes' or 'no', mq will "
"override the [diff] section and always generate git or regular patches, "
"possibly losing data in the second case. Default: auto"
msgstr ""
"When set to 'auto', mq will automatically use git patches when required  to "
"avoid losing changes to file modes, copy records or binary files. If set to "
"'keep', mq will obey the [diff] section configuration while preserving "
"existing git patches upon qrefresh. If set to 'yes' or 'no', mq will "
"override the [diff] section and always generate git or regular patches, "
"possibly losing data in the second case. Default: auto"

msgid "No Dates"
msgstr "No Dates"

msgid "Do not include modification dates in diff headers. Default: False"
msgstr "Do not include modification dates in diff headers. Default: False"

msgid "Show Function"
msgstr "Show Function"

msgid "Show which function each change is in. Default: False"
msgstr "Show which function each change is in. Default: False"

msgid "Ignore White Space"
msgstr "Ignore White Space"

msgid "Ignore white space when comparing lines in diff views. Default: False"
msgstr "Ignore white space when comparing lines in diff views. Default: False"

msgid "Ignore WS Amount"
msgstr "Ignore White Space Amount"

msgid ""
"Ignore changes in the amount of white space in diff views. Default: False"
msgstr ""
"Ignore changes in the amount of white space in diff views. Default: False"

msgid "Ignore Blank Lines"
msgstr "Ignore Blank Lines"

msgid "Ignore changes whose lines are all blank in diff views. Default: False"
msgstr "Ignore changes whose lines are all blank in diff views. Default: False"

msgid "<b>Annotate:</b>"
msgstr "<b>Annotate:</b>"

msgid ""
"Ignore white space when comparing lines in the annotate view. Default: False"
msgstr ""
"Ignore white space when comparing lines in the annotate view. Default: False"

msgid ""
"Ignore changes in the amount of white space in the annotate view. Default: "
"False"
msgstr ""
"Ignore changes in the amount of white space in the annotate view. Default: "
"False"

msgid ""
"Ignore changes whose lines are all blank in the annotate view. Default: False"
msgstr ""
"Ignore changes whose lines are all blank in the annotate view. Default: False"

msgid "Fonts"
msgstr "Fonts"

msgid "Message Font"
msgstr "Message Font"

msgid "Font used to display commit messages. Default: monospace 10"
msgstr "Font used to display commit messages. Default: monospace 10"

msgid "Diff Font"
msgstr "Diff Font"

msgid "Font used to display text differences. Default: monospace 10"
msgstr "Font used to display text differences. Default: monospace 10"

msgid "List Font"
msgstr "List Font"

msgid "Font used to display file lists. Default: sans 9"
msgstr "Font used to display file lists. Default: sans 9"

msgid "ChangeLog Font"
msgstr "ChangeLog Font"

msgid "Font used to display changelog data. Default: monospace 10"
msgstr "Font used to display changelog data. Default: monospace 10"

msgid "Output Font"
msgstr "Output Font"

msgid "Font used to display output messages. Default: sans 8"
msgstr "Font used to display output messages. Default: sans 8"

msgid "Extensions"
msgstr "Extensions"

msgid "Tools"
msgstr "Tools"

msgid "Hooks"
msgstr "Hooks"

msgid "Issue Tracking"
msgstr "Issue Tracking"

msgid "Issue Regex"
msgstr "Issue Regex"

msgid "Defines the regex to match when picking up issue numbers."
msgstr "Defines the regex to match when picking up issue numbers."

msgid "Issue Link"
msgstr "Issue Link"

<<<<<<< HEAD
=======
#, python-brace-format
>>>>>>> 2811e218
msgid ""
"Defines the command to run when an issue number is recognized. You may "
"include groups in issue.regex, and corresponding {n} tokens in issue.link "
"(where n is a non-negative integer). {0} refers to the entire string matched "
"by issue.regex, while {1} refers to the first group and so on. If no {n} "
"tokens are found in issue.link, the entire matched string is appended "
"instead."
msgstr ""
"Defines the command to run when an issue number is recognized. You may "
"include groups in issue.regex, and corresponding {n} tokens in issue.link "
"(where n is a non-negative integer). {0} refers to the entire string matched "
"by issue.regex, while {1} refers to the first group and so on. If no {n} "
"tokens are found in issue.link, the entire matched string is appended "
"instead."

msgid "Inline Tags"
msgstr "Inline Tags"

msgid "Show tags at start of commit message."
msgstr "Show tags at start of commit message."

msgid "Mandatory Issue Reference"
msgstr "Mandatory Issue Reference"

msgid ""
"When committing, require that a reference to an issue be specified. If "
"enabled, the regex configured in 'Issue Regex' must find a match in the "
"commit message."
msgstr ""
"When committing, require that a reference to an issue be specified. If "
"enabled, the regex configured in 'Issue Regex' must find a match in the "
"commit message."

msgid "Issue Tracker Plugin"
msgstr "Issue Tracker Plugin"

msgid ""
"Configures a COM IBugTraqProvider or IBugTrackProvider2 issue tracking "
"plugin."
msgstr ""
"Configures a COM IBugTraqProvider or IBugTrackProvider2 issue tracking "
"plugin."

msgid "Configure Issue Tracker"
msgstr "Configure Issue Tracker"

msgid "Configure the selected COM Bug Tracker plugin."
msgstr "Configure the selected COM Bug Tracker plugin."

msgid "Issue Tracker Trigger"
msgstr "Issue Tracker Trigger"

msgid ""
"Determines when the issue tracker state will be updated by TortoiseHg. Valid "
"settings values are:<ul><li><b>never</b>: Do not update the Issue Tracker "
"state automatically.<li><b>commit</b>: Update the Issue Tracker state after "
"a successful commit.</ul><p>Default: never"
msgstr ""
"Determines when the issue tracker state will be updated by TortoiseHg. Valid "
"settings values are:<ul><li><b>never</b>: Do not update the Issue Tracker "
"state automatically.<li><b>commit</b>: Update the Issue Tracker state after "
"a successful commit.</ul><p>Default: never"

msgid "Changeset Link"
msgstr "Changeset Link"

msgid ""
"A \"template string\" that, when set, turns the revision number and short "
"hashes that are shown on the revision panels into links.<br>The \"template "
"string\" uses a \"mercurial template\"-like syntax that currently accepts "
"two template expressions:<ul><li>{node|short} : replaced by the 12 digit "
"revision id (note that {node} on its own is currently unsupported)."
"<li>{rev} : replaced by the revision number.</ul>For example, in order to "
"link to bitbucket commit pages you can set this to:<br>https://bitbucket.org/"
"tortoisehg/thg/commits/{node|short}"
msgstr ""
"A \"template string\" that, when set, turns the revision number and short "
"hashes that are shown on the revision panels into links.<br>The \"template "
"string\" uses a \"mercurial template\"-like syntax that currently accepts "
"two template expressions:<ul><li>{node|short} : replaced by the 12 digit "
"revision id (note that {node} on its own is currently unsupported)."
"<li>{rev} : replaced by the revision number.</ul>For example, in order to "
"link to bitbucket commit pages you can set this to:<br>https://bitbucket.org/"
"tortoisehg/thg/commits/{node|short}"

msgid "Path to review board example \"http://demo.reviewboard.org\""
msgstr "Path to review board example \"http://demo.reviewboard.org\""

msgid "User name to authenticate with review board"
msgstr "User name to authenticate with review board"

msgid "Password to authenticate with review board"
msgstr "Password to authenticate with review board"

msgid "Server Repository ID"
msgstr "Server Repository ID"

msgid "The default repository id for this repo on the review board server"
msgstr "The default repository id for this repo on the review board server"

msgid "Target Groups"
msgstr "Target Groups"

msgid "A comma separated list of target groups"
msgstr "A comma separated list of target groups"

msgid "Target People"
msgstr "Target People"

msgid "A comma separated list of target people"
msgstr "A comma separated list of target people"

msgid "Kiln Bfiles"
msgstr "Kiln Bfiles"

msgid "Patterns"
msgstr "Patterns"

msgid ""
"Files with names meeting the specified patterns will be automatically added "
"as bfiles"
msgstr ""
"Files with names meeting the specified patterns will be automatically added "
"as bfiles"

msgid "Size"
msgstr "Size"

msgid ""
"Files of at least the specified size (in megabytes) will be added as bfiles"
msgstr ""
"Files of at least the specified size (in megabytes) will be added as bfiles"

msgid "System Cache"
msgstr "System Cache"

msgid ""
"Path to the directory where a system-wide cache of bfiles will be stored"
msgstr ""
"Path to the directory where a system-wide cache of bfiles will be stored"

msgid "Largefiles"
msgstr "Largefiles"

msgid ""
"Files with names meeting the specified patterns will be automatically added "
"as largefiles"
msgstr ""
"Files with names meeting the specified patterns will be automatically added "
"as largefiles"

msgid "Minimum Size"
msgstr "Minimum Size"

msgid ""
"Files of at least the specified size (in megabytes) will be added as "
"largefiles"
msgstr ""
"Files of at least the specified size (in megabytes) will be added as "
"largefiles"

msgid "User Cache"
msgstr "User Cache"

msgid "Path to the directory where a user's cache of largefiles will be stored"
msgstr ""
"Path to the directory where a user's cache of largefiles will be stored"

msgid "Projrc"
msgstr "Projrc"

msgid "Require confirmation"
msgstr "Require confirmation"

msgid ""
"When to ask the user to confirm the update of the local \"projrc\" "
"configuration file when the remote projrc file changes. Possible values are:"
"<ul><li><b>always</b>: [<i>default</i>] Always show a confirmation prompt "
"before updating the local .hg/projrc file.<li><b>first</b>: Show a "
"confirmation dialog when the repository is cloned or when a remote projrc "
"file is found for the first time.<li><b>never</b>: Update the local .hg/"
"projrc file automatically, without requiring any user confirmation.</ul>"
msgstr ""
"When to ask the user to confirm the update of the local \"projrc\" "
"configuration file when the remote projrc file changes. Possible values are:"
"<ul><li><b>always</b>: [<i>default</i>] Always show a confirmation prompt "
"before updating the local .hg/projrc file.<li><b>first</b>: Show a "
"confirmation dialog when the repository is cloned or when a remote projrc "
"file is found for the first time.<li><b>never</b>: Update the local .hg/"
"projrc file automatically, without requiring any user confirmation.</ul>"

msgid "Servers"
msgstr "Servers"

msgid ""
"List of Servers from which \"projrc\" configuration files must be pulled. "
"Set it to \"*\" to pull from all servers. Set it to \"default\" to pull from "
"the default sync path. Default is pull from NO servers."
msgstr ""
"List of Servers from which \"projrc\" configuration files must be pulled. "
"Set it to \"*\" to pull from all servers. Set it to \"default\" to pull from "
"the default sync path. Default is pull from NO servers."

msgid "Include"
msgstr "Include"

msgid ""
"List of settings that will be pulled from the project configuration file. "
"Default is include NO settings."
msgstr ""
"List of settings that will be pulled from the project configuration file. "
"Default is include NO settings."

msgid "Exclude"
msgstr "Exclude"

msgid ""
"List of settings that will NOT be pulled from the project configuration "
"file. Default is exclude none of the included settings."
msgstr ""
"List of settings that will NOT be pulled from the project configuration "
"file. Default is exclude none of the included settings."

msgid "Update on incoming"
msgstr "Update on incoming"

msgid ""
"Let the user update the projrc on incoming:<ul><li><b>never</b>: "
"[<i>default</i>] Show whether the remote projrc file has changed, but do not "
"update (nor ask to update) the local projrc file.<li><b>prompt</b>: Look for "
"changes to the projrc file. If there are changes _always_ show a "
"confirmation prompt, asking the user if it wants to update its local projrc "
"file.<li><b>auto</b>: Look for changes to the projrc file. Use the value of "
"the \"projrc.confirm\" configuration key to determine whether to show a "
"confirmation dialog or not before updating the local projrc file.</"
"ul><p>Default: never"
msgstr ""
"Let the user update the projrc on incoming:<ul><li><b>never</b>: "
"[<i>default</i>] Show whether the remote projrc file has changed, but do not "
"update (nor ask to update) the local projrc file.<li><b>prompt</b>: Look for "
"changes to the projrc file. If there are changes _always_ show a "
"confirmation prompt, asking the user if it wants to update its local projrc "
"file.<li><b>auto</b>: Look for changes to the projrc file. Use the value of "
"the \"projrc.confirm\" configuration key to determine whether to show a "
"confirmation dialog or not before updating the local projrc file.</"
"ul><p>Default: never"

msgid "GnuPG"
msgstr "GnuPG"

msgid "Specify the path to GPG. Default: gpg"
msgstr "Specify the path to GPG. Default: gpg"

msgid "Key ID"
msgstr "Key ID"

msgid "GPG key ID associated with user. Default: None (leave blank)"
msgstr "GPG key ID associated with user. Default: None (leave blank)"

msgid "TortoiseHg Settings"
msgstr "TortoiseHg Settings"

msgid "Iniparse package not found"
msgstr "Iniparse package not found"

msgid "Can't change settings without iniparse package - view is readonly."
msgstr "Can't change settings without iniparse package - view is readonly."

#, python-format
msgid "%s's global settings"
msgstr "%s's global settings"

msgid "No repository found"
msgstr "No repository found"

msgid "no repo at "
msgstr "no repo at "

#, python-format
msgid "%s project settings (.hg/projrc)"
msgstr "%s project settings (.hg/projrc)"

#, python-format
msgid "%s repository settings"
msgstr "%s repository settings"

msgid ""
"Restart all TortoiseHg applications for the following changes to take effect:"
msgstr ""
"Restart all TortoiseHg applications for the following changes to take effect:"

msgid "Apply changes before exit?"
msgstr "Apply changes before exit?"

msgid "&No (discard changes)"
msgstr "&No (discard changes)"

msgid "Reload"
msgstr "Reload"

msgid "Settings File:"
msgstr "Settings File:"

msgid "Confirm Save"
msgstr "Confirm Save"

msgid "Save changes before editing?"
msgstr "Save changes before editing?"

msgid "&Save"
msgstr "&Save"

msgid "Confirm Reload"
msgstr "Confirm Reload"

msgid ""
"Unsaved changes will be lost.\n"
"Do you want to reload?"
msgstr ""
"Unsaved changes will be lost.\n"
"Do you want to reload?"

msgid "Unable to create a Mercurial.ini file"
msgstr "Unable to create a Mercurial.ini file"

msgid "Insufficient access rights, reverting to read-only mode."
msgstr "Insufficient access rights, reverting to read-only mode."

msgid "Context Menu"
msgstr "Context Menu"

msgid "Top menu items:"
msgstr "Top menu items:"

msgid "Sub menu items:"
msgstr "Submenu items:"

msgid "Menu Behavior"
msgstr "Menu Behaviour"

msgid "Hide context menu outside repositories"
msgstr "Hide context menu outside repositories"

msgid ""
"Do not show menu items on unversioned folders (use shift + click to override)"
msgstr ""
"Do not show menu items on unversioned folders (use shift + click to override)"

msgid "Icons"
msgstr "Icons"

msgid "Overlays"
msgstr "Overlays"

msgid "Enabled overlays"
msgstr "Enabled overlays"

msgid "Local disks only"
msgstr "Local disks only"

msgid "Enabled Overlay Handlers"
msgstr "Enabled Overlay Handlers"

msgid "Warning: affects all Tortoises, logoff required after change"
msgstr "Warning: affects all Tortoises, logoff required after change"

msgid "Added"
msgstr "Added"

msgid "Locked*"
msgstr "Locked*"

msgid "Ignored*"
msgstr "Ignored*"

msgid "Unversioned"
msgstr "Unversioned"

msgid "Readonly*"
msgstr "Readonly*"

msgid "Deleted*"
msgstr "Deleted*"

msgid "*: not used by TortoiseHg"
msgstr "*: not used by TortoiseHg"

msgid "Taskbar"
msgstr "Taskbar"

msgid "Show Icon"
msgstr "Show Icon"

msgid "Highlight Icon"
msgstr "Highlight Icon"

#. i18n: URL of TortoiseSVN documentation
msgid ""
"http://tortoisesvn.net/docs/release/TortoiseSVN_en/tsvn-dug-settings."
"html#tsvn-dug-settings-icon-set"
msgstr ""
"http://tortoisesvn.net/docs/release/TortoiseSVN_en/tsvn-dug-settings."
"html#tsvn-dug-settings-icon-set"

#, python-format
msgid ""
"You can change the icon set from <a href=\"%s\">TortoiseSVN's Settings</a>"
msgstr ""
"You can change the icon set from <a href=\"%s\">TortoiseSVN's Settings</a>"

msgid "Explorer Extension Settings - TortoiseHg"
msgstr "Explorer Extension Settings - TortoiseHg"

msgid "Clear"
msgstr "Clear"

msgid "Clear the current shelf file"
msgstr "Clear the current shelf file"

msgid "Delete the current shelf file"
msgstr "Delete the current shelf file"

msgid "Left Toolbar"
msgstr "Left Toolbar"

msgid "Delete selected chunks"
msgstr "Delete selected chunks"

msgid "Move all files right"
msgstr "Move all files right"

msgid "Move selected file right"
msgstr "Move selected file right"

msgid "Edit file"
msgstr "Edit file"

msgid "Move selected chunks right"
msgstr "Move selected chunks right"

msgid "Refresh Toolbar"
msgstr "Refresh Toolbar"

msgid "Refresh"
msgstr "Refresh"

msgid "New Shelf"
msgstr "New Shelf"

msgid "Right Toolbar"
msgstr "Right Toolbar"

msgid "Move selected chunks left"
msgstr "Move selected chunks left"

msgid "Move selected file left"
msgstr "Move selected file left"

msgid "Move all files left"
msgstr "Move all files left"

msgid "Backup copies of modified files can be found in .hg/Trashcan/"
msgstr "Backup copies of modified files can be found in .hg/Trashcan/"

#, python-format
msgid "TortoiseHg Shelve - %s"
msgstr "TortoiseHg Shelve - %s"

msgid "Delete selected chunks from working copy?"
msgstr "Delete selected chunks from working copy?"

#, python-format
msgid "Delete selected chunks from shelf file %s?"
msgstr "Delete selected chunks from shelf file %s?"

msgid "Are you sure?"
msgstr "Are you sure?"

msgid "TortoiseHg New Shelf Name"
msgstr "TortoiseHg New Shelf Name"

msgid "Specify name of new shelf"
msgstr "Specify name of new shelf"

msgid "Bad filename"
msgstr "Bad filename"

#, python-format
msgid "A shelf name cannot contain %s"
msgstr "A shelf name cannot contain %s"

msgid "File already exists"
msgstr "File already exists"

msgid "A shelf file of that name already exists"
msgstr "A shelf file of that name already exists"

msgid "New shelf created"
msgstr "New shelf created"

#, python-format
msgid "Delete shelf file %s?"
msgstr "Delete shelf file %s?"

msgid "Shelf deleted"
msgstr "Shelf deleted"

msgid "Revert all working copy changes?"
msgstr "Revert all working copy changes?"

#, python-format
msgid "Clear contents of shelf file %s?"
msgstr "Clear contents of shelf file %s?"

msgid "Shelf cleared"
msgstr "Shelf cleared"

#, python-format
msgid "Shelf: %s"
msgstr "Shelf: %s"

#, python-format
msgid "Patch: %s"
msgstr "Patch: %s"

msgid "Key:"
msgstr "Key:"

msgid "Local sign"
msgstr "Local sign"

msgid "Sign even if the sigfile is modified (-f/--force)"
msgstr "Sign even if the sigfile is modified (-f/--force)"

msgid "No commit"
msgstr "No commit"

msgid "Use custom commit message:"
msgstr "Use custom commit message:"

msgid "&Sign"
msgstr "&Sign"

#, python-format
msgid "Sign - %s"
msgstr "Sign - %s"

msgid "Signature has been added"
msgstr "Signature has been added"

msgid "Repository command still running"
msgstr "Repository command still running"

msgid "Filter:"
msgstr "Filter:"

msgid "Check all files"
msgstr "Check all files"

msgid "Uncheck all files"
msgstr "Uncheck all files"

msgid "Status File List Toolbar"
msgstr "Status File List Toolbar"

msgid "Remove filter, show root"
msgstr "Remove filter, show root"

#, python-format
msgid "%s - status (selection filtered)"
msgstr "%s - status (selection filtered)"

#, python-format
msgid "%s - status"
msgstr "%s - status"

msgid "Check"
msgstr "Check"

msgid "Uncheck"
msgstr "Uncheck"

msgid "status"
msgstr "status"

msgid "Failed to refresh"
msgstr "Failed to refresh"

msgid "No appropriate files"
msgstr "No appropriate files"

msgid "No files found for this operation"
msgstr "No files found for this operation"

msgid "Stat"
msgstr "Stat"

msgid "M"
msgstr ""

msgid "Filename"
msgstr "Filename"

msgid "Size (KB)"
msgstr "Size (KB)"

#, python-format
msgid "Checked count: %d"
msgstr "Checked count: %d"

msgid ", resolved merge"
msgstr ", resolved merge"

msgid ", unresolved merge"
msgstr ", unresolved merge"

#, python-format
msgid "%s is modified"
msgstr "%s is modified"

msgid "modified"
msgstr "modified"

#, python-format
msgid "%s is added"
msgstr "%s is added"

msgid "added"
msgstr "added"

#, python-format
msgid "%s is removed"
msgstr "%s is removed"

msgid "removed"
msgstr "removed"

#, python-format
msgid "%s is not tracked (unknown)"
msgstr "%s is not tracked (unknown)"

msgid "unknown"
msgstr "unknown"

#, python-format
msgid "%s is deleted by non-hg command, but still tracked"
msgstr "%s is deleted by non-hg command, but still tracked"

msgid "missing"
msgstr "missing"

#, python-format
msgid "%s is ignored"
msgstr "%s is ignored"

msgid "ignored"
msgstr "ignored"

#, python-format
msgid "%s is not modified (clean)"
msgstr "%s is not modified (clean)"

msgid "clean"
msgstr "clean"

#, python-format
msgid "%s is a dirty subrepo"
msgstr "%s is a dirty subrepo"

msgid "subrepo"
msgstr "subrepo"

msgid "Check for incoming changes from selected URL"
msgstr "Check for incoming changes from selected URL"

msgid "Pull incoming changes from selected URL"
msgstr "Pull incoming changes from selected URL"

msgid "Detect outgoing changes to selected URL"
msgstr "Detect outgoing changes to selected URL"

msgid "Push outgoing changes to selected URL"
msgstr "Push outgoing changes to selected URL"
<<<<<<< HEAD
=======

msgid "Sync Bookmarks"
msgstr "Sync Bookmarks"
>>>>>>> 2811e218

msgid "Email outgoing changesets for remote repository"
msgstr "Email outgoing changesets for remote repository"

msgid "Manage pending perforce changelists"
msgstr "Manage pending perforce changelists"

msgid "Unbundle"
msgstr "Unbundle"

msgid "Stop current operation"
msgstr "Stop current operation"

msgid "<b>Selected Options:</b>"
msgstr "<b>Selected Options:</b>"

msgid "Path Edit Toolbar"
msgstr "Path Edit Toolbar"

msgid "Security"
msgstr "Security"

msgid "Manage HTTPS connection security and user authentication"
msgstr "Manage HTTPS connection security and user authentication"

msgid "Save"
msgstr "Save"

msgid "Save current URL under an alias"
msgstr "Save current URL under an alias"

msgid "Paths in Repository Settings:"
msgstr "Paths in Repository Settings:"

msgid "Related Paths:"
msgstr "Related Paths:"

msgid "branch: "
msgstr "branch: "

msgid "bookmark: "
msgstr "bookmark: "

#, python-format
msgid "rev: %d (%s)"
msgstr "rev: %d (%s)"

msgid "Post Pull: "
msgstr "Post Pull: "

msgid "&Edit..."
msgstr "&Edit..."

msgid "&Remove..."
msgstr "&Remove..."

msgid "Repository not local"
msgstr "Repository not local"

msgid "A terminal shell cannot be opened for remote"
msgstr "A terminal shell cannot be opened for remote"

msgid "Confirm path delete"
msgstr "Confirm path delete"

#, python-format
msgid "Delete %s from your repo configuration file?"
msgstr "Delete %s from your repo configuration file?"

msgid "No host specified"
msgstr "No host specified"

msgid "Please set a valid URL to continue."
msgstr "Please set a valid URL to continue."

msgid "No remote repository URL or path set"
msgstr "No remote repository URL or path set"

msgid ""
"No valid <i>default</i> remote repository URL or path has been configured "
"for this repository.<p>Please type and save a remote repository path on the "
"Sync widget."
msgstr ""
"No valid <i>default</i> remote repository URL or path has been configured "
"for this repository.<p>Please type and save a remote repository path on the "
"Sync widget."

msgid "Redundant authentication info"
msgstr "Redundant authentication info"

msgid ""
"You have authentication info configured for this host and inside this URL.  "
"Remove authentication info from this URL?"
msgstr ""
"You have authentication info configured for this host and inside this URL.  "
"Remove authentication info from this URL?"

msgid "sync command already running"
msgstr "sync command already running"

#, python-format
msgid "Getting incoming changesets from %s..."
msgstr "Getting incoming changesets from %s..."

#, python-format
msgid "Found incoming changesets from %s"
msgstr "Found incoming changesets from %s"

#, python-format
msgid "No incoming changesets from %s"
msgstr "No incoming changesets from %s"

#, python-format
msgid "Incoming from %s aborted, ret %d"
msgstr "Incoming from %s aborted, ret %d"

#, python-format
msgid "Pulling from %s..."
msgstr "Pulling from %s..."

#, python-format
msgid "Pull from %s completed"
msgstr "Pull from %s completed"

#, python-format
msgid "Pull from %s aborted, ret %d"
msgstr "Pull from %s aborted, ret %d"

msgid "Merge caused file conflicts"
msgstr "Merge caused file conflicts"

msgid "File conflicts need to be resolved"
msgstr "File conflicts need to be resolved"

#, python-format
msgid "Finding outgoing changesets to %s..."
msgstr "Finding outgoing changesets to %s..."

#, python-format
msgid "%d outgoing changesets to %s"
msgstr "%d outgoing changesets to %s"

#, python-format
msgid "No outgoing changesets to %s"
msgstr "No outgoing changesets to %s"

#, python-format
msgid "Outgoing to %s aborted, ret %d"
msgstr "Outgoing to %s aborted, ret %d"

msgid "Perforce pending..."
msgstr "Perforce pending..."

#, python-format
msgid "%s (submitted)"
msgstr "%s (submitted)"

#, python-format
msgid "%s (pending)"
msgstr "%s (pending)"

msgid "Unable to parse p4pending output"
msgstr "Unable to parse p4pending output"

#, python-format
msgid "%d pending changelists found"
msgstr "%d pending changelists found"

msgid "No pending Perforce changelists"
msgstr "No pending Perforce changelists"

msgid "Aborted p4pending"
msgstr "Aborted p4pending"

msgid "Unable to determine pending changesets"
msgstr "Unable to determine pending changesets"

msgid "Confirm Push to remote Repository"
msgstr "Confirm Push to remote Repository"

#, python-format
msgid ""
"Push to remote repository\n"
"%s\n"
"?"
msgstr ""
"Push to remote repository\n"
"%s\n"
"?"

#, python-format
msgid "Push to %s aborted"
msgstr "Push to %s aborted"

#, python-format
msgid ""
"Invalid default push revision: %s. Please check your Mercurial configuration "
"(tortoisehg.defaultpush)"
msgstr ""
"Invalid default push revision: %s. Please check your Mercurial configuration "
"(tortoisehg.defaultpush)"

#, python-format
msgid "Pushing to %s..."
msgstr "Pushing to %s..."

#, python-format
msgid "Push to %s completed"
msgstr "Push to %s completed"

#, python-format
msgid "Push to %s aborted, ret %d"
msgstr "Push to %s aborted, ret %d"

msgid ""
"One or more of the changesets that you are attempting to push involve the "
"creation of a new branch.  Do you want to create a new branch in the remote "
"repository?"
msgstr ""
"One or more of the changesets that you are attempting to push involve the "
"creation of a new branch.  Do you want to create a new branch in the remote "
"repository?"

msgid "Determining outgoing changesets to email..."
msgstr "Determining outgoing changesets to email..."

msgid "No outgoing changesets"
msgstr "No outgoing changesets"

#, python-format
msgid "Outgoing aborted, ret %d"
msgstr "Outgoing aborted, ret %d"

msgid "Select bundle file"
msgstr "Select bundle file"

msgid "Bundle files (*.hg)"
msgstr "Bundle files (*.hg)"

msgid "Unable to remove URL"
msgstr "Unable to remove URL"

msgid "Post Pull Behavior"
msgstr "Post Pull Behaviour"

msgid "Select post-pull operation for this repository"
msgstr "Select post-pull operation for this repository"

msgid "None - simply pull changesets"
msgstr "None - simply pull changesets"

msgid "Update - pull, then try to update"
msgstr "Update - pull, then try to update"

msgid "Fetch - use fetch (auto merge pulled changes)"
msgstr "Fetch - use fetch (auto merge pulled changes)"

msgid "Fetch - use fetch extension (fetch is not active!)"
msgstr "Fetch - use fetch extension (fetch is not active!)"

msgid "Rebase - rebase local commits above pulled changes"
msgstr "Rebase - rebase local commits above pulled changes"

msgid "UpdateOrRebase - pull, then try to update or rebase"
msgstr "UpdateOrRebase - pull, then try to update or rebase"

msgid "Rebase - use rebase extension (rebase is not active!)"
msgstr "Rebase - use rebase extension (rebase is not active!)"

msgid "UpdateOrRebase - use rebase extension (rebase is not active!)"
msgstr "UpdateOrRebase - use rebase extension (rebase is not active!)"

msgid "<a href=\"config\">Launch settings tool...</a>"
msgstr "<a href=\"config\">Launch settings tool...</a>"

msgid "Unable to save post pull operation"
msgstr "Unable to save post pull operation"

msgid "Save Path"
msgstr "Save Path"

msgid "Alias"
msgstr "Alias"

msgid "URL"
msgstr "URL"

msgid "Remove authentication data from URL"
msgstr "Remove authentication data from URL"

msgid ""
"User authentication data should be associated with the hostname using the "
"security dialog."
msgstr ""
"User authentication data should be associated with the hostname using the "
"security dialog."

msgid "Update subrepo paths"
msgstr "Update subrepo paths"

#, python-format
msgid ""
"Update or create a path alias called '%s' on all subrepos, using this URL as "
"the base URL, appending the local relative subrepo path to it"
msgstr ""
"Update or create a path alias called '%s' on all subrepos, using this URL as "
"the base URL, appending the local relative subrepo path to it"

msgid "Unable to save an URL"
msgstr "Unable to save an URL"

msgid "Confirm URL replace"
msgstr "Confirm URL replace"

#, python-format
msgid "%s already exists, replace URL?"
msgstr "%s already exists, replace URL?"

#, python-format
msgid ""
"Subrepo '%s' has a non trivial default sync URL:<p>%s<p>Replace it with the "
"following URL?:<p>%s"
msgstr ""
"Subrepo '%s' has a non trivial default sync URL:<p>%s<p>Replace it with the "
"following URL?:<p>%s"

<<<<<<< HEAD
msgid "Certificate Query Error"
msgstr "Certificate Query Error"

#, python-format
msgid "Invalid port number: %s"
msgstr "Invalid port number: %s"

=======
>>>>>>> 2811e218
msgid "Security: "
msgstr "Security: "

#, python-format
msgid "<b>Host:</b> %s"
msgstr "<b>Host:</b> %s"

msgid "Secure HTTPS Connection"
msgstr "Secure HTTPS Connection"

msgid "Verify with Certificate Authority certificates (best)"
msgstr "Verify with Certificate Authority certificates (best)"

msgid "Verify with stored host fingerprint (good)"
msgstr "Verify with stored host fingerprint (good)"

msgid "No host validation, but still encrypted (bad)"
msgstr "No host validation, but still encrypted (bad)"

msgid "### host certificate fingerprint ###"
msgstr "### host certificate fingerprint ###"

msgid "Query"
msgstr "Query"

msgid "User Authentication"
msgstr "User Authentication"

msgid ""
"Optional. Username to authenticate with. If not given, and the remote\n"
"site requires basic or digest authentication, the user will be prompted for\n"
"it. Environment variables are expanded in the username letting you do\n"
"foo.username = $USER."
msgstr ""
"Optional. Username to authenticate with. If not given, and the remote\n"
"site requires basic or digest authentication, the user will be prompted for\n"
"it. Environment variables are expanded in the username letting you do\n"
"foo.username = $USER."

msgid ""
"Optional. Password to authenticate with. If not given, and the remote\n"
"site requires basic or digest authentication, the user will be prompted for\n"
"it."
msgstr ""
"Optional. Password to authenticate with. If not given, and the remote\n"
"site requires basic or digest authentication, the user will be prompted for\n"
"it."

msgid ""
"Mercurial keyring extension is enabled. Passwords will be stored in a "
"platform-native secure method."
msgstr ""
"Mercurial keyring extension is enabled. Passwords will be stored in a "
"platform-native secure method."

msgid ""
"Optional. PEM encoded client certificate key file. Environment variables\n"
"are expanded in the filename."
msgstr ""
"Optional. PEM encoded client certificate key file. Environment variables\n"
"are expanded in the filename."

msgid "User Certificate Key File"
msgstr "User Certificate Key File"

msgid ""
"Optional. PEM encoded client certificate chain file. Environment variables\n"
"are expanded in the filename."
msgstr ""
"Optional. PEM encoded client certificate chain file. Environment variables\n"
"are expanded in the filename."

msgid "User Certificate Chain File"
msgstr "User Certificate Chain File"
<<<<<<< HEAD
=======

msgid "Certificate Query Error"
msgstr "Certificate Query Error"
>>>>>>> 2811e218

msgid "Unable to save authentication"
msgstr "Unable to save authentication"

#, python-format
msgid "%s - sync options"
msgstr "%s - sync options"

msgid "Allow push of a new branch (--new-branch)"
msgstr "Allow push of a new branch (--new-branch)"

msgid "Force push or pull (override safety checks, --force)"
msgstr "Force push or pull (override safety checks, --force)"

msgid "Temporarily disable configured HTTP proxy"
msgstr "Temporarily disable configured HTTP proxy"

msgid "Emit debugging output (--debug)"
msgstr "Emit debugging output (--debug)"

msgid "Work on patch queue (--mq)"
msgstr "Work on patch queue (--mq)"

#, python-format
msgid "Tag - %s"
msgstr "Tag - %s"

msgid "Tag:"
msgstr "Tag:"

msgid "Tagged:"
msgstr "Tagged:"

msgid "Local tag"
msgstr "Local tag"

msgid "Replace existing tag (-f/--force)"
msgstr "Replace existing tag (-f/--force)"

msgid "Use English commit message"
msgstr "Use English commit message"

msgid "local"
msgstr "local"

msgid "Move"
msgstr "Move"

#, python-format
msgid "Moved tag %s to changeset %s (from changeset %s)"
msgstr "Moved tag %s to changeset %s (from changeset %s)"

#, python-format
msgid "Added tag %s for changeset %s"
msgstr "Added tag %s for changeset %s"

#, python-format
msgid "Tag '%s' has been moved"
msgstr "Tag '%s' has been moved"

#, python-format
msgid "Tag '%s' has been added"
msgstr "Tag '%s' has been added"

#, python-format
msgid "Removed tag %s"
msgstr "Removed tag %s"

#, python-format
msgid "Tag '%s' has been removed"
msgstr "Tag '%s' has been removed"

msgid "Patch files (*.diff *.patch)"
msgstr "Patch files (*.diff *.patch)"

#, python-format
msgid "Import - %s"
msgstr "Import - %s"

msgid "Browse Directory..."
msgstr "Browse Directory..."

msgid "Import from Clipboard"
msgstr "Import from Clipboard"

msgid "Do not strip paths (-p0), required for SVN patches"
msgstr "Do not strip paths (-p0), required for SVN patches"

msgid "Preview:"
msgstr "Preview:"

msgid "Shelf"
msgstr "Shelf"

msgid "Checking working directory status..."
msgstr "Checking working directory status..."

msgid "&Import"
msgstr "&Import"

msgid "Working directory is not clean!  <a href=\"view\">View changes...</a>"
msgstr "Working directory is not clean!  <a href=\"view\">View changes...</a>"

msgid "Select patches"
msgstr "Select patches"

msgid "Select Directory containing patches"
msgstr "Select Directory containing patches"

#, python-format
msgid "%s patches"
msgstr "%s patches"

#, python-format
msgid "%s will be imported to "
msgstr "%s will be imported to "

msgid "Nothing to import"
msgstr "Nothing to import"

msgid "Strip:"
msgstr "Strip:"

msgid "Discard local changes, no backup (-f/--force)"
msgstr "Discard local changes, no backup (-f/--force)"

msgid "No backup (-n/--nobackup)"
msgstr "No backup (-n/--nobackup)"

msgid "Do not modify working copy during strip (-k/--keep)"
msgstr "Do not modify working copy during strip (-k/--keep)"

#, python-format
msgid "<b>%d changeset</b> will be stripped"
msgid_plural "<b>%d changesets</b> will be stripped"
msgstr[0] "<b>%d changeset</b> will be stripped"
msgstr[1] "<b>%d changesets</b> will be stripped"

msgid "Unknown revision!"
msgstr "Unknown revision!"

msgid "Detected uncommitted local changes."
msgstr "Detected uncommitted local changes."

msgid "Do you want to keep them or discard them?"
msgstr "Do you want to keep them or discard them?"

msgid "&Keep (--keep)"
msgstr "&Keep (--keep)"

msgid "&Discard (--force)"
msgstr "&Discard (--force)"

msgid "Confirm Strip"
msgstr "Confirm Strip"

#, python-format
msgid "Strip - %s"
msgstr "Strip - %s"

msgid "&Strip"
msgstr "&Strip"

msgid "Parent 1:"
msgstr "Parent 1:"

msgid "Parent 2:"
msgstr "Parent 2:"

msgid "Pull subrepos from:"
msgstr "Pull subrepos from:"
<<<<<<< HEAD

msgid "List updated files (--verbose)"
msgstr "List updated files (--verbose)"

msgid "Discard local changes, no backup (-C/--clean)"
msgstr "Discard local changes, no backup (-C/--clean)"

=======

msgid "List updated files (--verbose)"
msgstr "List updated files (--verbose)"

msgid "Discard local changes, no backup (-C/--clean)"
msgstr "Discard local changes, no backup (-C/--clean)"

>>>>>>> 2811e218
msgid "Always merge (when possible)"
msgstr "Always merge (when possible)"

msgid "(same as parent)"
msgstr "(same as parent)"

msgid "Activate bookmark?"
msgstr "Activate bookmark?"

#, python-format
msgid ""
"The selected revision (%s) has a bookmark on it called \"<i>%s</i>\".<p>Do "
"you want to activate it?<br></b><i>You can disable this prompt by "
"configuring Settings/Workbench/Activate Bookmarks</i>"
msgstr ""
"The selected revision (%s) has a bookmark on it called \"<i>%s</i>\".<p>Do "
"you want to activate it?<br></b><i>You can disable this prompt by "
"configuring Settings/Workbench/Activate Bookmarks</i>"

#, python-format
msgid ""
"The selected revision (<i>%s</i>) has <i>%d</i> bookmarks on it.<p>Select "
"the bookmark that you want to activate and click <i>OK</i>.<p>Click "
"<i>Cancel</i> if you don't want to activate any of them.<p><p><i>You can "
"disable this prompt by configuring Settings/Workbench/Activate Bookmarks</"
"i><p>"
msgstr ""
"The selected revision (<i>%s</i>) has <i>%d</i> bookmarks on it.<p>Select "
"the bookmark that you want to activate and click <i>OK</i>.<p>Click "
"<i>Cancel</i> if you don't want to activate any of them.<p><p><i>You can "
"disable this prompt by configuring Settings/Workbench/Activate Bookmarks</"
"i><p>"

msgid "Deactivate current bookmark?"
msgstr "Deactivate current bookmark?"

#, python-format
msgid "Do you really want to deactivate the <i>%s</i> bookmark?"
msgstr "Do you really want to deactivate the <i>%s</i> bookmark?"

msgid ""
"Detected uncommitted local changes in working tree.\n"
"Please select to continue:\n"
msgstr ""
"Detected uncommitted local changes in working tree.\n"
"Please select to continue:\n"

msgid "Discard - discard local changes, no backup"
msgstr "Discard - discard local changes, no backup"

msgid "&Shelve"
msgstr "&Shelve"

msgid "Shelve - move local changes to a patch"
msgstr "Shelve - move local changes to a patch"

msgid "Merge - allow to merge with local changes"
msgstr "Merge - allow to merge with local changes"

msgid "Confirm Update"
msgstr "Confirm Update"

#, python-format
msgid "Update - %s"
msgstr "Update - %s"

msgid "[non-existant]"
msgstr "[non-existant]"

msgid "Tool launch failure"
msgstr "Tool launch failure"

#, python-format
msgid "%s : %s"
msgstr "%s : %s"

msgid "No diff tool found"
msgstr "No diff tool found"

msgid "No visual diff tools were detected"
msgstr "No visual diff tools were detected"

msgid "[working copy]"
msgstr "[working copy]"

msgid "[original]"
msgstr "[original]"

msgid "Unable to find changeset"
msgstr "Unable to find changeset"

msgid "You likely need to refresh this application"
msgstr "You likely need to refresh this application"

msgid "No file changes"
msgstr "No file changes"

msgid "There are no file changes to view"
msgstr "There are no file changes to view"

msgid "working changes"
msgstr "working changes"

#, python-format
msgid "changeset %d:%s"
msgstr "changeset %d:%s"

#, python-format
msgid "revisions %d:%s to %d:%s"
msgstr "revisions %d:%s to %d:%s"

msgid "Visual Diffs - "
msgstr "Visual Diffs - "

msgid " filtered"
msgstr " filtered"

msgid "Temporary files are removed when this dialog is closed"
msgstr "Temporary files are removed when this dialogue is closed"

msgid "Select Tool:"
msgstr "Select Tool:"

msgid "Dir diff to p1"
msgstr "Dir diff to p1"

msgid "Dir diff to p2"
msgstr "Dir diff to p2"

msgid "3-way dir diff"
msgstr "3-way dir diff"

msgid "Directory diff"
msgstr "Directory diff"

msgid "Confirm Discard"
msgstr "Confirm Discard"

msgid "Discard outstanding changes to working directory?"
msgstr "Discard outstanding changes to working directory?"

msgid "Config files (*.conf *.config *.ini)"
msgstr "Config files (*.conf *.config *.ini)"

msgid "Open hgweb config"
msgstr "Open hgweb config"

msgid "Save hgweb config"
msgstr "Save hgweb config"

msgid "Path:"
msgstr "Path:"

msgid "Local Path:"
msgstr "Local Path:"

msgid "Select Repository"
msgstr "Select Repository"

msgid "Add Path to Serve"
msgstr "Add Path to Serve"

msgid "Edit Path to Serve"
msgstr "Edit Path to Serve"

msgid "Local Path"
msgstr "Local Path"

msgid "Webconf"
msgstr "Webconf"

msgid "Config File:"
msgstr "Config File:"

msgid "Open"
msgstr "Open"

msgid "New &Workbench"
msgstr "New &Workbench"

msgid "&New Repository..."
msgstr "&New Repository..."

msgid "Clon&e Repository..."
msgstr "Clon&e Repository..."

msgid "&Open Repository..."
msgstr "&Open Repository..."

msgid "&File"
msgstr "&File"

msgid "&View"
msgstr "&View"

msgid "&Repository"
msgstr "&Repository"

msgid "&Help"
msgstr "&Help"

msgid "&Dock Toolbar"
msgstr "&Dock Toolbar"

msgid "&Task Toolbar"
msgstr "&Task Toolbar"

msgid "&Custom Toolbar"
msgstr "&Custom Toolbar"

msgid "S&ync Toolbar"
msgstr "S&ync Toolbar"

msgid "&Close Repository"
msgstr "&Close Repository"

msgid "Sh&ow Repository Registry"
msgstr "Sh&ow Repository Registry"

msgid "Show &Patch Queue"
msgstr "Show &Patch Queue"

msgid "Show Conso&le"
msgstr "Show Conso&le"

msgid "Place Console in Doc&k Area"
msgstr "Place Console in Doc&k Area"

msgid "R&epository Registry Options"
msgstr "R&epository Registry Options"

msgid "Save Open Repositories on E&xit"
msgstr "Save Open Repositories on E&xit"

msgid "Sa&ve Current Sync Paths on Exit"
msgstr "Sa&ve Current Sync Paths on Exit"

msgid "&Commit"
msgstr "&Commit"

msgid "&Patch Branch"
msgstr "&Patch Branch"

msgid "Revision &Details"
msgstr "Revision &Details"

msgid "&Search"
msgstr "&Search"

msgid "S&ynchronize"
msgstr "S&ynchronise"

msgid "Refresh current repository"
msgstr "Refresh current repository"

msgid "Refresh &Task Tab"
msgstr "Refresh &Task Tab"

msgid "Refresh only the current task tab"
msgstr "Refresh only the current task tab"

msgid "Load &All Revisions"
msgstr "Load &All Revisions"

msgid "Load all revisions into graph"
msgstr "Load all revisions into graph"

msgid "Go to current revision"
msgstr "Go to current revision"

msgid "&Goto Revision..."
msgstr "&Goto Revision..."

msgid "Go to a specific revision"
msgstr "Go to a specific revision"

msgid "Filter graph with revision sets or branches"
msgstr "Filter graph with revision sets or branches"
<<<<<<< HEAD

msgid "&Workbench Toolbars"
msgstr "&Workbench Toolbars"

msgid "Update working directory or switch revisions"
msgstr "Update working directory or switch revisions"

msgid "&Shelve..."
msgstr "&Shelve..."

msgid "&Import..."
msgstr "&Import..."
=======

msgid "&Workbench Toolbars"
msgstr "&Workbench Toolbars"

msgid "Update working directory or switch revisions"
msgstr "Update working directory or switch revisions"

msgid "&Shelve..."
msgstr "&Shelve..."

msgid "&Import Patches..."
msgstr "&Import Patches..."

msgid "U&nbundle..."
msgstr "U&nbundle..."

msgid "&Merge..."
msgstr "&Merge..."

msgid "Merge with the other head of the current branch"
msgstr "Merge with the other head of the current branch"
>>>>>>> 2811e218

msgid "&Resolve..."
msgstr "&Resolve..."

msgid "R&ollback/Undo..."
msgstr "R&ollback/Undo..."

msgid "&Purge..."
msgstr "&Purge..."

msgid "&Bisect..."
msgstr "&Bisect..."

msgid "&Verify"
msgstr "&Verify"

msgid "Re&cover"
msgstr "Re&cover"

msgid "&Web Server"
msgstr "&Web Server"

msgid "E&xplorer Help"
msgstr "E&xplorer Help"

msgid "&Readme"
msgstr "&Readme"

msgid "About &Qt"
msgstr "About &Qt"

msgid "&About TortoiseHg"
msgstr "&About TortoiseHg"

msgid "&Incoming"
msgstr "&Incoming"

msgid "&Pull"
msgstr "&Pull"

msgid "&Outgoing"
msgstr "&Outgoing"

msgid "P&ush"
msgstr "P&ush"
<<<<<<< HEAD
=======

msgid "&Sync Bookmarks..."
msgstr "&Sync Bookmarks..."
>>>>>>> 2811e218

#, python-format
msgid ""
"pull: %s\n"
"push: %s"
msgstr ""
"pull: %s\n"
"push: %s"

msgid ""
"There are no configured sync paths.\n"
"Open the Synchronize tab to configure them."
msgstr ""
"There are no configured sync paths.\n"
"Open the Synchronise tab to configure them."

msgid "Check for incoming changes"
msgstr "Check for incoming changes"

msgid "Pull incoming changes"
msgstr "Pull incoming changes"

msgid "Detect outgoing changes"
msgstr "Detect outgoing changes"

msgid "Push outgoing changes"
msgstr "Push outgoing changes"

#, python-format
msgid ""
"Check for incoming changes from\n"
"%s"
msgstr ""
"Check for incoming changes from\n"
<<<<<<< HEAD
"%s"

#, python-format
msgid ""
"Pull incoming changes from\n"
"%s"
msgstr ""
"Pull incoming changes from\n"
"%s"

#, python-format
msgid ""
"Detect outgoing changes to\n"
"%s"
msgstr ""
"Detect outgoing changes to\n"
"%s"

#, python-format
msgid ""
=======
"%s"

#, python-format
msgid ""
"Pull incoming changes from\n"
"%s"
msgstr ""
"Pull incoming changes from\n"
"%s"

#, python-format
msgid ""
"Detect outgoing changes to\n"
"%s"
msgstr ""
"Detect outgoing changes to\n"
"%s"

#, python-format
msgid ""
>>>>>>> 2811e218
"Push outgoing changes to\n"
"%s"
msgstr ""
"Push outgoing changes to\n"
"%s"

#, python-format
msgid "Execute custom tool '%s'"
msgstr "Execute custom tool '%s'"

msgid "Custom Toolbar &Settings"
msgstr "Custom Toolbar &Settings"

msgid "TortoiseHg Workbench"
msgstr "TortoiseHg Workbench"

#, python-format
msgid "%s - TortoiseHg Workbench - %s"
msgstr "%s - TortoiseHg Workbench - %s"

#, python-format
msgid "%s - TortoiseHg Workbench"
msgstr "%s - TortoiseHg Workbench"

msgid "Goto revision"
msgstr "Goto revision"

msgid "Enter revision identifier"
msgstr "Enter revision identifier"

msgid "Select repository directory to open"
msgstr "Select repository directory to open"

msgid "README not configured"
msgstr "README not configured"

msgid ""
"A README file is not configured for the current repository.<p>To configure a "
"README file for a repository, open the repository settings file, add a "
"'<i>readme</i>' key to the '<i>tortoisehg</i>' section, and set it to the "
"filename or URL of your repository's README file."
msgstr ""
"A README file is not configured for the current repository.<p>To configure a "
"README file for a repository, open the repository settings file, add a "
"'<i>readme</i>' key to the '<i>tortoisehg</i>' section, and set it to the "
"filename or URL of your repository's README file."

msgid "Issue Tracker Plugin Error"
msgstr "Issue Tracker Plugin Error"

msgid "Could not instantiate Issue Tracker plugin COM object"
msgstr "Could not instantiate Issue Tracker plugin COM object"

msgid "This error will not be shown again until you restart the workbench"
msgstr "This error will not be shown again until you restart the workbench"

msgid "Error getting commit message information from Issue Tracker plugin"
msgstr "Error getting commit message information from Issue Tracker plugin"

msgid "Error executing \"commit finished\" trigger"
msgstr "Error executing \"commit finished\" trigger"

msgid "Cannot open Plugin Options dialog"
msgstr "Cannot open Plugin Options dialog"

<<<<<<< HEAD
=======
msgid "[SOURCE]"
msgstr "[SOURCE]"

#, python-format
msgid "unsupported URL: %s"
msgstr "unsupported URL: %s"

#, python-format
msgid "host fingerprint for %s cannot be obtained (Python too old)"
msgstr "host fingerprint for %s cannot be obtained (Python too old)"

#, python-format
msgid "%s certificate error: no certificate received"
msgstr "%s certificate error: no certificate received"

>>>>>>> 2811e218
msgid "move after the specified patch"
msgstr "move after the specified patch"

msgid "[--after PATCH] PATCH..."
msgstr "[--after PATCH] PATCH..."

msgid "unknown patch to move specified"
msgstr "unknown patch to move specified"

msgid "invalid patch position specified"
msgstr "invalid patch position specified"

msgid "cannot move applied patches"
msgstr "cannot move applied patches"

#, python-format
msgid "patch %s not in series"
msgstr "patch %s not in series"

msgid "cannot move into applied patches"
msgstr "cannot move into applied patches"

msgid "abort: "
msgstr "abort: "

msgid "hint: "
msgstr "hint: "

#, python-format
msgid "HTTP Error: %d (%s)"
msgstr "HTTP Error: %d (%s)"

#, python-format
msgid "URLError: %s"
msgstr "URLError: %s"

msgid "SSL: Server certificate verify failed"
msgstr "SSL: Server certificate verify failed"

#, python-format
msgid "SSL: unknown error %s:%s"
msgstr "SSL: unknown error %s:%s"

#, python-format
msgid "SSL error: %s"
msgstr "SSL error: %s"

msgid "hgsubversion packaged with thg"
msgstr "hgsubversion packaged with thg"

msgid "hggit packaged with thg"
msgstr "hggit packaged with thg"

msgid "inotify is not supported on this platform"
msgstr "inotify is not supported on this platform"

msgid "eol is incompatible with win32text"
msgstr "eol is incompatible with win32text"

msgid "win32text is incompatible with eol"
msgstr "win32text is incompatible with eol"

msgid "hgsubversion is incompatible with perfarce"
msgstr "hgsubversion is incompatible with perfarce"

msgid "perfarce is incompatible with hgsubversion"
msgstr "perfarce is incompatible with hgsubversion"

msgid "Workbench custom toolbar"
msgstr "Workbench custom toolbar"

msgid "Revision details context menu"
msgstr "Revision details context menu"

msgid "Commit context menu"
msgstr "Commit context menu"

msgid "File context menu (on manifest and revision details)"
msgstr "File context menu (on manifest and revision details)"

#, python-format
msgid "%d year"
msgid_plural "%d years"
msgstr[0] "%d year"
msgstr[1] "%d years"

#, python-format
msgid "%d month"
msgid_plural "%d months"
msgstr[0] "%d month"
msgstr[1] "%d months"

#, python-format
msgid "%d week"
msgid_plural "%d weeks"
msgstr[0] "%d week"
msgstr[1] "%d weeks"

#, python-format
msgid "%d day"
msgid_plural "%d days"
msgstr[0] "%d day"
msgstr[1] "%d days"

#, python-format
msgid "%d hour"
msgid_plural "%d hours"
msgstr[0] "%d hour"
msgstr[1] "%d hours"

#, python-format
msgid "%d minute"
msgid_plural "%d minutes"
msgstr[0] "%d minute"
msgstr[1] "%d minutes"

#, python-format
msgid "%d second"
msgid_plural "%d seconds"
msgstr[0] "%d second"
msgstr[1] "%d seconds"

msgid "in the future"
msgstr "in the future"

msgid "now"
msgstr "now"

msgid "Commit..."
msgstr "Commit..."

msgid "Commit changes in repository"
msgstr "Commit changes in repository"

msgid "Create Repository Here"
msgstr "Create Repository Here"

msgid "Create a new repository"
msgstr "Create a new repository"

msgid "Clone..."
msgstr "Clone..."

msgid "Create clone here from source"
msgstr "Create clone here from source"

msgid "File Status"
msgstr "File Status"

msgid "Repository status & changes"
msgstr "Repository status and changes"

msgid "Add Files..."
msgstr "Add Files..."

msgid "Add files to version control"
msgstr "Add files to version control"

msgid "Revert Files..."
msgstr "Revert Files..."

msgid "Revert file changes"
msgstr "Revert file changes"

msgid "Forget Files..."
msgstr "Forget Files..."

msgid "Remove files from version control"
msgstr "Remove files from version control"

msgid "Remove Files..."
msgstr "Remove Files..."

msgid "Rename File"
msgstr "Rename File"

msgid "Rename file or directory"
msgstr "Rename file or directory"

msgid "View change history in repository"
msgstr "View change history in repository"

msgid "File History"
msgstr "File History"

msgid "View change history of selected files"
msgstr "View change history of selected files"

msgid "Shelve Changes"
msgstr "Shelve Changes"

msgid "Move changes between working dir and patch"
msgstr "Move changes between working dir and patch"

msgid "Synchronize"
msgstr "Synchronise"

msgid "Synchronize with remote repository"
msgstr "Synchronise with remote repository"

msgid "Start web server for this repository"
msgstr "Start web server for this repository"

msgid "Update..."
msgstr "Update..."

msgid "Update working directory"
msgstr "Update working directory"

msgid "Update Icons"
msgstr "Update Icons"

msgid "Update icons for this repository"
msgstr "Update icons for this repository"

msgid "Global Settings"
msgstr "Global Settings"

msgid "Configure user wide settings"
msgstr "Configure user wide settings"

msgid "Repository Settings"
msgstr "Repository Settings"

msgid "Configure repository settings"
msgstr "Configure repository settings"

msgid "Explorer Extension Settings"
msgstr "Explorer Extension Settings"

msgid "Configure Explorer extension"
msgstr "Configure Explorer extension"

msgid "About TortoiseHg"
msgstr "About TortoiseHg"

msgid "Show About Dialog"
msgstr "Show About Dialogue"

msgid "Diff to parent"
msgstr "Diff to parent"

msgid "View changes using GUI diff tool"
msgstr "View changes using GUI diff tool"

msgid "Edit Ignore Filter"
msgstr "Edit Ignore Filter"

msgid "Edit repository ignore filter"
msgstr "Edit repository ignore filter"

msgid "Guess Renames"
msgstr "Guess Renames"

msgid "Detect renames and copies"
msgstr "Detect renames and copies"

msgid "Search History"
msgstr "Search History"

msgid "Search file revisions for patterns"
msgstr "Search file revisions for patterns"

msgid "DnD Synchronize"
msgstr "DnD Synchronise"

msgid "Synchronize with dragged repository"
msgstr "Synchronise with dragged repository"

#, python-format
msgid "unrecognized response: %s"
msgstr "unrecognised response: %s"

msgid "password: "
msgstr "password: "

#, python-format
msgid "repository %s not found"
msgstr "repository %s not found"

msgid "win32ill: cannot create window for messages"
msgstr "win32ill: cannot create window for messages"

#, python-format
msgid "win32ill: unsupported platform: %s\n"
msgstr "win32ill: unsupported platform: %s\n"

msgid "win32ill: interrupted while stopping message loop\n"
msgstr "win32ill: interrupted while stopping message loop\n"

#~ msgid "(version %s)"
#~ msgstr "(version %s)"

#~ msgid "with %s"
#~ msgstr "with %s"

#~ msgid "Archive"
#~ msgstr "Archive"

#~ msgid "Several icons are courtesy of the TortoiseSVN project"
#~ msgstr "Several icons are courtesy of the TortoiseSVN project"

#~ msgid "A new version of TortoiseHg is ready for download!"
#~ msgstr "A new version of TortoiseHg is ready for download!"

#~ msgid "Archive revision:"
#~ msgstr "Archive revision:"

#~ msgid "Copyright 2008-2010 Steve Borho and others"
#~ msgstr "Copyright 2008-2010 Steve Borho and others"

#~ msgid "Archived successfully"
#~ msgstr "Archived successfully"

#~ msgid "Canceled archiving"
#~ msgstr "Cancelled archiving"

#~ msgid "Failed to archive"
#~ msgstr "Failed to archive"

#~ msgid "Compressed zip archives"
#~ msgstr "Compressed zip archives"

#~ msgid "All Files (*.*)"
#~ msgstr "All Files (*.*)"

#~ msgid ""
#~ "The destination \"%s\" already exists!\n"
#~ "\n"
#~ "Do you want to overwrite it?"
#~ msgstr ""
#~ "The destination \"%s\" already exists!\n"
#~ "\n"
#~ "Do you want to overwrite it?"

#~ msgid ""
#~ "The directory \"%s\" isn't empty!\n"
#~ "\n"
#~ "Do you want to overwrite it?"
#~ msgstr ""
#~ "The directory \"%s\" isn't empty!\n"
#~ "\n"
#~ "Do you want to overwrite it?"

#~ msgid "Backout changeset - %s"
#~ msgstr "Backout changeset - %s"

#~ msgid "Changeset Description"
#~ msgstr "Changeset Description"

#~ msgid "Backout commit message"
#~ msgstr "Backout commit message"

#~ msgid "Backout"
#~ msgstr "Backout"

#~ msgid "Canceled backout"
#~ msgstr "Cancelled backout"

#~ msgid "Failed to backout"
#~ msgstr "Failed to backout"

#~ msgid "unexpected type: %s"
#~ msgstr "unexpected type: %s"

#~ msgid "Old name:"
#~ msgstr "Old name:"

#~ msgid "unexpected response id: %s"
#~ msgstr "unexpected response id: %s"

#~ msgid "Bookmark input is empty"
#~ msgstr "Bookmark input is empty"

#~ msgid "Please enter bookmark name"
#~ msgstr "Please enter bookmark name"

#~ msgid "Bookmarking completed"
#~ msgstr "Bookmarking completed"

#~ msgid "Bookmark \"%s\" has been added"
#~ msgstr "Bookmark \"%s\" has been added"

#~ msgid "Error in bookmarking"
#~ msgstr "Error in bookmarking"

#~ msgid "Bookmark \"%s\" has been moved"
#~ msgstr "Bookmark \"%s\" has been moved"

#~ msgid "Bookmark name is empty"
#~ msgstr "Bookmark name is empty"

#~ msgid "Please select bookmark name to remove"
#~ msgstr "Please select bookmark name to remove"

#~ msgid "Bookmark \"%s\" has been removed"
#~ msgstr "Bookmark \"%s\" has been removed"

#~ msgid "Bookmark new name input is empty"
#~ msgstr "Bookmark new name input is empty"

#~ msgid "Please enter new bookmark name"
#~ msgstr "Please enter new bookmark name"

#~ msgid "Bookmark \"%s\" has been renamed to \"%s\""
#~ msgstr "Bookmark \"%s\" has been renamed to \"%s\""

#~ msgid "a bookmark named \"%s\" already exists"
#~ msgstr "a bookmark named \"%s\" already exists"

#~ msgid "No bookmark named \"%s\" exists"
#~ msgstr "No bookmark named \"%s\" exists"

#~ msgid "type"
#~ msgstr "type"

#~ msgid "path"
#~ msgstr "path"

#~ msgid "browser"
#~ msgstr "browser"

#~ msgid "Save as.."
#~ msgstr "Save as.."

#~ msgid "%s changeset "
#~ msgstr "%s changeset "

#~ msgid "[All Files]"
#~ msgstr "[All Files]"

#~ msgid "unknown hunk type: %s"
#~ msgstr "unknown hunk type: %s"

#~ msgid " %s is larger than the specified max diff size"
#~ msgstr " %s is larger than the specified max diff size"

#~ msgid "Repository Error:  %s, refresh suggested"
#~ msgstr "Repository Error:  %s, refresh suggested"

#~ msgid "[no hunks to display]"
#~ msgstr "[no hunks to display]"

#~ msgid "_Visual Diff"
#~ msgstr "_Visual Diff"

#~ msgid "Diff to _local"
#~ msgstr "Diff to _local"

#~ msgid "_View at Revision"
#~ msgstr "_View at Revision"

#~ msgid "_Save at Revision..."
#~ msgstr "_Save at Revision..."

#~ msgid "_File History"
#~ msgstr "_File History"

#~ msgid "_Annotate File"
#~ msgstr "_Annotate File"

#~ msgid "_Revert File Contents"
#~ msgstr "_Revert File Contents"

#~ msgid "Diff to second Parent"
#~ msgstr "Diff to second Parent"

#~ msgid "Confirm revert file to old revision"
#~ msgstr "Confirm revert file to old revision"

#~ msgid "Revert %s to contents at revision %d?"
#~ msgstr "Revert %s to contents at revision %d?"

#~ msgid "Enable _Wordwrap"
#~ msgstr "Enable _Wordwrap"

#~ msgid "TortoiseHg Clone"
#~ msgstr "TortoiseHg Clone"

#~ msgid "Bundle..."
#~ msgstr "Bundle..."

#~ msgid "Select a Mercurial Bundle"
#~ msgstr "Select a Mercurial Bundle"

#~ msgid "Source path:"
#~ msgstr "Source path:"

#~ msgid "Advanced options"
#~ msgstr "Advanced options"

#~ msgid "Clone"
#~ msgstr "Clone"

#~ msgid "Cloned successfully"
#~ msgstr "Cloned successfully"

#~ msgid "Failed to clone"
#~ msgstr "Failed to clone"

#~ msgid "Mercurial bundles"
#~ msgstr "Mercurial bundles"

#~ msgid "Source path is empty"
#~ msgstr "Source path is empty"

#~ msgid "Please enter a valid source path"
#~ msgstr "Please enter a valid source path"

#~ msgid "Source and destination are the same"
#~ msgstr "Source and destination are the same"

#~ msgid "Please specify different paths"
#~ msgstr "Please specify different paths"

#~ msgid "Branch Operations"
#~ msgstr "Branch Operations"

#~ msgid "Close current named branch"
#~ msgstr "Close current named branch"

#~ msgid "merging "
#~ msgstr "merging "

#~ msgid " - qnew"
#~ msgstr " - qnew"

#~ msgid " - qrefresh "
#~ msgstr " - qrefresh "

#~ msgid " - commit"
#~ msgstr " - commit"

#~ msgid "_View"
#~ msgstr "_View"

#~ msgid "Toolbar"
#~ msgstr "Toolbar"

#~ msgid "Advanced"
#~ msgstr "Advanced"

#~ msgid "Always Show Output"
#~ msgstr "Always Show Output"

#~ msgid "_Operations"
#~ msgstr "_Operations"

#~ msgid "_Commit"
#~ msgstr "_Commit"

#~ msgid "_Undo"
#~ msgstr "_Undo"

#~ msgid "_Diff"
#~ msgstr "_Diff"

#~ msgid "Re_vert"
#~ msgstr "Re_vert"

#~ msgid "_Add"
#~ msgstr "_Add"

#~ msgid "_Remove"
#~ msgstr "_Remove"

#~ msgid "_Forget"
#~ msgstr "_Forget"

#~ msgid "undo recent commit"
#~ msgstr "undo recent commit"

#~ msgid "commit"
#~ msgstr "commit"

#~ msgid "Show/Hide Patch Queue"
#~ msgstr "Show/Hide Patch Queue"

#~ msgid "Save commit message at exit?"
#~ msgstr "Save commit message at exit?"

#~ msgid "Committer:"
#~ msgstr "Committer:"

#~ msgid "Auto-includes:"
#~ msgstr "Auto-includes:"

#~ msgid "Push after commit"
#~ msgstr "Push after commit"

#~ msgid "Recent commit messages..."
#~ msgstr "Recent commit messages..."

#~ msgid "Parent: %(rev)s"
#~ msgstr "Parent: %(rev)s"

#~ msgid "Not at head"
#~ msgstr "Not at head"

#~ msgid "Patch Preview"
#~ msgstr "Patch Preview"

#~ msgid "Commit Preview"
#~ msgstr "Commit Preview"

#~ msgid "create new MQ patch"
#~ msgstr "create new MQ patch"

#~ msgid "refresh top MQ patch"
#~ msgstr "refresh top MQ patch"

#~ msgid "_Commit (+1 head)"
#~ msgstr "_Commit (+1 head)"

#~ msgid "_Commit (-1 head)"
#~ msgstr "_Commit (-1 head)"

#~ msgid "parent is not a head, commit to add a new head"
#~ msgstr "parent is not a head, commit to add a new head"

#~ msgid "commit to merge one head"
#~ msgstr "commit to merge one head"

#~ msgid "new branch: "
#~ msgstr "new branch: "

#~ msgid "close branch: "
#~ msgstr "close branch: "

#~ msgid "Merge "
#~ msgstr "Merge "

#~ msgid "Patch Contents"
#~ msgstr "Patch Contents"

#~ msgid "Nothing Commited"
#~ msgstr "Nothing Committed"

#~ msgid "No committable files selected"
#~ msgstr "No committable files selected"

#~ msgid "Unable to create "
#~ msgstr "Unable to create "

#~ msgid "Unable to apply patch"
#~ msgstr "Unable to apply patch"

#~ msgid "Confirm Undo Commit"
#~ msgstr "Confirm Undo Commit"

#~ msgid "Undo Commit"
#~ msgstr "Undo Commit"

#~ msgid ""
#~ "Unable to undo!\n"
#~ "\n"
#~ "Tip revision differs from last commit."
#~ msgstr ""
#~ "Unable to undo!\n"
#~ "\n"
#~ "Tip revision differs from last commit."

#~ msgid "Errors during rollback!"
#~ msgstr "Errors during rollback!"

#~ msgid "Confirm Add/Remove"
#~ msgstr "Confirm Add/Remove"

#~ msgid "Add/Remove the following files?"
#~ msgstr "Add/Remove the following files?"

#~ msgid "Message format configuration error"
#~ msgstr "Message format configuration error"

#~ msgid "Confirm Commit"
#~ msgstr "Confirm Commit"

#~ msgid ""
#~ "The summary line length of %i is greater than %i.\n"
#~ "\n"
#~ "Ignore format policy and continue commit?"
#~ msgstr ""
#~ "The summary line length of %i is greater than %i.\n"
#~ "\n"
#~ "Ignore format policy and continue commit?"

#~ msgid ""
#~ "The summary line is not followed by a blank line.\n"
#~ "\n"
#~ "Ignore format policy and continue commit?"
#~ msgstr ""
#~ "The summary line is not followed by a blank line.\n"
#~ "\n"
#~ "Ignore format policy and continue commit?"

#~ msgid ""
#~ "The following lines are over the %i-character limit: %s.\n"
#~ "\n"
#~ "Ignore format policy and continue commit?"
#~ msgstr ""
#~ "The following lines are over the %i-character limit: %s.\n"
#~ "\n"
#~ "Ignore format policy and continue commit?"

#~ msgid "Commit: Invalid username"
#~ msgstr "Commit: Invalid username"

#~ msgid ""
#~ "Your username has not been configured.\n"
#~ "\n"
#~ "Please configure your username and try again"
#~ msgstr ""
#~ "Your username has not been configured.\n"
#~ "\n"
#~ "Please configure your username and try again"

#~ msgid "Aborted committing"
#~ msgstr "Aborted committing"

#~ msgid "Failed to commit"
#~ msgstr "Failed to commit"

#~ msgid "Committing changes..."
#~ msgstr "Committing changes..."

#~ msgid "Cannot run now"
#~ msgstr "Cannot run now"

#~ msgid "Paste _Filenames"
#~ msgstr "Paste _Filenames"

#~ msgid "App_ly Format"
#~ msgstr "App_ly Format"

#~ msgid "C_onfigure Format..."
#~ msgstr "C_onfigure Format..."

#~ msgid "Info Required"
#~ msgstr "Info Required"

#~ msgid "Message format needs to be configured"
#~ msgstr "Message format needs to be configured"

#~ msgid "The summary line length of %i is greater than %i"
#~ msgstr "The summary line length of %i is greater than %i"

#~ msgid "The summary line is not followed by a blank line"
#~ msgstr "The summary line is not followed by a blank line"

#~ msgid "Updating..."
#~ msgstr "Updating..."

#~ msgid "Selecting %(sel)d of %(total)d, displaying all items"
#~ msgstr "Selecting %(sel)d of %(total)d, displaying all items"

#~ msgid "Selecting %(sel)d, displaying %(count)d of %(total)d items"
#~ msgstr "Selecting %(sel)d, displaying %(count)d of %(total)d items"

#~ msgid "Displaying all items"
#~ msgstr "Displaying all items"

#~ msgid "%s - datamine"
#~ msgstr "%s - datamine"

#~ msgid "Stop operation on current tab"
#~ msgstr "Stop operation on current tab"

#~ msgid "New Search"
#~ msgstr "New Search"

#~ msgid "Open new search tab"
#~ msgstr "Open new search tab"

#~ msgid "Invalid path"
#~ msgstr "Invalid path"

#~ msgid "Di_splay Change"
#~ msgstr "Di_splay Change"

#~ msgid "_View File at Revision"
#~ msgstr "_View File at Revision"

#~ msgid "_Zoom to Change"
#~ msgstr "_Zoom to Change"

#~ msgid "_Annotate Parent"
#~ msgstr "_Annotate Parent"

#~ msgid "Start this search"
#~ msgstr "Start this search"

#~ msgid ""
#~ "Comma separated list of inclusion patterns.  By default, the entire "
#~ "repository is searched."
#~ msgstr ""
#~ "Comma separated list of inclusion patterns.  By default, the entire "
#~ "repository is searched."

#~ msgid ""
#~ "Comma separated list of exclusion patterns.  Exclusion patterns are "
#~ "applied after inclusion patterns."
#~ msgstr ""
#~ "Comma separated list of exclusion patterns.  Exclusion patterns are "
#~ "applied after inclusion patterns."

#~ msgid "Show line numbers"
#~ msgstr "Show line numbers"

#~ msgid "Show all matching revisions"
#~ msgstr "Show all matching revisions"

#~ msgid "Matches"
#~ msgstr "Matches"

#~ msgid "Search %d"
#~ msgstr "Search %d"

#~ msgid "No regular expression given"
#~ msgstr "No regular expression given"

#~ msgid "You must provide a search expression"
#~ msgstr "You must provide a search expression"

#~ msgid "Invalid regular expression"
#~ msgstr "Invalid regular expression"

#~ msgid "Error: %s"
#~ msgstr "Error: %s"

#~ msgid "Abort: %s"
#~ msgstr "Abort: %s"

#~ msgid "Search \"%s\""
#~ msgstr "Search \"%s\""

#~ msgid "File is unrevisioned"
#~ msgstr "File is unrevisioned"

#~ msgid "Unable to annotate "
#~ msgstr "Unable to annotate "

#~ msgid "Loading history..."
#~ msgstr "Loading history..."

#~ msgid "_Tools"
#~ msgstr "_Tools"

#~ msgid "Repository Explorer"
#~ msgstr "Repository Explorer"

#~ msgid "Datamine"
#~ msgstr "Datamine"

#~ msgid "Recovery"
#~ msgstr "Recovery"

#~ msgid "Serve"
#~ msgstr "Serve"

#~ msgid "Shelve"
#~ msgstr "Shelve"

#~ msgid "_Help"
#~ msgstr "_Help"

#~ msgid "Contents"
#~ msgstr "Contents"

#~ msgid "Index"
#~ msgstr "Index"

#~ msgid " Aborted"
#~ msgstr " Aborted"

#~ msgid " Messages and Errors"
#~ msgstr " Messages and Errors"

#~ msgid "making snapshot of %d files from rev %s\n"
#~ msgstr "making snapshot of %d files from rev %s\n"

#~ msgid "edit failed"
#~ msgstr "edit failed"

#~ msgid "unknown mode name: %s"
#~ msgstr "unknown mode name: %s"

#~ msgid "Confirm Abort"
#~ msgstr "Confirm Abort"

#~ msgid "Do you want to abort?"
#~ msgstr "Do you want to abort?"

#~ msgid "Select"
#~ msgstr "Select"

#~ msgid "Select Revision"
#~ msgstr "Select Revision"

#~ msgid "revision number, changeset ID, branch or tag"
#~ msgstr "revision number, changeset ID, branch or tag"

#~ msgid "Ambiguous Revision"
#~ msgstr "Ambiguous Revision"

#~ msgid "Invalid Revision"
#~ msgstr "Invalid Revision"

#~ msgid "Save File"
#~ msgstr "Save File"

#~ msgid "All files"
#~ msgstr "All files"

#~ msgid "Select Folder"
#~ msgstr "Select Folder"

#~ msgid ""
#~ "Select language for spell checking.\n"
#~ "\n"
#~ "Empty is for the default language.\n"
#~ "When all text is highlited, the dictionary\n"
#~ "is probably not installed.\n"
#~ "\n"
#~ "examples: en, en_GB, en_US"
#~ msgstr ""
#~ "Select language for spell checking.\n"
#~ "\n"
#~ "Empty is for the default language.\n"
#~ "When all text is highlited, the dictionary\n"
#~ "is probably not installed.\n"
#~ "\n"
#~ "examples: en, en_GB, en_US"

#~ msgid "Lang \"%s\" can not be set.\n"
#~ msgstr "Lang \"%s\" can not be set.\n"

#~ msgid "Spell Check Language"
#~ msgstr "Spell Check Language"

#~ msgid "Minimum Simularity Percentage"
#~ msgstr "Minimum Simularity Percentage"

#~ msgid "Unrevisioned Files"
#~ msgstr "Unrevisioned Files"

#~ msgid "Find Copies"
#~ msgstr "Find Copies"

#~ msgid "Candidate Matches"
#~ msgstr "Candidate Matches"

#~ msgid "Accept Match"
#~ msgstr "Accept Match"

#~ msgid "Differences from Source to Dest"
#~ msgstr "Differences from Source to Dest"

#~ msgid "finding source of "
#~ msgstr "finding source of "

#~ msgid ""
#~ "== %s and %s have identical contents ==\n"
#~ "\n"
#~ msgstr ""
#~ "== %s and %s have identical contents ==\n"
#~ "\n"

#~ msgid ""
#~ "\n"
#~ "[command interrupted]"
#~ msgstr ""
#~ "\n"
#~ "[command interrupted]"

#~ msgid "unknown CmdWidget style: %s"
#~ msgstr "unknown CmdWidget style: %s"

#~ msgid "Toggle log window"
#~ msgstr "Toggle log window"

#~ msgid "Stop transaction"
#~ msgstr "Stop transaction"

#~ msgid "Close this"
#~ msgstr "Close this"

#~ msgid "invalid state"
#~ msgstr "invalid state"

#~ msgid "Command Log"
#~ msgstr "Command Log"

#~ msgid "Send"
#~ msgstr "Send"

#~ msgid "Test"
#~ msgstr "Test"

#~ msgid "Configure"
#~ msgstr "Configure"

#~ msgid "Envelope"
#~ msgstr "Envelope"

#~ msgid ""
#~ "This feature is only available when sending outgoing changesets. It is "
#~ "not applicable with revision ranges."
#~ msgstr ""
#~ "This feature is only available when sending outgoing changesets. It is "
#~ "not applicable with revision ranges."

#~ msgid "Flags:"
#~ msgstr "Flags:"

#~ msgid "Patch Series (Bundle) Description"
#~ msgstr "Patch Series (Bundle) Description"

#~ msgid "Info required"
#~ msgstr "Info required"

#~ msgid "You must specify a recipient"
#~ msgstr "You must specify a recipient"

#~ msgid "You must specify a sender address"
#~ msgstr "You must specify a sender address"

#~ msgid "You must configure SMTP"
#~ msgstr "You must configure SMTP"

#~ msgid "Glob:"
#~ msgstr "Glob:"

#~ msgid "Apply to:"
#~ msgstr "Apply to:"

#~ msgid "Filters"
#~ msgstr "Filters"

#~ msgid "Remove Selected"
#~ msgstr "Remove Selected"

#~ msgid "Unknown Files"
#~ msgstr "Unknown Files"

#~ msgid "Color by Branch"
#~ msgstr "Colour by Branch"

#~ msgid "_Synchronize"
#~ msgstr "_Synchronise"

#~ msgid "Visualize Change"
#~ msgstr "Visualise Change"

#~ msgid "%s - synchronize"
#~ msgstr "%s - synchronise"

#~ msgid ""
#~ "Color changesets by author name.  If not enabled, the changes are colored "
#~ "green for merge, red for non-trivial parents, black for normal. Default: "
#~ "False"
#~ msgstr ""
#~ "Colour changesets by author name.  If not enabled, the changes are "
#~ "coloured green for merge, red for non-trivial parents, black for normal. "
#~ "Default: False"

#~ msgid "Coloring Style"
#~ msgstr "Colouring Style"

#~ msgid ""
#~ "Adjust the coloring style of diff lines in the changeset viewer. Default: "
#~ "foreground"
#~ msgstr ""
#~ "Adjust the colouring style of diff lines in the changeset viewer. "
#~ "Default: foreground"

#~ msgid "Unable to save file"
#~ msgstr "Unable to save file"

#~ msgid "Canceled updating"
#~ msgstr "Cancelled updating"

#~ msgid "Ignore Max Diff Size"
#~ msgstr "Ignore Max Diff Size"

#~ msgid "neither parent is a head, commit to add a new head"
#~ msgstr "neither parent is a head, commit to add a new head"

#~ msgid "TortoiseHg Init"
#~ msgstr "TortoiseHg Init"

#~ msgid "Make repo compatible with Mercurial 1.0"
#~ msgstr "Make repo compatible with Mercurial 1.0"

#~ msgid "Destination path is empty"
#~ msgstr "Destination path is empty"

#~ msgid "Please enter the directory path"
#~ msgstr "Please enter the directory path"

#~ msgid "Unable to create new repository"
#~ msgstr "Unable to create new repository"

#~ msgid "Error when creating repository"
#~ msgstr "Error when creating repository"

#~ msgid "response expected"
#~ msgstr "response expected"

#~ msgid "[command returned code %d "
#~ msgstr "[command returned code %d "

#~ msgid "[command completed successfully "
#~ msgstr "[command completed successfully "

#~ msgid "hgtk %s: %s\n"
#~ msgstr "hgtk %s: %s\n"

#~ msgid "hgtk: %s\n"
#~ msgstr "hgtk: %s\n"

#~ msgid ""
#~ "hgtk: command '%s' is ambiguous:\n"
#~ "    %s\n"
#~ msgstr ""
#~ "hgtk: command '%s' is ambiguous:\n"
#~ "    %s\n"

#~ msgid "hgtk: unknown command '%s'\n"
#~ msgstr "hgtk: unknown command '%s'\n"

#~ msgid "There is no Mercurial repository here (.hg not found)"
#~ msgstr "There is no Mercurial repository here (.hg not found)"

#~ msgid "Rename error"
#~ msgstr "Rename error"

#~ msgid "rename takes one or two path arguments"
#~ msgstr "rename takes one or two path arguments"

#~ msgid "mpatch error"
#~ msgstr "mpatch error"

#~ msgid "mpatch expects *.rej file argument\n"
#~ msgstr "mpatch expects *.rej file argument\n"

#~ msgid "%s does not exist\n"
#~ msgstr "%s does not exist\n"

#~ msgid "use \"hgtk help\" for the full list of commands"
#~ msgstr "use \"hgtk help\" for the full list of commands"

#~ msgid ""
#~ "use \"hgtk help\" for the full list of commands or \"hgtk -v\" for details"
#~ msgstr ""
#~ "use \"hgtk help\" for the full list of commands or \"hgtk -v\" for details"

#~ msgid "use \"hgtk -v help%s\" to show aliases and global options"
#~ msgstr "use \"hgtk -v help%s\" to show aliases and global options"

#~ msgid "use \"hgtk -v help %s\" to show global options"
#~ msgstr "use \"hgtk -v help %s\" to show global options"

#~ msgid "(No help text available)"
#~ msgstr "(No help text available)"

#~ msgid "Hgtk - TortoiseHg's GUI tools for Mercurial SCM (Hg)\n"
#~ msgstr "Hgtk - TortoiseHg's GUI tools for Mercurial SCM (Hg)\n"

#~ msgid "hgtk about"
#~ msgstr "hgtk about"

#~ msgid "hgtk add [FILE]..."
#~ msgstr "hgtk add [FILE]..."

#~ msgid "hgtk clone SOURCE [DEST]"
#~ msgstr "hgtk clone SOURCE [DEST]"

#~ msgid "hgtk commit [OPTIONS] [FILE]..."
#~ msgstr "hgtk commit [OPTIONS] [FILE]..."

#~ msgid "hgtk datamine"
#~ msgstr "hgtk datamine"

#~ msgid "hgtk hgignore [FILE]"
#~ msgstr "hgtk hgignore [FILE]"

#~ msgid "hgtk init [DEST]"
#~ msgstr "hgtk init [DEST]"

#~ msgid "limit number of changes displayed"
#~ msgstr "limit number of changes displayed"

#~ msgid "hgtk log [OPTIONS] [FILE]"
#~ msgstr "hgtk log [OPTIONS] [FILE]"

#~ msgid "revision to merge with"
#~ msgstr "revision to merge with"

#~ msgid "hgtk merge"
#~ msgstr "hgtk merge"

#~ msgid "hgtk recovery"
#~ msgstr "hgtk recovery"

#~ msgid "hgtk shelve"
#~ msgstr "hgtk shelve"

#~ msgid "hgtk synch"
#~ msgstr "hgtk sync"

#~ msgid "revisions to compare"
#~ msgstr "revisions to compare"

#~ msgid "hgtk status [FILE]..."
#~ msgstr "hgtk status [FILE]..."

#~ msgid "hgtk userconfig"
#~ msgstr "hgtk userconfig"

#~ msgid "hgtk repoconfig"
#~ msgstr "hgtk repoconfig"

#~ msgid "hgtk guess"
#~ msgstr "hgtk guess"

#~ msgid "hgtk remove [FILE]..."
#~ msgstr "hgtk remove [FILE]..."

#~ msgid "hgtk rename SOURCE [DEST]"
#~ msgstr "hgtk rename SOURCE [DEST]"

#~ msgid "hgtk revert [FILE]..."
#~ msgstr "hgtk revert [FILE]..."

#~ msgid "hgtk forget [FILE]..."
#~ msgstr "hgtk forget [FILE]..."

#~ msgid "hgtk serve [OPTION]..."
#~ msgstr "hgtk serve [OPTION]..."

#~ msgid "hgtk thgstatus [OPTION]"
#~ msgstr "hgtk thgstatus [OPTION]"

#~ msgid "hgtk version [OPTION]"
#~ msgstr "hgtk version [OPTION]"

#~ msgid "show the command options"
#~ msgstr "show the command options"

#~ msgid "[-o] CMD"
#~ msgstr "[-o] CMD"

#~ msgid "hgtk help [COMMAND]"
#~ msgstr "hgtk help [COMMAND]"

#~ msgid "import to the repository"
#~ msgstr "import to the repository"

#~ msgid "hgtk import [OPTION] [SOURCE]..."
#~ msgstr "hgtk import [OPTION] [SOURCE]..."

#~ msgid "hgtk shellconfig"
#~ msgstr "hgtk shellconfig"

#~ msgid "Log Details"
#~ msgstr "Log Details"

#~ msgid "Columns"
#~ msgstr "Columns"

#~ msgid "Move Up"
#~ msgstr "Move Up"

#~ msgid "Move Down"
#~ msgstr "Move Down"

#~ msgid "Tagged"
#~ msgstr "Tagged"

#~ msgid "Ancestry"
#~ msgstr "Ancestry"

#~ msgid "Heads"
#~ msgstr "Heads"

#~ msgid "Merges"
#~ msgstr "Merges"

#~ msgid "Hide Merges"
#~ msgstr "Hide Merges"

#~ msgid "Branch Filter"
#~ msgstr "Branch Filter"

#~ msgid "Custom Filter"
#~ msgstr "Custom Filter"

#~ msgid "File Patterns"
#~ msgstr "File Patterns"

#~ msgid "Keywords"
#~ msgstr "Keywords"

#~ msgid "Branches..."
#~ msgstr "Branches..."

#~ msgid ""
#~ "New changesets from the preview bundle are still pending.\n"
#~ "\n"
#~ "Accept or reject the new changesets?"
#~ msgstr ""
#~ "New changesets from the preview bundle are still pending.\n"
#~ "\n"
#~ "Accept or reject the new changesets?"

#~ msgid "Accept new Changesets"
#~ msgstr "Accept new Changesets"

#~ msgid "&Accept"
#~ msgstr "&Accept"

#~ msgid "&Reject"
#~ msgstr "&Reject"

#~ msgid " (Bundle Preview)"
#~ msgstr " (Bundle Preview)"

#~ msgid "Re_fresh"
#~ msgstr "Re_fresh"

#~ msgid "Reload revision history"
#~ msgstr "Reload revision history"

#~ msgid "Reset _Marks"
#~ msgstr "Reset _Marks"

#~ msgid "Reset revision marks"
#~ msgstr "Reset revision marks"

#~ msgid "Launch commit tool"
#~ msgstr "Launch commit tool"

#~ msgid "Launch data mining tool"
#~ msgstr "Launch data mining tool"

#~ msgid "Launch recovery tool"
#~ msgstr "Launch recovery tool"

#~ msgid "Launch web server"
#~ msgstr "Launch web server"

#~ msgid "Launch shelve tool"
#~ msgstr "Launch shelve tool"

#~ msgid "Branches"
#~ msgstr "Branches"

#~ msgid "Tags"
#~ msgstr "Tags"

#~ msgid "Sync Bar"
#~ msgstr "Sync Bar"

#~ msgid "_Perforce"
#~ msgstr "_Perforce"

#~ msgid "Identify"
#~ msgstr "Identify"

#~ msgid "Pending"
#~ msgstr "Pending"

#~ msgid "Load more Revisions"
#~ msgstr "Load more Revisions"

#~ msgid "Load all Revisions"
#~ msgstr "Load all Revisions"

#~ msgid "Filter Bar"
#~ msgstr "Filter Bar"

#~ msgid "Reset Marks"
#~ msgstr "Reset Marks"

#~ msgid "Choose Details..."
#~ msgstr "Choose Details..."

#~ msgid "Compact Graph"
#~ msgstr "Compact Graph"

#~ msgid "_Navigate"
#~ msgstr "_Navigate"

#~ msgid "Tip"
#~ msgstr "Tip"

#~ msgid "Working Parent"
#~ msgstr "Working Parent"

#~ msgid "Previously Selected"
#~ msgstr "Previously Selected"

#~ msgid "Revision..."
#~ msgstr "Revision..."

#~ msgid "Incoming"
#~ msgstr "Incoming"

#~ msgid "Outgoing"
#~ msgstr "Outgoing"

#~ msgid "Push"
#~ msgstr "Push"

#~ msgid "Accept Bundle"
#~ msgstr "Accept Bundle"

#~ msgid "Reject Bundle"
#~ msgstr "Reject Bundle"

#~ msgid "Import..."
#~ msgstr "Import..."

#~ msgid "Add Bundle..."
#~ msgstr "Add Bundle..."

#~ msgid "Configure Paths..."
#~ msgstr "Configure Paths..."

#~ msgid "_Filter"
#~ msgstr "_Filter"

#~ msgid "Custom"
#~ msgstr "Custom"

#~ msgid "Revision Range"
#~ msgstr "Revision Range"

#~ msgid "Submitted"
#~ msgstr "Submitted"

#~ msgid "Finding pending Perforce changelists..."
#~ msgstr "Finding pending Perforce changelists..."

#~ msgid "Pending Perforce changelists"
#~ msgstr "Pending Perforce changelists"

#~ msgid "Perforce changelist %s"
#~ msgstr "Perforce changelist %s"

#~ msgid "Unable to find rev %s"
#~ msgstr "Unable to find rev %s"

#~ msgid "Aborted p4identify"
#~ msgstr "Aborted p4identify"

#~ msgid "Unable to identify Perforce tip"
#~ msgstr "Unable to identify Perforce tip"

#~ msgid "Finding tip Perforce changelist..."
#~ msgstr "Finding tip Perforce changelist..."

#~ msgid "Identifying Perforce tip"
#~ msgstr "Identifying Perforce tip"

#~ msgid "Revision Number"
#~ msgstr "Revision Number"

#~ msgid "Changeset ID"
#~ msgstr "Changeset ID"

#~ msgid "Revision Number/ID"
#~ msgstr "Revision Number/ID"

#~ msgid "Branch Name"
#~ msgstr "Branch Name"

#~ msgid "Changes"
#~ msgstr "Changes"

#~ msgid "Summary"
#~ msgstr "Summary"

#~ msgid "Local Date"
#~ msgstr "Local Date"

#~ msgid "UTC Date"
#~ msgstr "UTC Date"

#~ msgid "Age"
#~ msgstr "Age"

#~ msgid "Invalid date specification"
#~ msgstr "Invalid date specification"

#~ msgid "'%s' filter:"
#~ msgstr "'%s' filter:"

#~ msgid "Filter"
#~ msgstr "Filter"

#~ msgid "%s branch"
#~ msgstr "%s branch"

#~ msgid "Branch '%s'"
#~ msgstr "Branch '%s'"

#~ msgid "merges"
#~ msgstr "merges"

#~ msgid "only Merges"
#~ msgstr "only Merges"

#~ msgid "revision ancestry"
#~ msgstr "revision ancestry"

#~ msgid "Ancestry of %s"
#~ msgstr "Ancestry of %s"

#~ msgid "tagged revisions"
#~ msgstr "tagged revisions"

#~ msgid "Tagged Revisions"
#~ msgstr "Tagged Revisions"

#~ msgid "working parents"
#~ msgstr "working parents"

#~ msgid "heads"
#~ msgstr "heads"

#~ msgid "no Merges"
#~ msgstr "no Merges"

#~ msgid "Current patch: %s,  "
#~ msgstr "Current patch: %s,  "

#~ msgid "%(count)d of %(total)d applied patches"
#~ msgstr "%(count)d of %(total)d applied patches"

#~ msgid "Diff to Local"
#~ msgstr "Diff to Local"

#~ msgid "_Copy Hash"
#~ msgstr "_Copy Hash"

#~ msgid "Pull to Here"
#~ msgstr "Pull to Here"

#~ msgid "Push to Here"
#~ msgstr "Push to Here"

#~ msgid "_Update..."
#~ msgstr "_Update..."

#~ msgid "_Merge with..."
#~ msgstr "_Merge with..."

#~ msgid "Backout..."
#~ msgstr "Backout..."

#~ msgid "_Revert"
#~ msgstr "_Revert"

#~ msgid "Export"
#~ msgstr "Export"

#~ msgid "Tag"
#~ msgstr "Tag"

#~ msgid "Mercurial Queues"
#~ msgstr "Mercurial Queues"

#~ msgid "Transp_lant to Local"
#~ msgstr "Transp_lant to Local"

#~ msgid "Bisect"
#~ msgstr "Bisect"

#~ msgid "_Export Patch..."
#~ msgstr "_Export Patch..."

#~ msgid "E_mail Patch..."
#~ msgstr "E_mail Patch..."

#~ msgid "_Bundle rev:tip..."
#~ msgstr "_Bundle rev:tip..."

#~ msgid "_Archive..."
#~ msgstr "_Archive..."

#~ msgid "Add/Remove _Tag..."
#~ msgstr "Add/Remove _Tag..."

#~ msgid "Add/Move/Remove B_ookmark..."
#~ msgstr "Add/Move/Remove B_ookmark..."

#~ msgid "Rename Bookmark..."
#~ msgstr "Rename Bookmark..."

#~ msgid "Import Revision to MQ"
#~ msgstr "Import Revision to MQ"

#~ msgid "Strip Revision..."
#~ msgstr "Strip Revision..."

#~ msgid "Reset"
#~ msgstr "Reset"

#~ msgid "Mark as Good"
#~ msgstr "Mark as Good"

#~ msgid "Mark as Bad"
#~ msgstr "Mark as Bad"

#~ msgid "Skip Testing"
#~ msgstr "Skip Testing"

#~ msgid "_Diff with selected"
#~ msgstr "_Diff with selected"

#~ msgid "Visual Diff with selected"
#~ msgstr "Visual Diff with selected"

#~ msgid "Bundle from here to selected..."
#~ msgstr "Bundle from here to selected..."

#~ msgid "Export Patches from here to selected..."
#~ msgstr "Export Patches from here to selected..."

#~ msgid "Transplant Revision range to local"
#~ msgstr "Transplant Revision range to local"

#~ msgid "Rebase on top of selected"
#~ msgstr "Rebase on top of selected"

#~ msgid "Import from here to selected to MQ"
#~ msgstr "Import from here to selected to MQ"

#~ msgid "Select common ancestor revision"
#~ msgstr "Select common ancestor revision"

#~ msgid "Load more"
#~ msgstr "Load more"

#~ msgid "load more revisions"
#~ msgstr "load more revisions"

#~ msgid "Load all"
#~ msgstr "Load all"

#~ msgid "load all revisions"
#~ msgstr "load all revisions"

#~ msgid "Download and view incoming changesets"
#~ msgstr "Download and view incoming changesets"

#~ msgid "Accept changes from Bundle preview"
#~ msgstr "Accept changes from Bundle preview"

#~ msgid "Reject changes from Bundle preview"
#~ msgstr "Reject changes from Bundle preview"

#~ msgid "Pull incoming changesets"
#~ msgstr "Pull incoming changesets"

#~ msgid "Import patches"
#~ msgstr "Import patches"

#~ msgid "Determine and mark outgoing changesets"
#~ msgstr "Determine and mark outgoing changesets"

#~ msgid "Push outgoing changesets"
#~ msgstr "Push outgoing changesets"

#~ msgid "Stop current transaction"
#~ msgstr "Stop current transaction"

#~ msgid "After Pull:"
#~ msgstr "After Pull:"

#~ msgid "Nothing"
#~ msgstr "Nothing"

#~ msgid "Fetch"
#~ msgstr "Fetch"

#~ msgid "Applying bundle..."
#~ msgstr "Applying bundle..."

#~ msgid "Applying bundle"
#~ msgstr "Applying bundle"

#~ msgid "No remote path specified"
#~ msgstr "No remote path specified"

#~ msgid "Please enter or select a remote path"
#~ msgstr "Please enter or select a remote path"

#~ msgid "%d incoming changesets"
#~ msgstr "%d incoming changesets"

#~ msgid "Aborted incoming"
#~ msgstr "Aborted incoming"

#~ msgid "No incoming changesets"
#~ msgstr "No incoming changesets"

#~ msgid "Checking incoming changesets..."
#~ msgstr "Checking incoming changesets..."

#~ msgid "Accept incoming previewed changesets"
#~ msgstr "Accept incoming previewed changesets"

#~ msgid "Reject incoming previewed changesets"
#~ msgstr "Reject incoming previewed changesets"

#~ msgid "Bundle Preview"
#~ msgstr "Bundle Preview"

#~ msgid "Failed to preview, a bundle file unrelated to this repository"
#~ msgstr "Failed to preview; bundle file unrelated to this repository"

#~ msgid "Failed to preview, not a Mercurial bundle file"
#~ msgstr "Failed to preview; not a Mercurial bundle file"

#~ msgid "Open Bundle"
#~ msgstr "Open Bundle"

#~ msgid "Finished pull with rebase"
#~ msgstr "Finished pull with rebase"

#~ msgid "Finished pull"
#~ msgstr "Finished pull"

#~ msgid "No changesets to pull"
#~ msgstr "No changesets to pull"

#~ msgid "Aborted pull"
#~ msgstr "Aborted pull"

#~ msgid "Pulling changesets..."
#~ msgstr "Pulling changesets..."

#~ msgid "Aborted outgoing"
#~ msgstr "Aborted outgoing"

#~ msgid "Checking outgoing changesets..."
#~ msgstr "Checking outgoing changesets..."

#~ msgid "No repository selected"
#~ msgstr "No repository selected"

#~ msgid "Select a peer repository to compare with"
#~ msgstr "Select a peer repository to compare with"

#~ msgid "Finished push"
#~ msgstr "Finished push"

#~ msgid "Aborted push"
#~ msgstr "Aborted push"

#~ msgid "Pushing changesets..."
#~ msgstr "Pushing changesets..."

#~ msgid "unknown dnd dest: %s"
#~ msgstr "unknown dnd dest: %s"

#~ msgid "Confirm Revert All Files"
#~ msgstr "Confirm Revert All Files"

#~ msgid ""
#~ "Revert all files to revision %d?\n"
#~ "This will overwrite your local changes"
#~ msgstr ""
#~ "Revert all files to revision %d?\n"
#~ "This will overwrite your local changes"

#~ msgid "Save patches to"
#~ msgstr "Save patches to"

#~ msgid "Write bundle to"
#~ msgstr "Write bundle to"

#~ msgid "Bundling from %(base)s to %(rev)s..."
#~ msgstr "Bundling from %(base)s to %(rev)s..."

#~ msgid "Bundling from %(base)s to tip..."
#~ msgstr "Bundling from %(base)s to tip..."

#~ msgid "Finish bundling"
#~ msgstr "Finish bundling"

#~ msgid "Aborted bundling"
#~ msgstr "Aborted bundling"

#~ msgid "Failed to bundle"
#~ msgstr "Failed to bundle"

#~ msgid "Bundling"
#~ msgstr "Bundling"

#~ msgid "Finish importing"
#~ msgstr "Finish importing"

#~ msgid "Aborted importing"
#~ msgstr "Aborted importing"

#~ msgid "Failed to import"
#~ msgstr "Failed to import"

#~ msgid "Importing"
#~ msgstr "Importing"

#~ msgid "Importing to Patch Queue..."
#~ msgstr "Importing to Patch Queue..."

#~ msgid "Confirm Rebase Revision"
#~ msgstr "Confirm Rebase Revision"

#~ msgid "Rebase revision %d on top of %d?"
#~ msgstr "Rebase revision %d on top of %d?"

#~ msgid "Confirm Forced Push to Remote Repository"
#~ msgstr "Confirm Forced Push to Remote Repository"

#~ msgid ""
#~ "Forced push to remote repository\n"
#~ "%s\n"
#~ "(creating new heads in remote if needed)?"
#~ msgstr ""
#~ "Forced push to remote repository\n"
#~ "%s\n"
#~ "(creating new heads in remote if needed)?"

#~ msgid "Forced &Push"
#~ msgstr "Forced &Push"

#~ msgid "&Push"
#~ msgstr "&Push"

#~ msgid "Confirm Forced Push"
#~ msgstr "Confirm Forced Push"

#~ msgid ""
#~ "Forced push to repository\n"
#~ "%s\n"
#~ "(creating new heads if needed)?"
#~ msgstr ""
#~ "Forced push to repository\n"
#~ "%s\n"
#~ "(creating new heads if needed)?"

#~ msgid "Finished push to revision %s"
#~ msgstr "Finished push to revision %s"

#~ msgid "Pushing changesets to revision %s..."
#~ msgstr "Pushing changesets to revision %s..."

#~ msgid "Push to %s"
#~ msgstr "Push to %s"

#~ msgid "Finished pull to revision %s"
#~ msgstr "Finished pull to revision %s"

#~ msgid "Pulling changesets to revision %s..."
#~ msgstr "Pulling changesets to revision %s..."

#~ msgid "Pull to %s"
#~ msgstr "Pull to %s"

#~ msgid "Save patch to"
#~ msgstr "Save patch to"

#~ msgid "%(count)d of %(total)d Revisions"
#~ msgstr "%(count)d of %(total)d Revisions"

#~ msgid "Changeset not found in current view"
#~ msgstr "Changeset not found in current view"

#~ msgid "Null changeset is not viewable"
#~ msgstr "Null changeset is not viewable"

#~ msgid "Repository is empty"
#~ msgstr "Repository is empty"

#~ msgid "ID"
#~ msgstr "ID"

#~ msgid "Rev/ID"
#~ msgstr "Rev/ID"

#~ msgid "Universal Date"
#~ msgstr "Universal Date"

#~ msgid "Merging in %s"
#~ msgstr "Merging in %s"

#~ msgid "Must supply a target revision"
#~ msgstr "Must supply a target revision"

#~ msgid "Outstanding uncommitted changes"
#~ msgstr "Outstanding uncommitted changes"

#~ msgid "Merge target (other)"
#~ msgstr "Merge target (other)"

#~ msgid "Current revision (local)"
#~ msgstr "Current revision (local)"

#~ msgid "Undo"
#~ msgstr "Undo"

#~ msgid "Merged successfully"
#~ msgstr "Merged successfully"

#~ msgid "Canceled merging"
#~ msgstr "Cancelled merging"

#~ msgid "Failed to merge"
#~ msgstr "Failed to merge"

#~ msgid "Undo successfully"
#~ msgstr "Undo successfully"

#~ msgid "Canceled undo"
#~ msgstr "Cancelled undo"

#~ msgid "Failed to undo"
#~ msgstr "Failed to undo"

#~ msgid ""
#~ "To complete merging, you need to commit merged files in working "
#~ "directory.\n"
#~ "\n"
#~ "Do you want to exit?"
#~ msgstr ""
#~ "To complete merging you need to commit merged files in working "
#~ "directory.\n"
#~ "\n"
#~ "Do you want to exit?"

#~ msgid "Cannot merge"
#~ msgstr "Cannot merge"

#~ msgid "Uncommitted local changes"
#~ msgstr "Uncommitted local changes"

#~ msgid "Confirm undo merge"
#~ msgstr "Confirm undo merge"

#~ msgid "Clean checkout of original revision?"
#~ msgstr "Clean checkout of original revision?"

#~ msgid "Changelist:"
#~ msgstr "Changelist:"

#~ msgid "Submit"
#~ msgstr "Submit"

#~ msgid "Canceled"
#~ msgstr "Cancelled"

#~ msgid "Failed"
#~ msgstr "Failed"

#~ msgid "Select files to add"
#~ msgstr "Select files to add"

#~ msgid "Select files to forget"
#~ msgstr "Select files to forget"

#~ msgid "Select files to revert"
#~ msgstr "Select files to revert"

#~ msgid "Select files to remove"
#~ msgstr "Select files to remove"

#~ msgid "Toggle all selections"
#~ msgstr "Toggle all selections"

#~ msgid "Unable to determine repository status"
#~ msgstr "Unable to determine repository status"

#~ msgid "Successfully"
#~ msgstr "Successfully"

#~ msgid "%s - recovery"
#~ msgstr "%s - recovery"

#~ msgid "Stop the hg operation"
#~ msgstr "Stop the hg operation"

#~ msgid "Clean checkout, undo all changes"
#~ msgstr "Clean checkout, undo all changes"

#~ msgid "Rollback"
#~ msgstr "Rollback"

#~ msgid "Rollback (undo) last transaction to repository (pull, commit, etc)"
#~ msgstr "Rollback (undo) last transaction to repository (pull, commit, etc)"

#~ msgid "Recover"
#~ msgstr "Recover"

#~ msgid "Recover from interrupted operation"
#~ msgstr "Recover from interrupted operation"

#~ msgid "Verify"
#~ msgstr "Verify"

#~ msgid "Validate repository consistency"
#~ msgstr "Validate repository consistency"

#~ msgid "Cannot close now"
#~ msgstr "Cannot close now"

#~ msgid "command is running"
#~ msgstr "command is running"

#~ msgid "Confirm clean repository"
#~ msgstr "Confirm clean repository"

#~ msgid "Clean repository '%s' ?"
#~ msgstr "Clean repository '%s' ?"

#~ msgid "Confirm rollback repository"
#~ msgstr "Confirm rollback repository"

#~ msgid "Rollback repository '%s' ?"
#~ msgstr "Rollback repository '%s' ?"

#~ msgid "[command interrupted]"
#~ msgstr "[command interrupted]"

#~ msgid "Rename "
#~ msgstr "Rename "

#~ msgid "rename error"
#~ msgstr "rename error"

#~ msgid "Start server"
#~ msgstr "Start server"

#~ msgid "Stop server"
#~ msgstr "Stop server"

#~ msgid "Browse"
#~ msgstr "Browse"

#~ msgid "Launch browser to view repository"
#~ msgstr "Launch browser to view repository"

#~ msgid "Configure web settings"
#~ msgstr "Configure web settings"

#~ msgid "HTTP Port:"
#~ msgstr "HTTP Port:"

#~ msgid "%s - serve"
#~ msgstr "%s - serve"

#~ msgid "%s serve - %s"
#~ msgstr "%s serve - %s"

#~ msgid " - serve"
#~ msgstr " - serve"

#~ msgid "Confirm Really Exit?"
#~ msgstr "Confirm Really Exit?"

#~ msgid ""
#~ "Server process is still running\n"
#~ "Exiting will stop the server."
#~ msgstr ""
#~ "Server process is still running\n"
#~ "Exiting will stop the server."

#~ msgid "Abort: %s\n"
#~ msgstr "Abort: %s\n"

#~ msgid "Invalid port 2048..65535"
#~ msgstr "Invalid port 2048..65535"

#~ msgid "Defaulting to "
#~ msgstr "Defaulting to "

#~ msgid "cannot start server: "
#~ msgstr "cannot start server: "

#~ msgid "listening at http://%s%s/%s (%s:%d)\n"
#~ msgstr "listening at http://%s%s/%s (%s:%d)\n"

#~ msgid "name of access log file to write to"
#~ msgstr "name of access log file to write to"

#~ msgid "run server in background"
#~ msgstr "run server in background"

#~ msgid "used internally by daemon mode"
#~ msgstr "used internally by daemon mode"

#~ msgid "name of error log file to write to"
#~ msgstr "name of error log file to write to"

#~ msgid "port to use (default: 8000)"
#~ msgstr "port to use (default: 8000)"

#~ msgid "address to use"
#~ msgstr "address to use"

#~ msgid "prefix path to serve from (default: server root)"
#~ msgstr "prefix path to serve from (default: server root)"

#~ msgid "name to show in web pages (default: working dir)"
#~ msgstr "name to show in web pages (default: working dir)"

#~ msgid "name of file to write process ID to"
#~ msgstr "name of file to write process ID to"

#~ msgid "for remote clients"
#~ msgstr "for remote clients"

#~ msgid "web templates to use"
#~ msgstr "web templates to use"

#~ msgid "template style to use"
#~ msgstr "template style to use"

#~ msgid "use IPv6 in addition to IPv4"
#~ msgstr "use IPv6 in addition to IPv4"

#~ msgid "SSL certificate file"
#~ msgstr "SSL certificate file"

#~ msgid "hg serve [OPTION]..."
#~ msgstr "hg serve [OPTION]..."

#~ msgid "TortoiseHg Shell Configuration"
#~ msgstr "TortoiseHg Shell Configuration"

#~ msgid "Apply"
#~ msgstr "Apply"

#~ msgid "Enable overlays"
#~ msgstr "Enable overlays"

#~ msgid "<- Top"
#~ msgstr "<- Top"

#~ msgid "Sub ->"
#~ msgstr "Sub ->"

#~ msgid "Show the taskbar icon (restart needed)"
#~ msgstr "Show the taskbar icon (restart needed)"

#~ msgid "Highlight the taskbar icon during activity"
#~ msgstr "Highlight the taskbar icon during activity"

#~ msgid "filtered status"
#~ msgstr "filtered status"

#~ msgid "Save As"
#~ msgstr "Save As"

#~ msgid "Save selected changes"
#~ msgstr "Save selected changes"

#~ msgid "Visual diff checked files"
#~ msgstr "Visual diff checked files"

#~ msgid "Revert checked files"
#~ msgstr "Revert checked files"

#~ msgid "Add checked files"
#~ msgstr "Add checked files"

#~ msgid "Move checked files to other directory"
#~ msgstr "Move checked files to other directory"

#~ msgid "Remove or delete checked files"
#~ msgstr "Remove or delete checked files"

#~ msgid "Forget checked files on next commit"
#~ msgstr "Forget checked files on next commit"

#~ msgid "refresh"
#~ msgstr "refresh"

#~ msgid "st"
#~ msgstr "st"

#~ msgid "ms"
#~ msgstr "ms"

#~ msgid "View"
#~ msgstr "View"

#~ msgid "Text Diff"
#~ msgstr "Text Diff"

#~ msgid "Hunk Selection"
#~ msgstr "Hunk Selection"

#~ msgid "%d selected, %d total"
#~ msgstr "%d selected, %d total"

#~ msgid "Save Preview"
#~ msgstr "Save Preview"

#~ msgid "Shelf Preview"
#~ msgstr "Shelf Preview"

#~ msgid "?: unknown"
#~ msgstr "?: unknown"

#~ msgid "M: modified"
#~ msgstr "M: modified"

#~ msgid "I: ignored"
#~ msgstr "I: ignored"

#~ msgid "A: added"
#~ msgstr "A: added"

#~ msgid "C: clean"
#~ msgstr "C: clean"

#~ msgid "R: removed"
#~ msgstr "R: removed"

#~ msgid "!: deleted"
#~ msgstr "!: deleted"

#~ msgid "S: subrepo"
#~ msgstr "S: subrepo"

#~ msgid "View '%s'"
#~ msgstr "View '%s'"

#~ msgid "Rename file to:"
#~ msgstr "Rename file to:"

#~ msgid "Copy file to"
#~ msgstr "Copy file to"

#~ msgid "Nothing Removed"
#~ msgstr "Nothing Removed"

#~ msgid "Remove is not enabled when multiple revisions are specified."
#~ msgstr "Remove is not enabled when multiple revisions are specified."

#~ msgid "Move is not enabled when multiple revisions are specified."
#~ msgstr "Move is not enabled when multiple revisions are specified."

#~ msgid "Nothing Moved"
#~ msgstr "Nothing Moved"

#~ msgid "Copy is not enabled when multiple revisions are specified."
#~ msgstr "Copy is not enabled when multiple revisions are specified."

#~ msgid "Nothing Copied"
#~ msgstr "Nothing Copied"

#~ msgid "===== Diff to first parent %d:%s =====\n"
#~ msgstr "===== Diff to first parent %d:%s =====\n"

#~ msgid ""
#~ "\n"
#~ "===== Diff to second parent %d:%s =====\n"
#~ msgstr ""
#~ "\n"
#~ "===== Diff to second parent %d:%s =====\n"

#~ msgid "File is larger than the specified max size.\n"
#~ msgstr "File is larger than the specified max size.\n"

#~ msgid "Hunk selection is disabled for this file.\n"
#~ msgstr "Hunk selection is disabled for this file.\n"

#~ msgid "Nothing Diffed"
#~ msgstr "Nothing Diffed"

#~ msgid "No diffable files selected"
#~ msgstr "No diffable files selected"

#~ msgid "Nothing Reverted"
#~ msgstr "Nothing Reverted"

#~ msgid "No revertable files selected"
#~ msgstr "No revertable files selected"

#~ msgid "Revert not allowed when viewing revision range."
#~ msgstr "Revert not allowed when viewing revision range."

#~ msgid "&Yes (backup changes)"
#~ msgstr "&Yes (backup changes)"

#~ msgid "Yes (&discard changes)"
#~ msgstr "Yes (&discard changes)"

#~ msgid "Nothing Added"
#~ msgstr "Nothing Added"

#~ msgid "No addable files selected"
#~ msgstr "No addable files selected"

#~ msgid "No removable files selected"
#~ msgstr "No removable files selected"

#~ msgid "Move files to directory..."
#~ msgstr "Move files to directory..."

#~ msgid "Cannot move outside repo!"
#~ msgstr "Cannot move outside repo!"

#~ msgid ""
#~ "No movable files selected\n"
#~ "\n"
#~ "Note: only clean files can be moved."
#~ msgstr ""
#~ "No movable files selected\n"
#~ "\n"
#~ "Note: only clean files can be moved."

#~ msgid "Nothing Forgotten"
#~ msgstr "Nothing Forgotten"

#~ msgid "No clean files selected"
#~ msgstr "No clean files selected"

#~ msgid "Confirm Delete Unrevisioned"
#~ msgstr "Confirm Delete Unrevisioned"

#~ msgid "Delete the following unrevisioned files?"
#~ msgstr "Delete the following unrevisioned files?"

#~ msgid "Delete Errors"
#~ msgstr "Delete Errors"

#~ msgid "View missing"
#~ msgstr "View missing"

#~ msgid "View other"
#~ msgstr "View other"

#~ msgid "_Guess Rename..."
#~ msgstr "_Guess Rename..."

#~ msgid "_Ignore"
#~ msgstr "_Ignore"

#~ msgid "Remove versioned"
#~ msgstr "Remove versioned"

#~ msgid "_Delete unversioned"
#~ msgstr "_Delete unversioned"

#~ msgid "_Copy..."
#~ msgstr "_Copy..."

#~ msgid "Rename..."
#~ msgstr "Rename..."

#~ msgid "Restart Merge..."
#~ msgstr "Restart Merge..."

#~ msgid "Mark unresolved"
#~ msgstr "Mark unresolved"

#~ msgid "Mark resolved"
#~ msgstr "Mark resolved"

#~ msgid "Restart merge with"
#~ msgstr "Restart merge with"

#~ msgid "not up to date"
#~ msgstr "not up to date"

#~ msgid ""
#~ "The parents have changed since the last refresh.\n"
#~ "Continue anyway?"
#~ msgstr ""
#~ "The parents have changed since the last refresh.\n"
#~ "Continue anyway?"

#~ msgid "unknown field name: %s"
#~ msgstr "unknown field name: %s"

#~ msgid "invalid pack direction: %s"
#~ msgstr "invalid pack direction: %s"

#~ msgid "invalid alignment value: %s"
#~ msgstr "invalid alignment value: %s"

#~ msgid "Display changes that can be pulled from selected repository"
#~ msgstr "Display changes that can be pulled from selected repository"

#~ msgid "   Pull   "
#~ msgstr "   Pull   "

#~ msgid "Pull changes from selected repository"
#~ msgstr "Pull changes from selected repository"

#~ msgid "Push local changes to selected repository"
#~ msgstr "Push local changes to selected repository"

#~ msgid "Shelve uncommited changes"
#~ msgstr "Shelve uncommited changes"

#~ msgid "Configure peer repository paths"
#~ msgstr "Configure peer repository paths"

#~ msgid "Repo:"
#~ msgstr "Repo:"

#~ msgid "Bundle:"
#~ msgstr "Bundle:"

#~ msgid "Advanced Options"
#~ msgstr "Advanced Options"

#~ msgid "Force pull or push"
#~ msgstr "Force pull or push"

#~ msgid "Run even when remote repository is unrelated."
#~ msgstr "Run even when remote repository is unrelated."

#~ msgid "Target revision:"
#~ msgstr "Target revision:"

#~ msgid "A specific revision up to which you would like to push or pull."
#~ msgstr "A specific revision up to which you would like to push or pull."

#~ msgid "Name of hg executable on remote machine."
#~ msgstr "Name of hg executable on remote machine."

#~ msgid "Incoming/Outgoing"
#~ msgstr "Incoming/Outgoing"

#~ msgid "Show patches"
#~ msgstr "Show patches"

#~ msgid "Show newest first"
#~ msgstr "Show newest first"

#~ msgid "Show no merges"
#~ msgstr "Show no merges"

#~ msgid "Update to branch tip"
#~ msgstr "Update to branch tip"

#~ msgid "unknown sort key '%s'"
#~ msgstr "unknown sort key '%s'"

#~ msgid "Select Bundle"
#~ msgstr "Select Bundle"

#~ msgid "Bundle (*.hg)"
#~ msgstr "Bundle (*.hg)"

#~ msgid "Bundle (*)"
#~ msgstr "Bundle (*)"

#~ msgid "Toggle _Wordwrap"
#~ msgstr "Toggle _Wordwrap"

#~ msgid "Tag is local"
#~ msgstr "Tag is local"

#~ msgid "Replace existing tag"
#~ msgstr "Replace existing tag"

#~ msgid "Tag input is empty"
#~ msgstr "Tag input is empty"

#~ msgid "Please enter tag name"
#~ msgstr "Please enter tag name"

#~ msgid "Custom commit message is empty"
#~ msgstr "Custom commit message is empty"

#~ msgid "Tagging completed"
#~ msgstr "Tagging completed"

#~ msgid "Tag \"%s\" has been added"
#~ msgstr "Tag \"%s\" has been added"

#~ msgid "Error in tagging"
#~ msgstr "Error in tagging"

#~ msgid "Tag name is empty"
#~ msgstr "Tag name is empty"

#~ msgid "Please select tag name to remove"
#~ msgstr "Please select tag name to remove"

#~ msgid "Tag \"%s\" has been removed"
#~ msgstr "Tag \"%s\" has been removed"

#~ msgid "a tag named \"%s\" already exists"
#~ msgstr "a tag named \"%s\" already exists"

#~ msgid "Tag '%s' already exist"
#~ msgstr "Tag '%s' already exist"

#~ msgid "tag '%s' does not exist"
#~ msgstr "tag '%s' does not exist"

#~ msgid "tag '%s' is not a local tag"
#~ msgstr "tag '%s' is not a local tag"

#~ msgid "tag '%s' is not a global tag"
#~ msgstr "tag '%s' is not a global tag"

#~ msgid ""
#~ "Graphical merge program for resolving merge conflicts.  If left "
#~ "unspecified, Mercurial will use the first applicable tool it finds on "
#~ "your system or use its internal merge tool that leaves conflict markers "
#~ "in place.  Chose internal:merge to force conflict markers, internal:"
#~ "prompt to always select local or other, or internal:dump to leave files "
#~ "in the working directory for manual merging"
#~ msgstr ""
#~ "Graphical merge program for resolving merge conflicts.  If left "
#~ "unspecified Mercurial will use the first applicable tool it finds on your "
#~ "system or use its internal merge tool that leaves conflict markers in "
#~ "place.  Chose internal:merge to force conflict markers, internal:prompt "
#~ "to always select local or other, or internal:dump to leave files in the "
#~ "working directory for manual merging"

#~ msgid "Specify the visual editor used to view files, etc"
#~ msgstr "Specify the visual editor used to view files, etc"

#~ msgid "CLI Editor"
#~ msgstr "CLI Editor"

#~ msgid ""
#~ "The editor to use during a commit and other instances where Mercurial "
#~ "needs multiline input from the user.  Used by command line commands, "
#~ "including patch import."
#~ msgstr ""
#~ "The editor to use during a commit and other instances where Mercurial "
#~ "needs multiline input from the user.  Used by command line commands, "
#~ "including patch import."

#~ msgid ""
#~ "Specify the number of spaces that tabs expand to in various TortoiseHg "
#~ "windows. Default: Not expanded"
#~ msgstr ""
#~ "Specify the number of spaces that tabs expand to in various TortoiseHg "
#~ "windows. Default: Not expanded"

#~ msgid "Bottom Diffs"
#~ msgstr "Bottom Diffs"

#~ msgid ""
#~ "Show the diff panel below the file list in status, shelve, and commit "
#~ "dialogs. Default: False (show diffs to right of file list)"
#~ msgstr ""
#~ "Show the diff panel below the file list in status, shelve, and commit "
#~ "dialogues. Default: False (show diffs to right of file list)"

#~ msgid "Capture stderr"
#~ msgstr "Capture stderr"

#~ msgid ""
#~ "Redirect stderr to a buffer which is parsed at the end of the process for "
#~ "runtime errors. Default: True"
#~ msgstr ""
#~ "Redirect stderr to a buffer which is parsed at the end of the process for "
#~ "runtime errors. Default: True"

#~ msgid "Fork hgtk"
#~ msgstr "Fork hgtk"

#~ msgid "Name associated with commits"
#~ msgstr "Name associated with commits"

#~ msgid ""
#~ "Maximum length of the commit message summary line. If set, TortoiseHg "
#~ "will issue a warning if the summary line is too long or not separated by "
#~ "a blank line. Default: 0 (unenforced)"
#~ msgstr ""
#~ "Maximum length of the commit message summary line. If set, TortoiseHg "
#~ "will issue a warning if the summary line is too long or not separated by "
#~ "a blank line. Default: 0 (unenforced)"

#~ msgid "Message Line Length"
#~ msgstr "Message Line Length"

#~ msgid ""
#~ "If true, concatenate multiple lines of changeset summary until they reach "
#~ "80 characters. Default: False"
#~ msgstr ""
#~ "If true, concatenate multiple lines of changeset summary until they reach "
#~ "80 characters. Default: False"

#~ msgid "Use Expander"
#~ msgstr "Use Expander"

#~ msgid "Show changeset details with an expander"
#~ msgstr "Show changeset details with an expander"

#~ msgid "Toolbar Style"
#~ msgstr "Toolbar Style"

#~ msgid ""
#~ "Repository name to use in the web interface. Default is the working "
#~ "directory."
#~ msgstr ""
#~ "Repository name to use in the web interface. Default is the working "
#~ "directory."

#~ msgid "Maximum number of files to list per changeset."
#~ msgstr "Maximum number of files to list per changeset."

#~ msgid "Maximum number of changes to list on the changelog."
#~ msgstr "Maximum number of changes to list on the changelog."

#~ msgid "Character encoding name"
#~ msgstr "Character encoding name"

#~ msgid "Connect to mail server using TLS. Default: False"
#~ msgstr "Connect to mail server using TLS. Default: False"

#~ msgid "Ignore white space when comparing lines. Default: False"
#~ msgstr "Ignore white space when comparing lines. Default: False"

#~ msgid "Ignore changes in the amount of white space. Default: False"
#~ msgstr "Ignore changes in the amount of white space. Default: False"

#~ msgid "Ignore changes whose lines are all blank. Default: False"
#~ msgstr "Ignore changes whose lines are all blank. Default: False"

#~ msgid "Commit Message"
#~ msgstr "Commit Message"

#~ msgid ""
#~ "Font used in changeset viewer and commit log text. Default: monospace 10"
#~ msgstr ""
#~ "Font used in changeset viewer and commit log text. Default: monospace 10"

#~ msgid "Diff Text"
#~ msgstr "Diff Text"

#~ msgid ""
#~ "Font used for diffs in status and commit tools. Default: monospace 10"
#~ msgstr ""
#~ "Font used for diffs in status and commit tools. Default: monospace 10"

#~ msgid "File List"
#~ msgstr "File List"

#~ msgid "Font used in file lists in status and commit tools. Default: sans 9"
#~ msgstr "Font used in file lists in status and commit tools. Default: sans 9"

#~ msgid "Command Output"
#~ msgstr "Command Output"

#~ msgid "Font used in command output window. Default: monospace 10"
#~ msgstr "Font used in command output window. Default: monospace 10"

#~ msgid "Japanese on Windows"
#~ msgstr "Japanese on Windows"

#~ msgid "http"
#~ msgstr "http"

#~ msgid "ssh"
#~ msgstr "ssh"

#~ msgid "https"
#~ msgstr "https"

#~ msgid "Edit remote repository path"
#~ msgstr "Edit remote repository path"

#~ msgid "Folder"
#~ msgstr "Folder"

#~ msgid "URL Details"
#~ msgstr "URL Details"

#~ msgid "Select Local Folder"
#~ msgstr "Select Local Folder"

#~ msgid "Alias name is empty"
#~ msgstr "Alias name is empty"

#~ msgid "Please enter alias name"
#~ msgstr "Please enter alias name"

#~ msgid "Overwrite existing '%s' path?"
#~ msgstr "Overwrite existing '%s' path?"

#~ msgid "User global settings"
#~ msgstr "User global settings"

#~ msgid ""
#~ "Default language for spell check. System language is used if not "
#~ "specified. Examples: en, en_GB, en_US"
#~ msgstr ""
#~ "Default language for spell check. System language is used if not "
#~ "specified. Examples: en, en_GB, en_US"

#~ msgid "Diff"
#~ msgstr "Diff"

#~ msgid "Font"
#~ msgstr "Font"

#~ msgid "Confirm Switch"
#~ msgstr "Confirm Switch"

#~ msgid "Switch after saving changes?"
#~ msgstr "Switch after saving changes?"

#~ msgid "TortoiseHg Configure Repository - "
#~ msgstr "TortoiseHg Configure Repository - "

#~ msgid "TortoiseHg Configure User-Global Settings"
#~ msgstr "TortoiseHg Configure User-Global Settings"

#~ msgid "Exit after saving changes?"
#~ msgstr "Exit after saving changes?"

#~ msgid "No Repository Found"
#~ msgstr "No Repository Found"

#~ msgid "Path testing cannot work without a repository"
#~ msgstr "Path testing cannot work without a repository"

#~ msgid "Remote repository paths"
#~ msgstr "Remote repository paths"

#~ msgid "Repository Path"
#~ msgstr "Repository Path"

#~ msgid "_Edit"
#~ msgstr "_Edit"

#~ msgid "_Test"
#~ msgstr "_Test"

#~ msgid "Set as _default"
#~ msgstr "Set as _default"

#~ msgid "Theme default fonts"
#~ msgstr "Theme default fonts"

#~ msgid "Preset fonts:"
#~ msgstr "Preset fonts:"

#~ msgid "Custom fonts:"
#~ msgstr "Custom fonts:"

#~ msgid " - Select Preset -"
#~ msgstr " - Select Preset -"

#~ msgid "Suggested"
#~ msgstr "Suggested"

#~ msgid "History"
#~ msgstr "History"

#~ msgid "Insufficient access rights, reverting to read-onlymode."
#~ msgstr "Insufficient access rights, reverting to read-only mode."

#~ msgid "Unable to parse a config file"
#~ msgstr "Unable to parse a config file"

#~ msgid ""
#~ "%s\n"
#~ "Reverting to read-only mode."
#~ msgstr ""
#~ "%s\n"
#~ "Reverting to read-only mode."

#~ msgid "Skipped saving path with no alias"
#~ msgstr "Skipped saving path with no alias"

#~ msgid "Import"
#~ msgstr "Import"

#~ msgid "Imported successfully"
#~ msgstr "Imported successfully"

#~ msgid "Canceled importing"
#~ msgstr "Cancelled importing"

#~ msgid "Confirm Close"
#~ msgstr "Confirm Close"

#~ msgid "Do you want to close?"
#~ msgstr "Do you want to close?"

#~ msgid "Select Patches"
#~ msgstr "Select Patches"

#~ msgid "Select Directory contains patches:"
#~ msgstr "Select Directory contains patches:"

#~ msgid "%s will be imported to the"
#~ msgstr "%s will be imported to the"

#~ msgid "%s will be imported to the repository"
#~ msgstr "%s will be imported to the repository"

#~ msgid "unexpected destination name: %s"
#~ msgstr "unexpected destination name: %s"

#~ msgid "Unapply last patch"
#~ msgstr "Unapply last patch"

#~ msgid "Apply next patch"
#~ msgstr "Apply next patch"

#~ msgid "#"
#~ msgstr "#"

#~ msgid "Patch"
#~ msgstr "Patch"

#~ msgid "Yes (&keep)"
#~ msgstr "Yes (&keep)"

#~ msgid "Do you want to delete '%(name)s'?"
#~ msgstr "Do you want to delete '%(name)s'?"

#~ msgid "Do you want to delete these patches?"
#~ msgstr "Do you want to delete these patches?"

#~ msgid "Confirm Fold"
#~ msgstr "Confirm Fold"

#~ msgid ""
#~ "Do you want to fold un-applied patch '%(target)s' into current patch "
#~ "'%(qtip)s'?"
#~ msgstr ""
#~ "Do you want to fold un-applied patch '%(target)s' into current patch "
#~ "'%(qtip)s'?"

#~ msgid ""
#~ "Do you want to fold following un-applied patches into the current patch "
#~ "'%(qtip)s'?"
#~ msgstr ""
#~ "Do you want to fold following un-applied patches into the current patch "
#~ "'%(qtip)s'?"

#~ msgid "invalid reorder operation: %s"
#~ msgstr "invalid reorder operation: %s"

#~ msgid "series become inconsistent during reorder"
#~ msgstr "series become inconsistent during reorder"

#~ msgid "Top"
#~ msgstr "Top"

#~ msgid "Up"
#~ msgstr "Up"

#~ msgid "Down"
#~ msgstr "Down"

#~ msgid "Bottom"
#~ msgstr "Bottom"

#~ msgid "_Goto"
#~ msgstr "_Goto"

#~ msgid "_Rename"
#~ msgstr "_Rename"

#~ msgid "_Finish Applied"
#~ msgstr "_Finish Applied"

#~ msgid "_Delete"
#~ msgstr "_Delete"

#~ msgid "F_old"
#~ msgstr "F_old"

#~ msgid "Reorder"
#~ msgstr "Reorder"

#~ msgid "Enable editable cells"
#~ msgstr "Enable editable cells"

#~ msgid "Show 'qparent'"
#~ msgstr "Show 'qparent'"

#~ msgid "Succeed"
#~ msgstr "Succeed"

#~ msgid "set aside selected changes"
#~ msgstr "set aside selected changes"

#~ msgid "Unshelve"
#~ msgstr "Unshelve"

#~ msgid "restore shelved changes"
#~ msgstr "restore shelved changes"

#~ msgid "Shelf Contents"
#~ msgstr "Shelf Contents"

#~ msgid "_Shelve"
#~ msgstr "_Shelve"

#~ msgid "No changes to shelve"
#~ msgstr "No changes to shelve"

#~ msgid "Please select diff chunks to shelve"
#~ msgstr "Please select diff chunks to shelve"

#~ msgid "<b>Shelve file exists!</b>"
#~ msgstr "<b>Shelve file exists!</b>"

#~ msgid "Unshelve Error"
#~ msgstr "Unshelve Error"

#~ msgid "Backup all (default)"
#~ msgstr "Backup all (default)"

#~ msgid "Backup unrelated changesets (-b/--backup)"
#~ msgstr "Backup unrelated changesets (-b/--backup)"

#~ msgid "Strip"
#~ msgstr "Strip"

#~ msgid "Stripped successfully"
#~ msgstr "Stripped successfully"

#~ msgid "Canceled stripping"
#~ msgstr "Cancelled stripping"

#~ msgid "Failed to strip"
#~ msgstr "Failed to strip"

#~ msgid "%s changesets"
#~ msgstr "%s changesets"

#~ msgid "%s will be stripped"
#~ msgstr "%s will be stripped"

#~ msgid ""
#~ "Detected uncommitted local changes.\n"
#~ "Do you want to discard them and continue?"
#~ msgstr ""
#~ "Detected uncommitted local changes.\n"
#~ "Do you want to discard them and continue?"

#~ msgid "&Yes (--force)"
#~ msgstr "&Yes (--force)"

#~ msgid "Saved at: %s"
#~ msgstr "Saved at: %s"

#~ msgid "Open..."
#~ msgstr "Open..."

#~ msgid "Always show log"
#~ msgstr "Always show log"

#~ msgid "Updated successfully"
#~ msgstr "Updated successfully"

#~ msgid "Failed to update"
#~ msgstr "Failed to update"

#~ msgid ""
#~ "Detected uncommitted local changes in working tree.\n"
#~ "Please select to continue:\n"
#~ "\n"
#~ msgstr ""
#~ "Detected uncommitted local changes in working tree.\n"
#~ "Please select to continue:\n"
#~ "\n"

#~ msgid "Shelve - launch Shelve tool and continue"
#~ msgstr "Shelve - launch Shelve tool and continue"

#~ msgid "[canceled by user]\n"
#~ msgstr "[cancelled by user]\n"

#~ msgid "invalid dialog result: %s"
#~ msgstr "invalid dialogue result: %s"

#~ msgid "cleaning up temp directory\n"
#~ msgstr "cleaning up temp directory\n"

#~ msgid "Visual Diffs"
#~ msgstr "Visual Diffs"

#~ msgid "changeset "
#~ msgstr "changeset "

#~ msgid "revisions %d to %d"
#~ msgstr "revisions %d to %d"

#~ msgid "Unable to delete temp files"
#~ msgstr "Unable to delete temp files"

#~ msgid "Close diff tools and try again, or quit to leak files?"
#~ msgstr "Close diff tools and try again, or quit to leak files?"

#~ msgid "&Quit"
#~ msgstr "&Quit"

#~ msgid "Try &Again"
#~ msgstr "Try &Again"

#~ msgid "No repository found here"
#~ msgstr "No repository found here"

#~ msgid "Unsupported line endings type: %s"
#~ msgstr "Unsupported line endings type: %s"

#~ msgid "unknown patch content: %r"
#~ msgstr "unknown patch content: %r"

#~ msgid "this modifies a binary file (all or nothing)\n"
#~ msgstr "this modifies a binary file (all or nothing)\n"

#~ msgid "this is a binary file\n"
#~ msgstr "this is a binary file\n"

#~ msgid ""
#~ "total: %d hunks (%d changed lines); selected: %d hunks (%d changed lines)"
#~ msgstr ""
#~ "total: %d hunks (%d changed lines); selected: %d hunks (%d changed lines)"

#~ msgid "%d hunks, %d lines changed\n"
#~ msgstr "%d hunks, %d lines changed\n"

#~ msgid "unhandled transition: %s -> %s"
#~ msgstr "unhandled transition: %s -> %s"

#~ msgid " [Ynsfdaq?] "
#~ msgstr " [Ynsfdaq?] "

#~ msgid "user quit"
#~ msgstr "user quit"

#~ msgid "shelve changes to %s?"
#~ msgstr "shelve changes to %s?"

#~ msgid " and "
#~ msgstr " and "

#~ msgid "shelve this change to %r?"
#~ msgstr "shelve this change to %r?"

#~ msgid "backup %r as %r\n"
#~ msgstr "backup %r as %r\n"

#~ msgid "shelve can only be run interactively"
#~ msgstr "shelve can only be run interactively"

#~ msgid "shelve data already exists"
#~ msgstr "shelve data already exists"

#~ msgid "no changes to shelve\n"
#~ msgstr "no changes to shelve\n"

#~ msgid "applying patch\n"
#~ msgstr "applying patch\n"

#~ msgid "saving patch to shelve\n"
#~ msgstr "saving patch to shelve\n"

#~ msgid "restoring %r to %r\n"
#~ msgstr "restoring %r to %r\n"

#~ msgid "removing shelve file\n"
#~ msgstr "removing shelve file\n"

#~ msgid "applying shelved patch\n"
#~ msgstr "applying shelved patch\n"

#~ msgid "restoring backup files\n"
#~ msgstr "restoring backup files\n"

#~ msgid "removing shelved patches\n"
#~ msgstr "removing shelved patches\n"

#~ msgid "unshelve completed\n"
#~ msgstr "unshelve completed\n"

#~ msgid "nothing to unshelve\n"
#~ msgstr "nothing to unshelve\n"

#~ msgid "mark new/missing files as added/removed before shelving"
#~ msgstr "mark new/missing files as added/removed before shelving"

#~ msgid "overwrite existing shelve data"
#~ msgstr "overwrite existing shelve data"

#~ msgid "append to existing shelve data"
#~ msgstr "append to existing shelve data"

#~ msgid "hg shelve [OPTION]... [FILE]..."
#~ msgstr "hg shelve [OPTION]... [FILE]..."

#~ msgid "inspect shelved changes only"
#~ msgstr "inspect shelved changes only"

#~ msgid "proceed even if patches do not unshelve cleanly"
#~ msgstr "proceed even if patches do not unshelve cleanly"

#~ msgid "hg unshelve [OPTION]... [FILE]..."
#~ msgstr "hg unshelve [OPTION]... [FILE]..."

#~ msgid "patching file %s\n"
#~ msgstr "patching file %s\n"

#~ msgid "bad hunk #%d %s (%d %d %d %d)"
#~ msgstr "bad hunk #%d %s (%d %d %d %d)"

#~ msgid "file %s already exists\n"
#~ msgstr "file %s already exists\n"

#~ msgid "Hunk #%d succeeded at %d with fuzz %d (offset %d lines).\n"
#~ msgstr "Hunk #%d succeeded at %d with fuzz %d (offset %d lines).\n"

#~ msgid "Hunk #%d succeeded at %d (offset %d lines).\n"
#~ msgstr "Hunk #%d succeeded at %d (offset %d lines).\n"

#~ msgid "Hunk #%d FAILED at %d\n"
#~ msgstr "Hunk #%d FAILED at %d\n"

#~ msgid "bad hunk #%d"
#~ msgstr "bad hunk #%d"

#~ msgid "bad hunk #%d old text line %d"
#~ msgstr "bad hunk #%d old text line %d"

#~ msgid "could not extract binary patch"
#~ msgstr "could not extract binary patch"

#~ msgid "binary patch is %d bytes, not %d"
#~ msgstr "binary patch is %d bytes, not %d"

#~ msgid "unable to strip away %d dirs from %s"
#~ msgstr "unable to strip away %d dirs from %s"

#~ msgid "unable to find %s or %s for patching"
#~ msgstr "unable to find %s or %s for patching"

#~ msgid "malformed patch %s %s"
#~ msgstr "malformed patch %s %s"

#~ msgid "No valid hunks found"
#~ msgstr "No valid hunks found"

#~ msgid "Send emails"
#~ msgstr "Send e-mails"

#~ msgid "Show emails which would be sent"
#~ msgstr "Show e-mails which would be sent"

#~ msgid "Configure email settings"
#~ msgstr "Configure e-mail settings"

#~ msgid "Email outgoing changes"
#~ msgstr "E-mail outgoing changes"

#~ msgid "Email revisions "
#~ msgstr "E-mail revisions "

#~ msgid "Email Mercurial Patches"
#~ msgstr "E-mail Mercurial Patches"

#~ msgid "Email..."
#~ msgstr "E-mail..."

#~ msgid "Email from here to selected..."
#~ msgstr "E-mail from here to selected..."

#~ msgid "Email outgoing changesets"
#~ msgstr "E-mail outgoing changesets"

#~ msgid "Configure aliases and after pull behavior"
#~ msgstr "Configure aliases and after pull behaviour"

#~ msgid "Email local outgoing changes to one or more recipients"
#~ msgstr "E-mail local outgoing changes to one or more recipients"

#~ msgid "Please try again after the previous command has completed"
#~ msgstr "Please try again after the previous command has completed"

#~ msgid "unable to clean temp directory: %s\n"
#~ msgstr "unable to clean temp directory: %s\n"

#~ msgid "Status: %s"
#~ msgstr "Status: %s"

#~ msgid "Please try again after the running operation is completed"
#~ msgstr "Please try again after the running operation is completed"

#~ msgid "Finished committing"
#~ msgstr "Finished committing"

#~ msgid "Finished committing and pushing"
#~ msgstr "Finished committing and pushing"

#~ msgid "File is binary.\n"
#~ msgstr "File is binary.\n"

#~ msgid ""
#~ "** Please report this bug to http://bitbucket.org/tortoisehg/stable/"
#~ "issues\n"
#~ msgstr ""
#~ "** Please report this bug to http://bitbucket.org/tortoisehg/stable/"
#~ "issues\n"

#~ msgid "Backed out successfully, you must now commit the results"
#~ msgstr "Backed out successfully, you must now commit the results"

#~ msgid ""
#~ "No issue link found in the commit message.The commit message should "
#~ "contain an issue link. Configure this in the 'Issue' section in the "
#~ "settings"
#~ msgstr ""
#~ "No issue link found in the commit message. The commit message should "
#~ "contain an issue link. Configure this in the 'Issue' section in the "
#~ "settings"

#~ msgid "Starting Revision:"
#~ msgstr "Starting Revision:"

#~ msgid ""
#~ "Defines the command to run when an issue number is recognized. You may "
#~ "include groups in issue.regex, and corresponding {n} tokens in issue.link "
#~ "(where n is a non-negative integer). {0} refers to the entire string "
#~ "matched by issue.regex, while {1} refers to the first group and so on. If "
#~ "no {n} tokensare found in issue.link, the entire matched string is "
#~ "appended instead."
#~ msgstr ""
#~ "Defines the command to run when an issue number is recognised. You may "
#~ "include groups in issue.regex, and corresponding {n} tokens in issue.link "
#~ "(where n is a non-negative integer). {0} refers to the entire string "
#~ "matched by issue.regex, while {1} refers to the first group and so on. If "
#~ "no {n} tokensare found in issue.link, the entire matched string is "
<<<<<<< HEAD
#~ "appended instead."

#~ msgid "outgoing changesets to %s found"
#~ msgstr "outgoing changesets to %s found"

#~ msgid "Repository stripped, incoming preview cleared"
#~ msgstr "Repository stripped, incoming preview cleared"

#~ msgid "Repository stripped, revision set cleared"
#~ msgstr "Repository stripped, revision set cleared"

#~ msgid "TortoiseHg Sync"
#~ msgstr "TortoiseHg Sync"

#~ msgid "Are you sure that you want to cancel synchronization?"
#~ msgstr "Are you sure that you want to cancel synchronisation?"
=======
#~ "appended instead."
>>>>>>> 2811e218
<|MERGE_RESOLUTION|>--- conflicted
+++ resolved
@@ -7,26 +7,16 @@
 msgstr ""
 "Project-Id-Version: tortoisehg\n"
 "Report-Msgid-Bugs-To: English <United Kingdom)\n"
-<<<<<<< HEAD
-"POT-Creation-Date: 2015-02-19 14:08-0200\n"
-"PO-Revision-Date: 2015-02-12 15:09+0000\n"
-=======
 "POT-Creation-Date: 2015-04-27 14:22-0300\n"
 "PO-Revision-Date: 2015-04-23 08:38+0000\n"
->>>>>>> 2811e218
 "Last-Translator: Dee-earlsoft <Unknown>\n"
 "Language-Team: English (United Kingdom) <en_GB@li.org>\n"
 "MIME-Version: 1.0\n"
 "Content-Type: text/plain; charset=UTF-8\n"
 "Content-Transfer-Encoding: 8bit\n"
 "Plural-Forms: nplurals=2; plural=n != 1;\n"
-<<<<<<< HEAD
-"X-Launchpad-Export-Date: 2015-02-20 05:17+0000\n"
-"X-Generator: Launchpad (build 17341)\n"
-=======
 "X-Launchpad-Export-Date: 2015-04-28 05:15+0000\n"
 "X-Generator: Launchpad (build 17453)\n"
->>>>>>> 2811e218
 
 msgid "TortoiseHg Overlay Icon Server"
 msgstr "TortoiseHg Overlay Icon Server"
@@ -40,13 +30,8 @@
 msgid "About"
 msgstr "About"
 
-<<<<<<< HEAD
-msgid "Copyright 2008-2014 Steve Borho and others"
-msgstr "Copyright 2008-2014 Steve Borho and others"
-=======
 msgid "Copyright 2008-2015 Steve Borho and others"
 msgstr "Copyright 2008-2015 Steve Borho and others"
->>>>>>> 2811e218
 
 msgid "Several icons are courtesy of the TortoiseSVN and Tango projects"
 msgstr "Several icons are courtesy of the TortoiseSVN and Tango projects"
@@ -393,8 +378,6 @@
 #, python-format
 msgid "Bookmark '%s' has been renamed to '%s'"
 msgstr "Bookmark '%s' has been renamed to '%s'"
-<<<<<<< HEAD
-=======
 
 msgid "TortoiseHg Bookmark Sync"
 msgstr "TortoiseHg Bookmark Sync"
@@ -432,7 +415,6 @@
 #, python-format
 msgid "Removed local bookmark: %s"
 msgstr "Removed local bookmark: %s"
->>>>>>> 2811e218
 
 #, python-format
 msgid "%s - branch operation"
@@ -589,12 +571,9 @@
 msgid "Clone to revision:"
 msgstr "Clone to revision:"
 
-<<<<<<< HEAD
-=======
 msgid "A revision identifier, bookmark, tag or branch name"
 msgstr "A revision identifier, bookmark, tag or branch name"
 
->>>>>>> 2811e218
 msgid "Do not update the new working directory"
 msgstr "Do not update the new working directory"
 
@@ -1185,10 +1164,7 @@
 msgid "The tool name. It cannot contain spaces."
 msgstr "The tool name. It cannot contain spaces."
 
-<<<<<<< HEAD
-=======
 #, python-brace-format
->>>>>>> 2811e218
 msgid ""
 "The command that will be executed.\n"
 "To execute a Mercurial command use \"hg\" (rather than \"hg.exe\") as the "
@@ -1214,10 +1190,7 @@
 "- {FILES}: The list of files touched by the selected revision.\n"
 "- {ALLFILES}: All the files tracked by Mercurial on the selected revision."
 
-<<<<<<< HEAD
-=======
 #, python-brace-format
->>>>>>> 2811e218
 msgid ""
 "The directory where the command will be executed.\n"
 "If this is not set, the root of the current repository will be used "
@@ -1382,17 +1355,10 @@
 
 msgid "Save file as it appeared at this revision"
 msgstr "Save file as it appeared at this revision"
-<<<<<<< HEAD
 
 msgid "Save file to"
 msgstr "Save file to"
 
-=======
-
-msgid "Save file to"
-msgstr "Save file to"
-
->>>>>>> 2811e218
 msgid "&Edit Local"
 msgstr "&Edit Local"
 
@@ -1739,7 +1705,6 @@
 
 msgid "Traditional Chinese"
 msgstr "Traditional Chinese"
-<<<<<<< HEAD
 
 msgid "Korean"
 msgstr "Korean"
@@ -1756,24 +1721,6 @@
 msgid "Cyrillic"
 msgstr "Cyrillic"
 
-=======
-
-msgid "Korean"
-msgstr "Korean"
-
-msgid "Japanese"
-msgstr "Japanese"
-
-msgid "Thai"
-msgstr "Thai"
-
-msgid "Central and Eastern Europe"
-msgstr "Central and Eastern Europe"
-
-msgid "Cyrillic"
-msgstr "Cyrillic"
-
->>>>>>> 2811e218
 msgid "Russian"
 msgstr "Russian"
 
@@ -1914,7 +1861,6 @@
 #, python-format
 msgid "&Parent Revision (%d)"
 msgstr "&Parent Revision (%d)"
-<<<<<<< HEAD
 
 msgid "&Mark Excluded Changes"
 msgstr "&Mark Excluded Changes"
@@ -1922,15 +1868,6 @@
 msgid "(excluded from the next commit)"
 msgstr "(excluded from the next commit)"
 
-=======
-
-msgid "&Mark Excluded Changes"
-msgstr "&Mark Excluded Changes"
-
-msgid "(excluded from the next commit)"
-msgstr "(excluded from the next commit)"
-
->>>>>>> 2811e218
 msgid "Interrupted graft operation found"
 msgstr "Interrupted graft operation found"
 
@@ -2607,18 +2544,6 @@
 
 msgid "Commit Later"
 msgstr "Commit Later"
-<<<<<<< HEAD
-
-msgid "TortoiseHg Merge Commit"
-msgstr "TortoiseHg Merge Commit"
-
-#, python-format
-msgid ""
-"Error interpreting commit date (%s).\n"
-"Using current date instead."
-msgstr ""
-=======
->>>>>>> 2811e218
 
 msgid "Merge changeset"
 msgstr "Merge changeset"
@@ -2703,7 +2628,6 @@
 
 msgid "Patch Queue"
 msgstr "Patch Queue"
-<<<<<<< HEAD
 
 msgctxt "MQ QPush"
 msgid "Push all"
@@ -2749,53 +2673,6 @@
 msgid "Patch Queue Actions Toolbar"
 msgstr "Patch Queue Actions Toolbar"
 
-=======
-
-msgctxt "MQ QPush"
-msgid "Push all"
-msgstr "Push all"
-
-msgid "Apply all patches"
-msgstr "Apply all patches"
-
-msgctxt "MQ QPush"
-msgid "Push"
-msgstr "Push"
-
-msgid "Apply one patch"
-msgstr "Apply one patch"
-
-msgid "Set &Guards..."
-msgstr "Set &Guards..."
-
-msgid "Configure guards for selected patch"
-msgstr "Configure guards for selected patch"
-
-msgid "&Delete Patches..."
-msgstr "&Delete Patches..."
-
-msgid "Delete selected patches"
-msgstr "Delete selected patches"
-
-msgid "Pop"
-msgstr "Pop"
-
-msgid "Unapply one patch"
-msgstr "Unapply one patch"
-
-msgid "Pop all"
-msgstr "Pop all"
-
-msgid "Unapply all patches"
-msgstr "Unapply all patches"
-
-msgid "Re&name Patch..."
-msgstr "Re&name Patch..."
-
-msgid "Patch Queue Actions Toolbar"
-msgstr "Patch Queue Actions Toolbar"
-
->>>>>>> 2811e218
 msgid "Configure guards"
 msgstr "Configure guards"
 
@@ -3149,7 +3026,6 @@
 
 msgid "&AfterIndent"
 msgstr "&AfterIndent"
-<<<<<<< HEAD
 
 msgid "&TAB Inserts"
 msgstr "&TAB Inserts"
@@ -3226,84 +3102,6 @@
 msgid "Could not open the specified file for writing."
 msgstr "Could not open the specified file for writing."
 
-=======
-
-msgid "&TAB Inserts"
-msgstr "&TAB Inserts"
-
-msgid "&Auto"
-msgstr "&Auto"
-
-msgid "&TAB"
-msgstr "&TAB"
-
-msgid "&Spaces"
-msgstr "&Spaces"
-
-msgid "EOL &Visibility"
-msgstr "EOL &Visibility"
-
-msgid "EOL &Mode"
-msgstr "EOL &Mode"
-
-msgid "&Windows"
-msgstr "&Windows"
-
-msgid "&Unix"
-msgstr "&Unix"
-
-msgid "&Mac"
-msgstr "&Mac"
-
-msgid "&Auto-Complete"
-msgstr "&Auto-Complete"
-
-msgid "### regular expression ###"
-msgstr "### regular expression ###"
-
-msgid "Regular expression search pattern"
-msgstr "Regular expression search pattern"
-
-msgid "Wrap search"
-msgstr "Wrap search"
-
-msgid "Prev"
-msgstr "Prev"
-
-msgid "Next"
-msgstr "Next"
-
-msgid "Unable to read file"
-msgstr "Unable to read file"
-
-msgid "Could not open the specified file for reading."
-msgstr "Could not open the specified file for reading."
-
-msgid "This appears to be a binary file."
-msgstr "This appears to be a binary file."
-
-msgid "An error occurred while reading the file."
-msgstr "An error occurred while reading the file."
-
-msgid "Text Translation Failure"
-msgstr "Text Translation Failure"
-
-msgid "Could not translate the file content from native encoding."
-msgstr "Could not translate the file content from native encoding."
-
-msgid "Several characters would be lost."
-msgstr "Several characters would be lost."
-
-msgid "Unable to write file"
-msgstr "Unable to write file"
-
-msgid "Could not translate the file content to native encoding."
-msgstr "Could not translate the file content to native encoding."
-
-msgid "Could not open the specified file for writing."
-msgstr "Could not open the specified file for writing."
-
->>>>>>> 2811e218
 msgid "An error occurred while writing the file."
 msgstr "An error occurred while writing the file."
 
@@ -3364,17 +3162,10 @@
 
 msgid "No shell configured"
 msgstr "No shell configured"
-<<<<<<< HEAD
 
 msgid "A terminal shell must be configured"
 msgstr "A terminal shell must be configured"
 
-=======
-
-msgid "A terminal shell must be configured"
-msgstr "A terminal shell must be configured"
-
->>>>>>> 2811e218
 msgid "Please enter a username"
 msgstr "Please enter a username"
 
@@ -3442,27 +3233,10 @@
 
 msgid "To rebase destination"
 msgstr "To rebase destination"
-<<<<<<< HEAD
 
 msgid "Swap source and destination"
 msgstr "Swap source and destination"
 
-msgid "Keep original changesets"
-msgstr "Keep original changesets"
-
-msgid "Keep original branch names"
-msgstr "Keep original branch names"
-
-msgid "Collapse the rebased changesets"
-msgstr "Collapse the rebased changesets"
-
-msgid "Rebase entire source branch"
-msgstr "Rebase entire source branch"
-=======
-
-msgid "Swap source and destination"
-msgstr "Swap source and destination"
-
 msgid "Keep original changesets (--keep)"
 msgstr "Keep original changesets (--keep)"
 
@@ -3474,7 +3248,6 @@
 
 msgid "Rebase entire source branch (-b/--base)"
 msgstr "Rebase entire source branch (-b/--base)"
->>>>>>> 2811e218
 
 msgid "Rebase unpublished onto Subversion head (override source, destination)"
 msgstr "Rebase unpublished onto Subversion head (override source, destination)"
@@ -3584,11 +3357,7 @@
 msgstr "Select Source Folder"
 
 msgid "Source does not exist."
-<<<<<<< HEAD
-msgstr ""
-=======
 msgstr "Source does not exist."
->>>>>>> 2811e218
 
 msgid "The source must be within the repository tree."
 msgstr "The source must be within the repository tree."
@@ -4131,12 +3900,9 @@
 #, python-format
 msgid "Found %d incoming changesets"
 msgstr "Found %d incoming changesets"
-<<<<<<< HEAD
-=======
 
 msgid "Pull"
 msgstr "Pull"
->>>>>>> 2811e218
 
 msgid "Pull incoming changesets into your repository"
 msgstr "Pull incoming changesets into your repository"
@@ -4778,7 +4544,6 @@
 
 msgid "Ma&nifest Mode"
 msgstr "Ma&nifest Mode"
-<<<<<<< HEAD
 
 msgid "Show all version-controlled files in tree view"
 msgstr "Show all version-controlled files in tree view"
@@ -4807,36 +4572,6 @@
 msgid "List Optio&ns"
 msgstr "List Optio&ns"
 
-=======
-
-msgid "Show all version-controlled files in tree view"
-msgstr "Show all version-controlled files in tree view"
-
-msgid "&Flat List"
-msgstr "&Flat List"
-
-msgid "### filter text ###"
-msgstr "### filter text ###"
-
-msgid "Changed by &This Commit"
-msgstr "Changed by &This Commit"
-
-msgid "Show files changed by this commit"
-msgstr "Show files changed by this commit"
-
-msgid "Compare to &1st Parent"
-msgstr "Compare to &1st Parent"
-
-msgid "Compare to &2nd Parent"
-msgstr "Compare to &2nd Parent"
-
-msgid "Toggle parent to be used as the base revision"
-msgstr "Toggle parent to be used as the base revision"
-
-msgid "List Optio&ns"
-msgstr "List Optio&ns"
-
->>>>>>> 2811e218
 #, python-format
 msgid "%s - Revision Details (%s)"
 msgstr "%s - Revision Details (%s)"
@@ -5535,16 +5270,11 @@
 msgid "thg strip [-k] [-f] [-n] [[-r] REV]"
 msgstr "thg strip [-k] [-f] [-n] [[-r] REV]"
 
-<<<<<<< HEAD
-msgid "thg sync [PEER]"
-msgstr "thg sync [PEER]"
-=======
 msgid "open the bookmark sync window"
 msgstr "open the bookmark sync window"
 
 msgid "thg sync [OPTION]... [PEER]"
 msgstr "thg sync [OPTION]... [PEER]"
->>>>>>> 2811e218
 
 msgid "replace existing tag"
 msgstr "replace existing tag"
@@ -5860,7 +5590,6 @@
 "merge will report as conflicting, even if the edits are to different parts "
 "of the file. In either case, when conflicts occur, the user will be invited "
 "to review and resolve changes manually. Default: True."
-<<<<<<< HEAD
 msgstr ""
 "Indicates whether TortoiseHg should attempt to automatically resolve changes "
 "from both sides to the same file, and only report merge conflicts when this "
@@ -5882,29 +5611,6 @@
 msgid "Workbench"
 msgstr "Workbench"
 
-=======
-msgstr ""
-"Indicates whether TortoiseHg should attempt to automatically resolve changes "
-"from both sides to the same file, and only report merge conflicts when this "
-"is not possible. When False, all files with changes on both sides of the "
-"merge will report as conflicting, even if the edits are to different parts "
-"of the file. In either case, when conflicts occur, the user will be invited "
-"to review and resolve changes manually. Default: True."
-
-msgid "New Repo Skeleton"
-msgstr "New Repo Skeleton"
-
-msgid ""
-"If specified, files in the directory, e.g. .hgignore, are copied to the "
-"newly-created repository."
-msgstr ""
-"If specified, files in the directory, e.g. .hgignore, are copied to the "
-"newly-created repository."
-
-msgid "Workbench"
-msgstr "Workbench"
-
->>>>>>> 2811e218
 msgid "Single Workbench Window"
 msgstr "Single Workbench Window"
 
@@ -6096,8 +5802,6 @@
 msgid ""
 "Name associated with commits.  The common format is:<br>Full Name &lt;"
 "email@example.com&gt;"
-<<<<<<< HEAD
-=======
 msgstr ""
 "Name associated with commits.  The common format is:<br>Full Name &lt;"
 "email@example.com&gt;"
@@ -6108,10 +5812,7 @@
 msgid ""
 "If no username has been specified, the user will be prompted to enter a "
 "username.  Default: False"
->>>>>>> 2811e218
-msgstr ""
-"Name associated with commits.  The common format is:<br>Full Name &lt;"
-"email@example.com&gt;"
+msgstr ""
 
 msgid "Summary Line Length"
 msgstr "Summary Line Length"
@@ -6271,17 +5972,10 @@
 "equates to pull --update, fetch equates to the fetch extension, rebase "
 "equates to pull --rebase, updateorrebase equates to pull -u --rebase.  "
 "Default: none"
-<<<<<<< HEAD
 
 msgid "Default Push"
 msgstr "Default Push"
 
-=======
-
-msgid "Default Push"
-msgstr "Default Push"
-
->>>>>>> 2811e218
 msgid ""
 "Select the revisions that will be pushed by default, whenever you click the "
 "Push button.<ul><li><b>all</b>: The default. Push all changes in <i>all "
@@ -6711,10 +6405,7 @@
 msgid "Issue Link"
 msgstr "Issue Link"
 
-<<<<<<< HEAD
-=======
 #, python-brace-format
->>>>>>> 2811e218
 msgid ""
 "Defines the command to run when an issue number is recognized. You may "
 "include groups in issue.regex, and corresponding {n} tokens in issue.link "
@@ -7398,12 +7089,9 @@
 
 msgid "Push outgoing changes to selected URL"
 msgstr "Push outgoing changes to selected URL"
-<<<<<<< HEAD
-=======
 
 msgid "Sync Bookmarks"
 msgstr "Sync Bookmarks"
->>>>>>> 2811e218
 
 msgid "Email outgoing changesets for remote repository"
 msgstr "Email outgoing changesets for remote repository"
@@ -7730,16 +7418,6 @@
 "Subrepo '%s' has a non trivial default sync URL:<p>%s<p>Replace it with the "
 "following URL?:<p>%s"
 
-<<<<<<< HEAD
-msgid "Certificate Query Error"
-msgstr "Certificate Query Error"
-
-#, python-format
-msgid "Invalid port number: %s"
-msgstr "Invalid port number: %s"
-
-=======
->>>>>>> 2811e218
 msgid "Security: "
 msgstr "Security: "
 
@@ -7814,12 +7492,9 @@
 
 msgid "User Certificate Chain File"
 msgstr "User Certificate Chain File"
-<<<<<<< HEAD
-=======
 
 msgid "Certificate Query Error"
 msgstr "Certificate Query Error"
->>>>>>> 2811e218
 
 msgid "Unable to save authentication"
 msgstr "Unable to save authentication"
@@ -7991,7 +7666,6 @@
 
 msgid "Pull subrepos from:"
 msgstr "Pull subrepos from:"
-<<<<<<< HEAD
 
 msgid "List updated files (--verbose)"
 msgstr "List updated files (--verbose)"
@@ -7999,15 +7673,6 @@
 msgid "Discard local changes, no backup (-C/--clean)"
 msgstr "Discard local changes, no backup (-C/--clean)"
 
-=======
-
-msgid "List updated files (--verbose)"
-msgstr "List updated files (--verbose)"
-
-msgid "Discard local changes, no backup (-C/--clean)"
-msgstr "Discard local changes, no backup (-C/--clean)"
-
->>>>>>> 2811e218
 msgid "Always merge (when possible)"
 msgstr "Always merge (when possible)"
 
@@ -8286,7 +7951,6 @@
 
 msgid "Filter graph with revision sets or branches"
 msgstr "Filter graph with revision sets or branches"
-<<<<<<< HEAD
 
 msgid "&Workbench Toolbars"
 msgstr "&Workbench Toolbars"
@@ -8297,19 +7961,6 @@
 msgid "&Shelve..."
 msgstr "&Shelve..."
 
-msgid "&Import..."
-msgstr "&Import..."
-=======
-
-msgid "&Workbench Toolbars"
-msgstr "&Workbench Toolbars"
-
-msgid "Update working directory or switch revisions"
-msgstr "Update working directory or switch revisions"
-
-msgid "&Shelve..."
-msgstr "&Shelve..."
-
 msgid "&Import Patches..."
 msgstr "&Import Patches..."
 
@@ -8321,7 +7972,6 @@
 
 msgid "Merge with the other head of the current branch"
 msgstr "Merge with the other head of the current branch"
->>>>>>> 2811e218
 
 msgid "&Resolve..."
 msgstr "&Resolve..."
@@ -8367,12 +8017,9 @@
 
 msgid "P&ush"
 msgstr "P&ush"
-<<<<<<< HEAD
-=======
 
 msgid "&Sync Bookmarks..."
 msgstr "&Sync Bookmarks..."
->>>>>>> 2811e218
 
 #, python-format
 msgid ""
@@ -8407,7 +8054,6 @@
 "%s"
 msgstr ""
 "Check for incoming changes from\n"
-<<<<<<< HEAD
 "%s"
 
 #, python-format
@@ -8428,28 +8074,6 @@
 
 #, python-format
 msgid ""
-=======
-"%s"
-
-#, python-format
-msgid ""
-"Pull incoming changes from\n"
-"%s"
-msgstr ""
-"Pull incoming changes from\n"
-"%s"
-
-#, python-format
-msgid ""
-"Detect outgoing changes to\n"
-"%s"
-msgstr ""
-"Detect outgoing changes to\n"
-"%s"
-
-#, python-format
-msgid ""
->>>>>>> 2811e218
 "Push outgoing changes to\n"
 "%s"
 msgstr ""
@@ -8515,8 +8139,6 @@
 msgid "Cannot open Plugin Options dialog"
 msgstr "Cannot open Plugin Options dialog"
 
-<<<<<<< HEAD
-=======
 msgid "[SOURCE]"
 msgstr "[SOURCE]"
 
@@ -8532,7 +8154,6 @@
 msgid "%s certificate error: no certificate received"
 msgstr "%s certificate error: no certificate received"
 
->>>>>>> 2811e218
 msgid "move after the specified patch"
 msgstr "move after the specified patch"
 
@@ -11777,23 +11398,4 @@
 #~ "(where n is a non-negative integer). {0} refers to the entire string "
 #~ "matched by issue.regex, while {1} refers to the first group and so on. If "
 #~ "no {n} tokensare found in issue.link, the entire matched string is "
-<<<<<<< HEAD
-#~ "appended instead."
-
-#~ msgid "outgoing changesets to %s found"
-#~ msgstr "outgoing changesets to %s found"
-
-#~ msgid "Repository stripped, incoming preview cleared"
-#~ msgstr "Repository stripped, incoming preview cleared"
-
-#~ msgid "Repository stripped, revision set cleared"
-#~ msgstr "Repository stripped, revision set cleared"
-
-#~ msgid "TortoiseHg Sync"
-#~ msgstr "TortoiseHg Sync"
-
-#~ msgid "Are you sure that you want to cancel synchronization?"
-#~ msgstr "Are you sure that you want to cancel synchronisation?"
-=======
-#~ "appended instead."
->>>>>>> 2811e218
+#~ "appended instead."