# resolve.py - TortoiseHg merge conflict resolve
#
# Copyright 2010 Steve Borho <steve@borho.org>
#
# This software may be used and distributed according to the terms of the
# GNU General Public License version 2, incorporated herein by reference.

from PyQt4.QtCore import *
from PyQt4.QtGui import *

import os

from tortoisehg.util import hglib
from tortoisehg.util.i18n import _
from tortoisehg.hgqt import qtlib, cmdcore, cmdui, csinfo, visdiff, thgrepo

MARGINS = (8, 0, 0, 0)

class ResolveDialog(QDialog):
    def __init__(self, repoagent, parent=None):
        super(ResolveDialog, self).__init__(parent)
        self._repoagent = repoagent
        self._cmdsession = cmdcore.nullCmdSession()
        self.setWindowFlags(self.windowFlags()
                            & ~Qt.WindowContextHelpButtonHint
                            | Qt.WindowMaximizeButtonHint)
        self.setWindowTitle(_('Resolve Conflicts - %s')
                            % repoagent.displayName())
        self.setWindowIcon(qtlib.geticon('hg-merge'))

        self.setLayout(QVBoxLayout())
        self.layout().setSpacing(5)

        hbox = QHBoxLayout()
        self.layout().addLayout(hbox)

        self.refreshButton = tb = QToolButton(self)
        tb.setIcon(qtlib.geticon('view-refresh'))
        tb.setShortcut(QKeySequence.Refresh)
        tb.clicked.connect(self.refresh)
        self.stlabel = QLabel()
        hbox.addWidget(tb)
        hbox.addWidget(self.stlabel)

        def revisionInfoLayout(repo):
            """
            Return a layout containg the revision information (local and other)
            """
            hbox = QHBoxLayout()
            hbox.setSpacing(0)
            hbox.setContentsMargins(*MARGINS)

            vbox = QVBoxLayout()
            vbox.setContentsMargins(*MARGINS)
            hbox.addLayout(vbox)
            localrevtitle = qtlib.LabeledSeparator(_('Local revision '
                                                     'information'))
            localrevinfo = csinfo.create(repo)
            localrevinfo.update(repo[None].p1())
            vbox.addWidget(localrevtitle)
            vbox.addWidget(localrevinfo)
            vbox.addStretch()

            vbox = QVBoxLayout()
            vbox.setContentsMargins(*MARGINS)
            hbox.addLayout(vbox)
            otherrevtitle = qtlib.LabeledSeparator(_('Other revision '
                                                     'information'))
            otherrevinfo = csinfo.create(repo)
            otherrevinfo.update(repo[None].p2())

            vbox.addWidget(otherrevtitle)
            vbox.addWidget(otherrevinfo)
            vbox.addStretch()

            return hbox

        if len(self.repo[None].parents()) > 1:
            self.layout().addLayout(revisionInfoLayout(self.repo))

        unres = qtlib.LabeledSeparator(_('Unresolved conflicts'))
        self.layout().addWidget(unres)

        hbox = QHBoxLayout()
        hbox.setSpacing(0)
        hbox.setContentsMargins(*MARGINS)
        self.layout().addLayout(hbox)

        self.utree = QTreeView(self)
        self.utree.setDragDropMode(QTreeView.DragOnly)
        self.utree.setSelectionMode(QTreeView.ExtendedSelection)
        self.utree.setSortingEnabled(True)
        hbox.addWidget(self.utree)

        self.utree.setContextMenuPolicy(Qt.CustomContextMenu)
        self.utreecmenu = QMenu(self)
        mergeactions = QActionGroup(self)
        mergeactions.triggered.connect(self._mergeByAction)
        cmauto = self.utreecmenu.addAction(_('Mercurial Re&solve'))
        cmauto.setToolTip(_('Attempt automatic (trivial) merge'))
        cmauto.setData('internal:merge')
        mergeactions.addAction(cmauto)
        cmmanual = self.utreecmenu.addAction(_('Tool &Resolve'))
        cmmanual.setToolTip(_('Merge using selected merge tool'))
        mergeactions.addAction(cmmanual)
        cmlocal = self.utreecmenu.addAction(_('&Take Local'))
        cmlocal.setToolTip(_('Accept the local file version (yours)'))
        cmlocal.setData('internal:local')
        mergeactions.addAction(cmlocal)
        cmother = self.utreecmenu.addAction(_('Take &Other'))
        cmother.setToolTip(_('Accept the other file version (theirs)'))
        cmother.setData('internal:other')
        mergeactions.addAction(cmother)
        cmres = self.utreecmenu.addAction(_('&Mark as Resolved'))
        cmres.setToolTip(_('Mark this file as resolved'))
        cmres.triggered.connect(self.markresolved)
        self.utreecmenu.addSeparator()
        cmdiffLocToAnc = self.utreecmenu.addAction(_('Diff &Local to Ancestor'))
        cmdiffLocToAnc.triggered.connect(self.diffLocToAnc)
        cmdiffOthToAnc = self.utreecmenu.addAction(_('&Diff Other to Ancestor'))
        cmdiffOthToAnc.triggered.connect(self.diffOthToAnc)
        self.umenuitems = (cmauto, cmmanual, cmlocal, cmother, cmres,
                           cmdiffLocToAnc, cmdiffOthToAnc)
        self.utree.customContextMenuRequested.connect(self.utreeMenuRequested)

        self.utree.doubleClicked.connect(self.utreeDoubleClicked)

        vbox = QVBoxLayout()
        vbox.setContentsMargins(*MARGINS)
        hbox.addLayout(vbox)
        for action in [cmauto, cmmanual, cmlocal, cmother, cmres]:
<<<<<<< HEAD
            vbox.addWidget(ActionPushButton(action, self))
=======
            vbox.addWidget(qtlib.ActionPushButton(action, self))
>>>>>>> 2811e218
        vbox.addStretch(1)

        res = qtlib.LabeledSeparator(_('Resolved conflicts'))
        self.layout().addWidget(res)

        hbox = QHBoxLayout()
        hbox.setContentsMargins(*MARGINS)
        hbox.setSpacing(0)
        self.layout().addLayout(hbox)

        self.rtree = QTreeView(self)
        self.rtree.setDragDropMode(QTreeView.DragOnly)
        self.rtree.setSelectionMode(QTreeView.ExtendedSelection)
        self.rtree.setSortingEnabled(True)
        hbox.addWidget(self.rtree)

        self.rtree.setContextMenuPolicy(Qt.CustomContextMenu)
        self.rtreecmenu = QMenu(self)
        cmedit = self.rtreecmenu.addAction(_('&Edit File'))
        cmedit.setToolTip(_('Edit resolved file'))
        cmedit.triggered.connect(self.edit)
        cmv3way = self.rtreecmenu.addAction(_('3-&Way Diff'))
        cmv3way.setToolTip(_('Visual three-way diff'))
        cmv3way.triggered.connect(self.v3way)
        cmvp0 = self.rtreecmenu.addAction(_('Diff to &Local'))
        cmvp0.setToolTip(_('Visual diff between resolved file and first '
                           'parent'))
        cmvp0.triggered.connect(self.vp0)
        cmvp1 = self.rtreecmenu.addAction(_('&Diff to Other'))
        cmvp1.setToolTip(_('Visual diff between resolved file and second '
                           'parent'))
        cmvp1.triggered.connect(self.vp1)
        cmures = self.rtreecmenu.addAction(_('Mark as &Unresolved'))
        cmures.setToolTip(_('Mark this file as unresolved'))
        cmures.triggered.connect(self.markunresolved)
        self.rmenuitems = (cmedit, cmvp0, cmures)
        self.rmmenuitems = (cmvp1, cmv3way)
        self.rtree.customContextMenuRequested.connect(self.rtreeMenuRequested)

        self.rtree.doubleClicked.connect(self.v3way)

        vbox = QVBoxLayout()
        vbox.setContentsMargins(*MARGINS)
        hbox.addLayout(vbox)
        for action in [cmedit, cmv3way, cmvp0, cmvp1, cmures]:
<<<<<<< HEAD
            vbox.addWidget(ActionPushButton(action, self))
=======
            vbox.addWidget(qtlib.ActionPushButton(action, self))
>>>>>>> 2811e218
        vbox.addStretch(1)

        hbox = QHBoxLayout()
        hbox.setContentsMargins(*MARGINS)
        hbox.setSpacing(4)
        self.layout().addLayout(hbox)

        self.tcombo = ToolsCombo(self.repo, self)
        hbox.addWidget(QLabel(_('Detected merge/diff tools:')))
        hbox.addWidget(self.tcombo)
        hbox.addStretch(1)

        out = qtlib.LabeledSeparator(_('Command output'))
        self.layout().addWidget(out)
        self._cmdlog = cmdui.LogWidget(self)
        self.layout().addWidget(self._cmdlog)

        BB = QDialogButtonBox
        bbox = QDialogButtonBox(BB.Close)
        bbox.rejected.connect(self.reject)
        self.layout().addWidget(bbox)
        self.bbox = bbox

        s = QSettings()
        self.restoreGeometry(s.value('resolve/geom').toByteArray())

        self.refresh()
        self.utree.selectAll()
        self.utree.setFocus()
        repoagent.configChanged.connect(self.tcombo.reset)
        repoagent.repositoryChanged.connect(self.refresh)

    @property
    def repo(self):
        return self._repoagent.rawRepo()

    def getSelectedPaths(self, tree):
        paths = []
        if not tree.selectionModel():
            return paths
        for idx in tree.selectionModel().selectedRows():
            root, wfile = tree.model().getPathForIndex(idx)
            paths.append((root, wfile))
        return paths

    def runCommand(self, tree, cmdline):
        cmdlines = []
        selected = self.getSelectedPaths(tree)
        while selected:
            curroot = selected[0][0]
            cmd = cmdline + ['--repository', curroot, '--']
            for root, wfile in selected:
                if root == curroot:
                    cmd.append(os.path.normpath(os.path.join(root, wfile)))
            cmdlines.append(map(hglib.tounicode, cmd))
            selected = [(r, w) for r, w in selected if r != curroot]
        if cmdlines:
            sess = self._repoagent.runCommandSequence(cmdlines, self)
            self._cmdsession = sess
            sess.commandFinished.connect(self.refresh)
            sess.outputReceived.connect(self._cmdlog.appendLog)
            self._updateActions()

    def merge(self, tool=False):
        if not tool:
            tool = self.tcombo.readValue()
        cmd = ['resolve']
        if tool:
            cmd += ['--tool='+tool]
        self.runCommand(self.utree, cmd)

    @pyqtSlot(QAction)
    def _mergeByAction(self, action):
        tool = str(action.data().toString())
        self.merge(tool)

    def markresolved(self):
        self.runCommand(self.utree, ['resolve', '--mark'])

    def markunresolved(self):
        self.runCommand(self.rtree, ['resolve', '--unmark'])

    def edit(self):
        paths = self.getSelectedPaths(self.rtree)
        if paths:
            abspaths = [os.path.join(r, w) for r, w in paths]
            qtlib.editfiles(self.repo, abspaths, parent=self)

    def getVdiffFiles(self, tree):
        paths = self.getSelectedPaths(tree)
        if not paths:
            return []
        files, sub = [], False
        for root, wfile in paths:
            if root == self.repo.root:
                files.append(wfile)
            else:
                sub = True
        if sub:
            qtlib.InfoMsgBox(_('Unable to show subrepository files'),
                    _('Visual diffs are not supported for files in '
                      'subrepositories. They will not be shown.'))
        return files

    def v3way(self):
        paths = self.getVdiffFiles(self.rtree)
        if paths:
            opts = {}
            opts['rev'] = []
            opts['tool'] = self.tcombo.readValue()
            dlg = visdiff.visualdiff(self.repo.ui, self.repo, paths, opts)
            if dlg:
                dlg.exec_()

    def vp0(self):
        paths = self.getVdiffFiles(self.rtree)
        if paths:
            opts = {}
            opts['rev'] = ['p1()']
            opts['tool'] = self.tcombo.readValue()
            dlg = visdiff.visualdiff(self.repo.ui, self.repo, paths, opts)
            if dlg:
                dlg.exec_()

    def vp1(self):
        paths = self.getVdiffFiles(self.rtree)
        if paths:
            opts = {}
            opts['rev'] = ['p2()']
            opts['tool'] = self.tcombo.readValue()
            dlg = visdiff.visualdiff(self.repo.ui, self.repo, paths, opts)
            if dlg:
                dlg.exec_()

    def diffLocToAnc(self):
        paths = self.getVdiffFiles(self.utree)
        if paths:
            opts = {}
            opts['rev'] = ['ancestor(p1(),p2())..p1()']
            opts['tool'] = self.tcombo.readValue()
            dlg = visdiff.visualdiff(self.repo.ui, self.repo, paths, opts)
            if dlg:
                dlg.exec_()

    def diffOthToAnc(self):
        paths = self.getVdiffFiles(self.utree)
        if paths:
            opts = {}
            opts['rev'] = ['ancestor(p1(),p2())..p2()']
            opts['tool'] = self.tcombo.readValue()
            dlg = visdiff.visualdiff(self.repo.ui, self.repo, paths, opts)
            if dlg:
                dlg.exec_()

    @pyqtSlot()
    def refresh(self):
        u, r = [], []
        for root, path, status in thgrepo.recursiveMergeStatus(self.repo):
            if status == 'u':
                u.append((root, path))
            else:
                r.append((root, path))
        paths = self.getSelectedPaths(self.utree)
        oldmodel = self.utree.model()
        self.utree.setModel(PathsModel(u, self))
        self.utree.resizeColumnToContents(0)
        self.utree.resizeColumnToContents(1)
        if oldmodel:
            oldmodel.setParent(None)  # gc-ed

        model = self.utree.model()
        smodel = self.utree.selectionModel()
        sflags = QItemSelectionModel.Select | QItemSelectionModel.Rows
        for i, path in enumerate(u):
            if path in paths:
                smodel.select(model.index(i, 0), sflags)

        smodel.selectionChanged.connect(self._updateUnresolvedActions)
        self._updateUnresolvedActions()

        paths = self.getSelectedPaths(self.rtree)
        oldmodel = self.rtree.model()
        self.rtree.setModel(PathsModel(r, self))
        self.rtree.resizeColumnToContents(0)
        self.rtree.resizeColumnToContents(1)
        if oldmodel:
            oldmodel.setParent(None)  # gc-ed

        model = self.rtree.model()
        smodel = self.rtree.selectionModel()
        for i, path in enumerate(r):
            if path in paths:
                smodel.select(model.index(i, 0), sflags)

        smodel.selectionChanged.connect(self._updateResolvedActions)
        self._updateResolvedActions()

        if u:
            txt = _('There are merge <b>conflicts</b> to be resolved')
        elif r:
            txt = _('All conflicts are resolved.')
        else:
            txt = _('There are no conflicting file merges.')
        self.stlabel.setText(u'<h2>' + txt + u'</h2>')

    def reject(self):
        s = QSettings()
        s.setValue('resolve/geom', self.saveGeometry())
        if self.utree.model().rowCount() > 0:
            main = _('Exit without finishing resolve?')
            text = _('Unresolved conflicts remain. Are you sure?')
            labels = ((QMessageBox.Yes, _('E&xit')),
                      (QMessageBox.No, _('Cancel')))
            if not qtlib.QuestionMsgBox(_('Confirm Exit'), main, text,
                                labels=labels, parent=self):
                return
        super(ResolveDialog, self).reject()

    def _updateActions(self):
        self._updateUnresolvedActions()
        self._updateResolvedActions()

    @pyqtSlot()
    def _updateUnresolvedActions(self):
        enable = (self.utree.selectionModel().hasSelection()
                  and self._cmdsession.isFinished())
        for c in self.umenuitems:
            c.setEnabled(enable)

    @pyqtSlot()
    def _updateResolvedActions(self):
        enable = (self.rtree.selectionModel().hasSelection()
                  and self._cmdsession.isFinished())
        for c in self.rmenuitems:
            c.setEnabled(enable)
        merge = len(self.repo.parents()) > 1
        for c in self.rmmenuitems:
            c.setEnabled(enable and merge)

    @pyqtSlot(QPoint)
    def utreeMenuRequested(self, point):
        self.utreecmenu.popup(self.utree.viewport().mapToGlobal(point))

    @pyqtSlot(QPoint)
    def rtreeMenuRequested(self, point):
        self.rtreecmenu.popup(self.rtree.viewport().mapToGlobal(point))

    def utreeDoubleClicked(self):
        if self.repo.ui.configbool('tortoisehg', 'autoresolve', True):
            self.merge()
        else:
            self.merge('internal:merge')


class PathsModel(QAbstractTableModel):
    def __init__(self, pathlist, parent):
        QAbstractTableModel.__init__(self, parent)
        self.headers = (_('Path'), _('Ext'), _('Repository'))
        self.rows = []
        for root, path in pathlist:
            name, ext = os.path.splitext(path)
            self.rows.append([path, ext, root])

    def rowCount(self, parent=QModelIndex()):
        if parent.isValid():
            return 0 # no child
        return len(self.rows)

    def columnCount(self, parent=QModelIndex()):
        if parent.isValid():
            return 0 # no child
        return len(self.headers)

    def data(self, index, role=Qt.DisplayRole):
        if not index.isValid():
            return QVariant()
        if role == Qt.DisplayRole:
            data = self.rows[index.row()][index.column()]
            return QVariant(hglib.tounicode(data))
        return QVariant()

    def flags(self, index):
        flags = super(PathsModel, self).flags(index)
        if not index.isValid():
            return flags
        flags |= Qt.ItemIsDragEnabled
        return flags

    def headerData(self, col, orientation, role=Qt.DisplayRole):
        if role != Qt.DisplayRole or orientation != Qt.Horizontal:
            return QVariant()
        else:
            return QVariant(self.headers[col])

    def getPathForIndex(self, index):
        'return root, wfile for the given row'
        row = index.row()
        return self.rows[row][2], self.rows[row][0]

    def mimeTypes(self):
        return ['text/uri-list']

    def mimeData(self, indexes):
        paths = [hglib.tounicode(os.path.join(*self.getPathForIndex(i)))
                 for i in indexes if i.column() == 0]
        data = QMimeData()
        data.setUrls([QUrl.fromLocalFile(p) for p in paths])
        return data


<<<<<<< HEAD
class ActionPushButton(QPushButton):
    def __init__(self, action, parent=None):
        super(ActionPushButton, self).__init__(parent)
        self._defaultAction = action
        self.addAction(action)
        self.clicked.connect(action.trigger)
        self._copyActionProps()

    def actionEvent(self, event):
        if (event.type() == QEvent.ActionChanged
            and event.action() is self._defaultAction):
            self._copyActionProps()
        super(ActionPushButton, self).actionEvent(event)

    def _copyActionProps(self):
        action = self._defaultAction
        self.setEnabled(action.isEnabled())
        self.setText(action.text())
        self.setToolTip(action.toolTip())


=======
>>>>>>> 2811e218
class ToolsCombo(QComboBox):
    def __init__(self, repo, parent):
        QComboBox.__init__(self, parent)
        self.setEditable(False)
        self.loaded = False
        self.default = _('<default>')
        self.addItem(self.default)
        self.repo = repo

    @pyqtSlot()
    def reset(self):
        self.loaded = False
        self.clear()
        self.addItem(self.default)

    def showPopup(self):
        if not self.loaded:
            self.loaded = True
            self.clear()
            self.addItem(self.default)
            for t in self.repo.mergetools:
                self.addItem(hglib.tounicode(t))
        QComboBox.showPopup(self)

    def readValue(self):
        if self.loaded:
            text = self.currentText()
            if text != self.default:
                return hglib.fromunicode(text)
        else:
            return None<|MERGE_RESOLUTION|>--- conflicted
+++ resolved
@@ -129,11 +129,7 @@
         vbox.setContentsMargins(*MARGINS)
         hbox.addLayout(vbox)
         for action in [cmauto, cmmanual, cmlocal, cmother, cmres]:
-<<<<<<< HEAD
-            vbox.addWidget(ActionPushButton(action, self))
-=======
             vbox.addWidget(qtlib.ActionPushButton(action, self))
->>>>>>> 2811e218
         vbox.addStretch(1)
 
         res = qtlib.LabeledSeparator(_('Resolved conflicts'))
@@ -179,11 +175,7 @@
         vbox.setContentsMargins(*MARGINS)
         hbox.addLayout(vbox)
         for action in [cmedit, cmv3way, cmvp0, cmvp1, cmures]:
-<<<<<<< HEAD
-            vbox.addWidget(ActionPushButton(action, self))
-=======
             vbox.addWidget(qtlib.ActionPushButton(action, self))
->>>>>>> 2811e218
         vbox.addStretch(1)
 
         hbox = QHBoxLayout()
@@ -494,30 +486,6 @@
         return data
 
 
-<<<<<<< HEAD
-class ActionPushButton(QPushButton):
-    def __init__(self, action, parent=None):
-        super(ActionPushButton, self).__init__(parent)
-        self._defaultAction = action
-        self.addAction(action)
-        self.clicked.connect(action.trigger)
-        self._copyActionProps()
-
-    def actionEvent(self, event):
-        if (event.type() == QEvent.ActionChanged
-            and event.action() is self._defaultAction):
-            self._copyActionProps()
-        super(ActionPushButton, self).actionEvent(event)
-
-    def _copyActionProps(self):
-        action = self._defaultAction
-        self.setEnabled(action.isEnabled())
-        self.setText(action.text())
-        self.setToolTip(action.toolTip())
-
-
-=======
->>>>>>> 2811e218
 class ToolsCombo(QComboBox):
     def __init__(self, repo, parent):
         QComboBox.__init__(self, parent)
