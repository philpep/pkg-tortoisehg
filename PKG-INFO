Metadata-Version: 1.0
Name: tortoisehg
<<<<<<< HEAD
Version: 3.3.2
=======
Version: 3.4
>>>>>>> 2811e218
Summary: TortoiseHg dialogs for Mercurial VCS
Home-page: http://tortoisehg.org
Author: Steve Borho
Author-email: steve@borho.org
License: GNU GPL2
Description: UNKNOWN
Platform: UNKNOWN<|MERGE_RESOLUTION|>--- conflicted
+++ resolved
@@ -1,10 +1,6 @@
 Metadata-Version: 1.0
 Name: tortoisehg
-<<<<<<< HEAD
-Version: 3.3.2
-=======
 Version: 3.4
->>>>>>> 2811e218
 Summary: TortoiseHg dialogs for Mercurial VCS
 Home-page: http://tortoisehg.org
 Author: Steve Borho
