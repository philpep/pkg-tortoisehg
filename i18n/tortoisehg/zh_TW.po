# Traditional Chinese translation for tortoisehg
# Copyright (c) 2009 Rosetta Contributors and Canonical Ltd 2009
# This file is distributed under the same license as the tortoisehg package.
# FIRST AUTHOR <EMAIL@ADDRESS>, 2009.
#
msgid ""
msgstr ""
"Project-Id-Version: tortoisehg\n"
"Report-Msgid-Bugs-To: FULL NAME <EMAIL@ADDRESS>\n"
<<<<<<< HEAD
"POT-Creation-Date: 2015-02-19 14:08-0200\n"
=======
"POT-Creation-Date: 2015-04-27 14:22-0300\n"
>>>>>>> 2811e218
"PO-Revision-Date: 2015-02-16 16:26+0000\n"
"Last-Translator: leolarrel Wang <Unknown>\n"
"Language-Team: Traditional Chinese <zh_TW@li.org>\n"
"MIME-Version: 1.0\n"
"Content-Type: text/plain; charset=UTF-8\n"
"Content-Transfer-Encoding: 8bit\n"
"Plural-Forms: nplurals=1; plural=0;\n"
<<<<<<< HEAD
"X-Launchpad-Export-Date: 2015-02-20 05:18+0000\n"
"X-Generator: Launchpad (build 17341)\n"
=======
"X-Launchpad-Export-Date: 2015-04-28 05:16+0000\n"
"X-Generator: Launchpad (build 17453)\n"
>>>>>>> 2811e218

msgid "TortoiseHg Overlay Icon Server"
msgstr ""

msgid "Exit"
msgstr "離開"

msgid "hg lighthg"
msgstr ""

msgid "About"
msgstr "關於"

<<<<<<< HEAD
msgid "Copyright 2008-2014 Steve Borho and others"
msgstr "Copyright 2008-2014 Steve Borho 及其他"
=======
msgid "Copyright 2008-2015 Steve Borho and others"
msgstr ""
>>>>>>> 2811e218

msgid "Several icons are courtesy of the TortoiseSVN and Tango projects"
msgstr "許多圖示是由TortoiseSVN及Tango projects 所提供"

msgid "You can visit our site here"
msgstr "你可以從這裡拜訪我們的網站"

msgid "&License"
msgstr "授權(&L)"

#, python-format
msgid "version %s"
msgstr "版本 %s"

#, python-format
msgid "with Mercurial-%s, Python-%s, PyQt-%s, Qt-%s"
msgstr "附 Mercurial-%s, Python-%s, PyQt-%s, Qt-%s"

#, python-format
msgid "A new version of TortoiseHg (%s) is ready for download!"
msgstr "一個新的TortoiseHg版本(%s)可以下載了"

msgid "License"
msgstr "許可證"

msgid "= Working Directory Parent ="
msgstr "=工作目錄的上層目錄="

msgid "Directory of files"
msgstr "檔案的目錄"

msgid "Tar archives"
msgstr "Tar 封存"

msgid "Uncompressed tar archive"
msgstr "未壓縮的 tar 封存"

msgid "Bzip2 tar archives"
msgstr "Bzip2 tar 封存"

msgid "Tar archive compressed using bzip2"
msgstr "使用 bzip2 壓縮 tar 封存"

msgid "Gzip tar archives"
msgstr "Gzip tar 封存"

msgid "Tar archive compressed using gzip"
msgstr "使用 gzip 壓縮 tar 封存"

msgid "Zip archives"
msgstr "Zip 封存"

msgid "Uncompressed zip archive"
msgstr "未壓縮的 zip 封存"

msgid "Zip archive compressed using deflate"
msgstr "使用 deflate 演算法壓縮的 zip 封存"

msgid "Only files modified/created in this revision"
msgstr "僅當前修訂版中被修改/建立的檔案"

msgid "Recurse into subrepositories"
msgstr "遞歸到子儲存庫裡面去"

msgid "Revision:"
msgstr "修訂版："

msgid "Browse..."
msgstr "瀏覽..."

msgid "Destination path:"
msgstr "目的端路徑"

msgid "Archive types:"
msgstr "封存類型:"

msgid "Hg command:"
msgstr "Hg 命令:"

msgid "Select Destination Folder"
msgstr "選擇目的資料夾"

msgid "Select Destination File"
msgstr "選擇目的檔案"

msgid "All files (*)"
msgstr "所有檔案 (*)"

msgid "Duplicate Name"
msgstr "重複的名稱"

#, python-format
msgid "The destination \"%s\" already exists as a file!"
msgstr "\"%s\"目的地已經存在,而且是一個檔案"

msgid "Confirm Overwrite"
msgstr "確認覆蓋"

#, python-format
msgid ""
"The directory \"%s\" is not empty!\n"
"\n"
"Do you want to overwrite it?"
msgstr ""
"\"%s\"目錄不是空的\n"
"\n"
"你想要覆蓋它嗎?"

#, python-format
msgid ""
"The file \"%s\" already exists!\n"
"\n"
"Do you want to overwrite it?"
msgstr ""
"檔案 \"%s\" 已存在！\n"
"\n"
"您想覆蓋它嗎？"

#, python-format
msgid "The destination \"%s\" already exists as a folder!"
msgstr "\"%s\"目的地已經存在,而且是一個目錄"

#, python-format
msgid "Archive - %s"
msgstr "封存 - %s"

msgid "&Archive"
msgstr "封存(&A)"

msgid "Backout requires a parent revision"
msgstr "回退需要一個母系修訂版"

msgid "Cannot backout change on a different branch"
msgstr "不能在不同的分支中回退變更"

#, python-format
msgid "Backout - %s"
msgstr "回退 - %s"

msgid "Prepare to backout"
msgstr "準備回退"

msgid "Verify backout revision and ensure your working directory is clean."
msgstr "驗證回退修訂版並確認你的工作目錄是乾淨的。"

msgid "Backing out a parent revision is a single step operation"
msgstr "回退母系修訂版是一個單步操作"

msgid "Backout revision"
msgstr "回退修訂版"

msgid "Not a head, backout will create a new head!"
msgstr "不是HEAD修訂版，回退操作將會建立新的Head修訂版！"

msgid "Current local revision"
msgstr "目前的本地工作複本所在的修訂版"

msgid "Working directory status"
msgstr "工作目錄狀態"

msgid "Checking..."
msgstr "檢查中..."

msgid ""
"Before backout, you must <a href=\"commit\"><b>commit</b></a>, <a href="
"\"shelve\"><b>shelve</b></a> to patch, or <a href=\"discard\"><b>discard</"
"b></a> changes."
msgstr ""
"回退之前,你必須 <a href=\"commit\"><b>提交</b></a>, <a href=\"shelve\"><b>擱"
"置</b></a> 到補丁,或 <a href=\"discard\"><b>丟棄</b></a>變更。"

msgid "Automatically resolve merge conflicts where possible"
msgstr "在可能情況下自動解決合併衝突"

msgid "<b>Uncommitted local changes are detected</b>"
msgstr "<b>偵測到有未提交的本地工作複本變更</b>"

msgid "Clean"
msgstr "乾淨的"

msgid "Backing out, then merging..."
msgstr "回退中，然後合併..."

msgid "All conflicting files will be marked unresolved."
msgstr "所有有衝突的檔案將被標示為未解決"

msgid "Automatically advance to next page when backout and merge are complete."
msgstr "回退和合併完成後自動前進到下一個頁面。"

#, python-format
msgid ""
"%d files have <b>merge conflicts</b> that must be <a href=\"resolve"
"\"><b>resolved</b></a>"
msgstr "有%d個需要<b>合併衝突</b>的檔案要<a href=\"resolve\"><b>解決</b></a>"

msgid "No merge conflicts, ready to commit"
msgstr "沒有合併衝突，可以提交"

msgid "Commit backout and merge results"
msgstr "提交回退並合併"

msgid "Parents"
msgstr "母系"

msgid "Working Directory"
msgstr "工作目錄"

msgid "Working Directory (merged)"
msgstr "工作目錄(合併的)"

msgid "Commit message"
msgstr "提交訊息"

msgid "Skip final confirmation page, close after commit."
msgstr "提交後關閉，跳過最後的確認頁。"

msgid "Backed out changeset: "
msgstr "回退的變更集： "

msgid "Confirm Discard Message"
msgstr "確認丟棄訊息"

msgid "Discard current backout message?"
msgstr "丟棄目前的回退訊息?"

msgid "Use English backout message"
msgstr "使用英文回退訊息"

msgid "Backing out and committing..."
msgstr "回退並提交..."

msgid "Please wait while making backout."
msgstr "回退中，請稍等..."

msgid "Committing..."
msgstr "提交中..."

msgid "Please wait while committing merged files."
msgstr "正在提交合併的文件，請稍等..."

msgid "Finished"
msgstr "已完成"

msgid "Backout changeset"
msgstr "回退變更集"

#, python-format
msgid "Bisect - %s"
msgstr ""

msgid "Accept"
msgstr "接受"

msgid "Known good revision:"
msgstr "已知的良好修訂版:"

msgid "Known bad revision:"
msgstr "已知的不良修訂版"

msgid "Discard local changes (revert --all)"
msgstr "放棄本地工作複本的變更(revert -all)"
<<<<<<< HEAD

msgid "Revision is &Good"
msgstr "此修訂版良好(&G)"

msgid "Revision is &Bad"
msgstr "此修訂版不良(&B)"

=======

msgid "Revision is &Good"
msgstr "此修訂版良好(&G)"

msgid "Revision is &Bad"
msgstr "此修訂版不良(&B)"

>>>>>>> 2811e218
msgid "&Skip this Revision"
msgstr "略過此修訂版(&S)"

msgid "Close"
msgstr "關閉"

msgid "Error encountered."
msgstr "發生錯誤"

msgid "Culprit found."
msgstr "找到元兇"

msgid "Revision"
msgstr "修訂版"

msgid "Test this revision and report findings. (good/bad/skip)"
msgstr "測試修訂版然後回報結果.  (良好/不良/跳過)"

#, python-format
msgid "%s (hint: %s)"
msgstr "%s (提示: %s)"

msgid "Bookmark:"
msgstr "書籤:"

msgid "New Name:"
msgstr "新名稱:"

msgid "Activate:"
msgstr "活動的:"

msgid "&Add"
msgstr "加入(&A)"

msgid "Re&name"
msgstr "重新命名(&N)"

msgid "&Remove"
msgstr "移除(&R)"

msgid "&Move"
msgstr "搬移(&M)"

#, python-format
msgid "Bookmark - %s"
msgstr "書籤 - %s"

#, python-format
msgid "A bookmark named \"%s\" already exists"
msgstr "一個\"%s\"書籤已經存在"

#, python-format
msgid "Bookmark '%s' has been added"
msgstr "\"%s\"書籤已經被新增了"

#, python-format
msgid "Bookmark named \"%s\" does not exist"
msgstr "\"%s\"書籤不存在"

#, python-format
msgid "Bookmark '%s' has been moved"
msgstr "\"%s\"書籤已經被搬移"

#, python-format
msgid "Bookmark '%s' does not exist"
msgstr "書籤('%s')不存在"

#, python-format
msgid "Bookmark '%s' has been removed"
msgstr "\"%s\"書籤已經被移除"

#, python-format
msgid "Bookmark '%s' has been renamed to '%s'"
msgstr "\"%s\"書籤已經被重新命名成\"%s\""

<<<<<<< HEAD
=======
msgid "TortoiseHg Bookmark Sync"
msgstr ""

msgid "Outgoing Bookmarks"
msgstr ""

msgid "&Push Bookmark"
msgstr ""

msgid "&Remove Bookmark"
msgstr ""

msgid "Incoming Bookmarks"
msgstr ""

msgid "P&ull Bookmark"
msgstr ""

msgid "R&emove Bookmark"
msgstr ""

#, python-format
msgid "Pushed local bookmark: %s"
msgstr ""

#, python-format
msgid "Pulled remote bookmark: %s"
msgstr ""

#, python-format
msgid "Removed remote bookmark: %s"
msgstr ""

#, python-format
msgid "Removed local bookmark: %s"
msgstr ""

>>>>>>> 2811e218
#, python-format
msgid "%s - branch operation"
msgstr "%s - 分支操作"

msgid "Select branch of merge commit"
msgstr "選擇要合併的分支"

msgid "Changes take effect on next commit"
msgstr "將於下次提交時生效"

msgid "No branch changes"
msgstr "分支沒有改變"

msgid "Open a new named branch"
msgstr "開啟一個新的命名分支 (named branch)"

msgid "Close current branch"
msgstr "關閉目前分支"

#, python-format
msgid "Please report this bug to our <a href=\"%s\">bug tracker</a>"
msgstr "請回報這個bug到我們<a href=\"%s\">bug tracker</a>"

msgid "Checking for updates..."
msgstr "檢查更新..."

msgid "Copy"
msgstr "複製"

msgid "Quit"
msgstr "結束"

msgid "TortoiseHg Bug Report"
msgstr "回報 TortoiseHg 的問題"

msgid "Upgrading to a more recent TortoiseHg is recommended."
msgstr "建議更新到最新的TortoiseHg"

msgid "Your TortoiseHg is up to date."
msgstr "你的TortoiseHg是最新的"

msgid "Save error report to"
msgstr "儲存錯誤報告至"

msgid "Text files (*.txt)"
msgstr "文字檔 (*.txt)"

msgid "Error writing file"
msgstr "寫入檔案時發生錯誤"

msgid "TortoiseHg Error"
msgstr "TortoiseHg 錯誤"

msgid ""
"If you still have trouble, <a href=\"#bugreport\">please file a bug report</"
"a>."
msgstr "假如你仍然有麻煩,<a href=\"#bugreport\">請提出問題回報</a>."

msgid "Visual Diff"
msgstr "圖形化差異比對"

msgid "View file changes in external diff tool"
msgstr "使用外部差異比對工具來觀看檔案變更"

msgid "Edit Local"
msgstr "編輯本地工作複本"

msgid "Edit current file in working copy"
msgstr "在工作副本編輯目前的檔案"

msgid "Revert to Revision"
msgstr "復原到修訂版"

msgid "Revert file(s) to contents at this revision"
msgstr "復原檔案到這個修訂版的內容"

msgid "Patch failed to apply"
msgstr "套用補丁失敗"

msgid "Manually resolve rejected chunks?"
msgstr "手動解決被拒絕的區塊?"

msgid "Edit patched file and rejects?"
msgstr ""

msgid "No deletable chunks"
msgstr "沒有可刪除的區塊"

msgid "Completely remove file from patch?"
msgstr "從補丁中完整的移除檔案?"

msgid "Revert all file changes?"
msgstr "復原所有檔案變更?"

msgid "No chunks remain"
msgstr "沒有區塊剩下了"

msgid "file has been deleted, refresh"
msgstr "檔案已經被刪除,重新整理"

msgid "file has been modified, refresh"
msgstr "檔案已經被修改,重新整理"

msgid "Unable to merge chunks"
msgstr "不能去合併區塊"

msgid "Add or remove patches must be merged in the working directory"
msgstr ""

msgid "Unable to remove"
msgstr "不能移除"

#, python-format
msgid ""
"Unable to remove file %s,\n"
"permission denied"
msgstr ""
"不能移除 %s,\n"
"權限不允許"

msgctxt "files"
msgid "All"
msgstr "全部"

msgctxt "files"
msgid "None"
msgstr "(無)"

msgid "Toggle display of text search bar"
msgstr "顯示/隱藏文字搜尋列"

msgid "Diff Toolbar"
msgstr "差異比對工具列"

#, python-format
msgid "Chunks selected: %d / %d"
msgstr "選擇區塊: %d/%d"

msgid "Please wait while the file is opened ..."
msgstr "請等待檔案被開啟"

msgid "Source:"
msgstr "來源:"

msgid "Destination:"
msgstr "目的地:"

msgid "Options"
msgstr "選項"

msgid "Clone to revision:"
msgstr "拓製修訂版:"

<<<<<<< HEAD
=======
msgid "A revision identifier, bookmark, tag or branch name"
msgstr ""

>>>>>>> 2811e218
msgid "Do not update the new working directory"
msgstr "不要對新的工作目錄進行更新"

msgid "Use pull protocol to copy metadata"
msgstr "使用 pull 協定複製 metadata"

msgid "Use uncompressed transfer"
msgstr "使用非壓縮傳輸"

msgid "Include patch queue"
msgstr "引入補丁佇列"

msgid "Use proxy server"
msgstr "使用代理伺服器"

msgid "Do not verify host certificate"
msgstr "無法驗證主機憑證"

msgid "Remote command:"
msgstr "遠端命令:"

msgid "Start revision:"
msgstr "開始修訂版:"

msgid "Select source repository"
msgstr "選擇來源儲存庫"

msgid "Select destination repository"
msgstr "選擇目的地儲存庫"

msgid "Select patch folder"
msgstr "選擇目錄資料夾"

#, python-format
msgid "Clone - %s"
msgstr "拓製 - %s"

msgid "&Clone"
msgstr "拓製(&C)"
<<<<<<< HEAD

msgid "failed to start command\n"
msgstr "開始命令失敗了\n"

msgid "error while running command\n"
msgstr "執行命令時錯誤\n"

#, python-format
msgid "process exited unexpectedly with code %d"
msgstr "程序意外結束,代碼 %d"

#, python-format
msgid "failed to encode command: %s"
msgstr ""

#, python-format
msgid "timed out while reading: %r..."
msgstr "讀取逾時: %r ..."

msgid "timed out waiting for message"
msgstr "等待訊息的時候逾時了"

#, python-format
msgid "unexpected response on required channel %r"
msgstr ""

#, python-format
msgid "invalid \"hello\" message: %r"
msgstr "無效的\"hello\"訊息:%r"

msgid "no \"runcommand\" capability"
msgstr ""

#, python-format
msgid "corrupted command result: %r"
msgstr ""

#, python-format
msgid "failed to encode input: %s"
msgstr ""

=======

msgid "failed to start command\n"
msgstr "開始命令失敗了\n"

msgid "error while running command\n"
msgstr "執行命令時錯誤\n"

#, python-format
msgid "process exited unexpectedly with code %d"
msgstr "程序意外結束,代碼 %d"

#, python-format
msgid "failed to encode command: %s"
msgstr ""

#, python-format
msgid "timed out while reading: %r..."
msgstr "讀取逾時: %r ..."

msgid "timed out waiting for message"
msgstr "等待訊息的時候逾時了"

#, python-format
msgid "unexpected response on required channel %r"
msgstr ""

#, python-format
msgid "invalid \"hello\" message: %r"
msgstr "無效的\"hello\"訊息:%r"

msgid "no \"runcommand\" capability"
msgstr ""

#, python-format
msgid "corrupted command result: %r"
msgstr ""

#, python-format
msgid "failed to encode input: %s"
msgstr ""

>>>>>>> 2811e218
msgid "Terminated by user"
msgstr "被使用者終止了"

#, python-format
msgid "[command terminated by user %s]"
msgstr "[命令被%s這個使用者所終結了]"

#, python-format
msgid "[command interrupted %s]"
msgstr "[命令中斷了%s]"

#, python-format
msgid "[command returned code %d %%s]"
msgstr "[命令返回碼 %d %%s]"

#, python-format
msgid "[command completed successfully %s]"
msgstr "[命令完成 %s]"

msgid "Running..."
msgstr "執行中..."

msgid "Failed!"
msgstr "失敗！"

msgid "Clea&r Log"
msgstr "清除紀錄(&r)"

msgid "TortoiseHg Prompt"
msgstr "TortoiseHg 提示字元"

msgid "Show Detail"
msgstr "顯示詳細資料"

msgid "Hide Detail"
msgstr "隱藏詳細資料"

msgid "Confirm Exit"
msgstr "確認離開"

msgid ""
"Mercurial command is still running.\n"
"Are you sure you want to terminate?"
msgstr ""
"Mercurial命令還在執行\n"
"你真的想終止?"

msgid "&Run"
msgstr "執行(&R)"

msgid "TortoiseHg Command Dialog"
msgstr "TortoiseHg 命令對話框"

msgid "Command Error"
msgstr "指令錯誤"

#, python-format
msgid "[Code: %d]"
msgstr "[返回碼:%d]"

msgid "Merge"
msgstr "合併"

#, python-format
msgid "Merge with %s"
msgstr "和 %s 合併"

msgid "Patch Name Required"
msgstr "需要補丁名字"

msgid "You must enter a patch name"
msgstr "你需要輸入一個補丁名字"

msgctxt "start progress"
msgid "Commit"
msgstr "提交"

msgctxt "start progress"
msgid "MQ Action"
msgstr ""

msgctxt "start progress"
msgid "Rollback"
msgstr "回退"

msgid "Commit Dialog Toolbar"
msgstr "提交對話框工具列"

msgid "Branch: "
msgstr "分支: "

msgid "Copy message"
msgstr "複製訊息"

msgid "Copy one of the recent commit messages"
msgstr "複製常用提交訊息中的一個"

msgid "Show Issues"
msgstr "顯示問題"

msgid "Please wait..."
msgstr "請等一下…"

#, python-format
msgid "Failed to load issue tracker '%s': %s"
msgstr "載入問題追蹤系統 '%s' 失敗 : %s"

msgid "Issue Tracker"
msgstr "問題追蹤系統"

msgid "Show Issues..."
msgstr "顯示問題..."

msgid "Stop"
msgstr "停止"

msgid "### patch name ###"
msgstr "### 補丁名字 ###"

msgid "Commit changes"
msgstr "提交變更"

msgid "Commit"
msgstr "提交"

msgid "Amend current revision"
msgstr "修改目前的修訂版"

msgid "Amend"
msgstr "修改"

msgid "Create a new patch"
msgstr "建立一個新的補丁"

msgid "QNew"
msgstr ""

msgid "Refresh current patch"
msgstr "重新整理目前的補丁"

msgid "QRefresh"
msgstr "QRefresh"

msgid "Confirm Branch Change"
msgstr "確認分支改變"

#, python-format
msgid "Named branch \"%s\" already exists, last used in revision %d\n"
msgstr "\"%s\"命名分支已經存在.最後一次是在%d 修訂版被使用過\n"

msgid "Restart &Branch"
msgstr "分支重新開始(&B)"

msgid "&Commit to current branch"
msgstr "提交到目前分支(&C)"

msgid "Cancel"
msgstr "取消"

msgid "Confirm New Branch"
msgstr "確認新分支"

#, python-format
msgid "Create new named branch \"%s\" with this commit?\n"
msgstr "這次提交時要建立新的\"%s\"分支嗎?\n"

msgid "Create &Branch"
msgstr "建立分支(&B)"

msgid "Close Branch: "
msgstr "關閉的分支: "

msgid "New Branch: "
msgstr "新分支: "

#, python-format
msgid "<b>Selected Options:</b> %s"
msgstr "<b>選擇的選項:</b> %s"

msgid "Parent:"
msgstr "母系:"

msgid "Patch name:"
msgstr "補丁名稱"

#, python-format
msgid "Close %s branch"
msgstr "關閉 %s 分支"

#, python-format
msgid "Rollback commit to revision %d"
msgstr "回退提交到%d修訂版"

msgid "Confirm Undo"
msgstr "確認復原"

msgid "Discard current commit message?"
msgstr "放棄目前的提交訊息？"

msgid "Message Translation Failure"
msgstr "訊息轉譯失敗"

msgid ""
"Unable to translate message to local encoding\n"
"Consider setting HGENCODING environment variable\n"
"Replace untranslatable characters with \"?\"?\n"
msgstr ""

msgid "&Replace"
msgstr "取代(&R)"

msgid "Nothing Committed"
msgstr "沒有提交任何東西"

msgid "Please enter commit message"
msgstr "請輸入提交訊息"

msgid ""
"No issue link was found in the commit message.  The commit message should "
"contain an issue link.  Configure this in the 'Issue Tracking' section of "
"the settings."
msgstr ""
"提交訊息裡面沒有問題連結.應該要有的,請到\"設定\"的'問題追蹤'頁面進行設定"

msgid "No files checked"
msgstr "沒有檔案被檢查"

msgid "No modified files checkmarked for commit"
msgstr "請勾選提交時要提交的檔案"

msgid "Confirm Add"
msgstr "確認新增"

msgid "Add selected untracked files?"
msgstr "新增已選擇的未追蹤檔案嗎?"

msgid "Confirm Remove"
msgstr "確認移除"

msgid "Remove selected deleted files?"
msgstr "移除已選擇的刪除檔案嗎?"

msgid "Nothing changed."
msgstr "沒有東西被改變"

msgctxt "window title"
msgid "Commit"
msgstr "提交"

#, python-format
msgid "%s - commit options"
msgstr "%s - 提交選項"

msgid "Set username:"
msgstr "設定使用者名字;"

msgid "Save in Repo"
msgstr "儲存在Repo"

msgid "Save Global"
msgstr "儲存成全域"

msgid "Set Date:"
msgstr "設定日期:"

msgid "Update"
msgstr "更新"

msgid "Push After Commit:"
msgstr "提交之後推送:"

msgid "Auto Includes:"
msgstr "自動引入:"

msgid "Recurse into subrepositories (--subrepos)"
msgstr "遞迴到子儲存庫中(--subrepos)"

msgid "Unable to save username"
msgstr "不能儲存使用者名字"

msgid "Iniparse must be installed."
msgstr "需要安裝Iniparse"

msgid "Unable to write configuration file"
msgstr "不能寫入設定檔"

msgid "Unable to save after commit push"
msgstr ""

msgid "Unable to save auto include list"
msgstr "不能儲存自動載入列表"

msgid "Unable to save recurse in subrepos."
msgstr ""

msgid "Invalid date format"
msgstr "無效的日期格式"

msgid "No username configured"
msgstr "沒有設定使用者名字"

#, python-format
msgid "%s - commit"
msgstr "%s - 提交"

msgid "TortoiseHg Commit"
msgstr "TortoiseHg Commit"

msgid "Are you sure that you want to cancel the commit operation?"
msgstr "你確定你想取消提交嗎?"

msgid "Compress changesets up to and including"
msgstr ""

msgid "Onto destination"
msgstr "到目的地"

msgid "Compress"
msgstr "壓縮"

#, python-format
msgid "Compress - %s"
msgstr "壓縮 - %s"

msgid ""
"Before compress, you must <a href=\"commit\"><b>commit</b></a> or <a href="
"\"discard\"><b>discard</b></a> changes."
msgstr ""
"壓縮之前,你得要<a href=\"commit\"><b>提交</b></a> 或 <a href=\"discard\"><b>"
"放棄</b></a>變更"

msgid "You may continue the compress"
msgstr "你可以繼續壓縮"

msgid "Changes have been moved, you must now commit"
msgstr "變更已經被移動,你現在就要提交"

msgctxt "action button"
msgid "Commit"
msgstr "提交"

msgid "Compress is complete, old history untouched"
msgstr ""

msgid "must be specified repository"
msgstr "必須指定儲存庫"

msgid "must be specified 'type' in style"
msgstr "必須在style裡指定type"

msgid "Summary:"
msgstr "摘要："

msgid "User:"
msgstr "使用者:"

msgid "Date:"
msgstr "日期:"

msgid "Age:"
msgstr "時間："

msgid "Branch:"
msgstr "分支:"

msgid "Close:"
msgstr "關閉:"

msgid "Tags:"
msgstr "標籤:"

msgid "Graft:"
msgstr ""

msgid "Transplant:"
msgstr ""

msgid "Obsolete state:"
msgstr ""

msgid "Perforce:"
msgstr ""

msgid "Subversion:"
msgstr ""

msgid "Converted From:"
msgstr "從哪邊轉換"

msgid "Original Parent:"
msgstr "原始母系:"

msgid "No items to display"
msgstr "沒有項次可以顯示"

msgid "Use compact view"
msgstr "使用簡潔檢視"

msgid "Patch:"
msgstr "補丁:"

#, python-format
msgid "Displaying %(count)d of %(total)d items"
msgstr "顯示 %(count)d / %(total)d 項目"

msgid "Select a GUI location to edit:"
msgstr "選擇一個GUI工具列來編輯"

msgid "Select the toolbar or menu to change"
msgstr "選一個工具列或選單來改變"

msgid "Tools shown on selected location"
msgstr "顯示在工具列的項目"

msgid "Delete from list"
msgstr "從列表刪除"

msgid "Add to list"
msgstr "加入列表"

msgid "Add separator"
msgstr "新增分隔棒"

msgid "List of all tools"
msgstr "列出所有工具"

msgid "New Tool ..."
msgstr "新增工具 ..."

msgid "Edit Tool ..."
msgstr "編輯工具 ..."

msgid "Delete Tool"
msgstr "刪除工具"

msgid "Type"
msgstr "類型"

msgid "Name"
msgstr "名字"

msgid "Command"
msgstr "命令"

msgid "New hook"
msgstr "新掛勾"

msgid "Edit hook"
msgstr "編輯掛勾"

msgid "Delete hook"
msgstr "刪除掛勾"

msgid "Replace existing hook?"
msgstr "置換存在的掛勾?"

#, python-format
msgid ""
"There is an existing %s.%s hook.\n"
"\n"
"Do you want to replace it?"
msgstr ""
"有一個存在的%s.%s掛勾.\n"
"你要置換它嗎?"

msgid "OK"
msgstr "確定"

msgid "Missing information"
msgstr "遺失的資訊"

msgid "All items"
msgstr "所有項目"

msgid "Working directory"
msgstr "工作目錄"

msgid "All revisions"
msgstr "所有修訂版"

msgid "All contexts"
msgstr "所有內容"

msgid "Fixed revisions"
msgstr ""

msgid "Applied patches"
msgstr "打入補丁"

msgid "Applied patches or qparent"
msgstr ""

msgid "<default icon>"
msgstr "<預設圖示>"

msgid "Configure Custom Tool"
msgstr "設定自訂工具"

msgid "Tool name"
msgstr "工具名字"

msgid "The tool name. It cannot contain spaces."
msgstr "工具名字不能有空白"

<<<<<<< HEAD
=======
#, python-brace-format
>>>>>>> 2811e218
msgid ""
"The command that will be executed.\n"
"To execute a Mercurial command use \"hg\" (rather than \"hg.exe\") as the "
"executable command.\n"
"You can use several {VARIABLES} to compose your command:\n"
"- {ROOT}: The path to the current repository root.\n"
"- {REV} / {REVID}: the selected revision number / hexadecimal revision id "
"hash respectively.\n"
"- {SELECTEDFILES}: The list of files selected by the user on the revision "
"details file list.\n"
"- {FILES}: The list of files touched by the selected revision.\n"
"- {ALLFILES}: All the files tracked by Mercurial on the selected revision."
msgstr ""

<<<<<<< HEAD
=======
#, python-brace-format
>>>>>>> 2811e218
msgid ""
"The directory where the command will be executed.\n"
"If this is not set, the root of the current repository will be used "
"instead.\n"
"You can use the same {VARIABLES} as on the \"Command\" setting.\n"
msgstr ""

msgid "Tool label"
msgstr "工具標籤"

msgid ""
"The tool label, which is what will be shown on the repowidget context menu.\n"
"If no label is set, the tool name will be used as the tool label.\n"
"If no tooltip is set, the label will be used as the tooltip as well."
msgstr ""

msgid "Tooltip"
msgstr "工具提示"

msgid ""
"The tooltip that will be shown on the tool button.\n"
"This is only shown when the tool button is shown on\n"
"the workbench toolbar."
msgstr ""

msgid "Icon"
msgstr "圖示"

msgid ""
"The tool icon.\n"
"You can use any built-in TortoiseHg icon\n"
"by setting this value to a valid TortoiseHg icon name\n"
"(e.g. clone, add, remove, sync, thg-logo, hg-update, etc).\n"
"You can also set this value to the absolute path to\n"
"any icon on your file system."
msgstr ""

msgid "On repowidget, show for"
msgstr ""

msgid ""
"For which kinds of revisions the tool will be enabled\n"
"It is only taken into account when the tool is shown on the\n"
"selected revision context menu."
msgstr ""

msgid "Show Output Log"
msgstr "顯示輸出紀錄"

msgid ""
"When enabled, automatically show the Output Log when the command is run.\n"
"Default: False."
msgstr "如果啟動這個選項,那麼當執行命令的時候自動顯示Output Log"

msgid "You must set a tool name."
msgstr "你必須設定一個工具名字"

msgid "The tool name cannot have any spaces in it."
msgstr "工具名字不能有任何空白"

msgid "You must set a command to run."
msgstr "你得要設定一個指令來執行"

msgid "Configure Hook"
msgstr "設置掛勾"

msgid "Hook type"
msgstr "掛勾類型"

msgid "Select when your command will be run"
msgstr ""

msgid "The hook name. It cannot contain spaces."
msgstr "掛勾名子不能包含空白"

msgid ""
"The command that will be executed.\n"
"To execute a python function prepend the command with \"python:\".\n"
msgstr ""

msgid "You must set a valid hook type."
msgstr "你必須設定一個有效的掛勾類型"

msgid "The hook name cannot contain any spaces, tabs or '=' characters."
msgstr "掛勾名子不能包含任何空白,Tab 或'='符號"

#, python-format
msgid "command parse error: %s"
msgstr "命令剖析錯誤: %s"

#, python-format
msgid "no matches found: %s"
msgstr "找不到符合的: %s"

msgid "Console"
msgstr ""

msgid "File &History / Annotate"
msgstr ""

msgid "Show the history of the selected file"
msgstr "顯示選擇檔案的歷史"

msgid "Co&mpare File Revisions"
msgstr "比較檔案修訂版"

msgid "Compare revisions of the selected file"
msgstr "比對選擇的檔案的修訂版"

msgid "Filter Histor&y"
msgstr ""
<<<<<<< HEAD

msgid "Query about changesets affecting the selected files"
msgstr ""

msgid "Diff &Changeset to Parent"
msgstr ""

msgid "Diff Changeset to Loc&al"
msgstr ""

msgid "&Diff to Parent"
msgstr "跟母系做差異比對(&D)"

msgid "Diff to &Local"
msgstr "跟本地做差異比對"

=======

msgid "Query about changesets affecting the selected files"
msgstr ""

msgid "Diff &Changeset to Parent"
msgstr ""

msgid "Diff Changeset to Loc&al"
msgstr ""

msgid "&Diff to Parent"
msgstr "跟母系做差異比對(&D)"

msgid "Diff to &Local"
msgstr "跟本地做差異比對"

>>>>>>> 2811e218
msgid "View changes to current in external diff tool"
msgstr ""

msgid "&View at Revision"
msgstr "在修訂版中檢視(&V)"

msgid "View file as it appeared at this revision"
msgstr ""

msgid "&Save at Revision..."
msgstr "在修訂版中儲存(&S)"

msgid "Save file as it appeared at this revision"
msgstr ""

msgid "Save file to"
msgstr "儲存檔案至"

msgid "&Edit Local"
msgstr "編輯本地(&E)"

msgid "&Open Local"
msgstr "開啟本地(&O)"

msgid "&Copy Patch"
msgstr "複製補丁(&C)"

msgid "Copy &Path"
msgstr "複製路徑(&P)"

msgid "Copy full path of file(s) to the clipboard"
msgstr "複製檔案絕對路徑到剪貼簿"

msgid "&Revert to Revision..."
msgstr "復原到修訂版(&R)..."

msgid "Open S&ubrepository"
msgstr "開啟子儲存庫(&u)"

msgid "Open the selected subrepository"
msgstr "開啟選擇的子儲存庫"

msgid "E&xplore Folder"
msgstr "瀏覽資料夾(&x)"

msgid "Open the selected folder in the system file manager"
msgstr "在系統檔案管理員開啟選擇的目錄"

msgid "Open &Terminal"
msgstr "開啟終端機(&T)"

msgid "Open a shell terminal in the selected folder"
msgstr "在選擇的目錄開啟終端機"

msgid "Custom Tools"
msgstr "自訂工具"

msgid "Diff &Local"
msgstr ""

msgid "&View Missing"
msgstr "檢視遺失的檔案(&V)"

msgid "View O&ther"
msgstr ""

msgid "Add &Largefiles..."
msgstr "增加大檔案(&L)..."

msgid "&Forget"
msgstr "忘記(&F)"

msgid "&Delete Unversioned..."
msgstr "刪除沒有受版本控管的檔案(&D)..."

msgid "Confirm Delete Unversioned"
msgstr "確認刪除沒有受版本控管的檔案"

msgid "Delete the following unversioned files?"
msgstr "刪除下列未受版本控管的檔案嗎?"

msgid "&Delete"
msgstr "刪除(&D)"

msgid "Re&move Versioned"
msgstr "移除受版本控管的檔案(&m)"

msgid "&Revert..."
msgstr "復原(&R)..."

msgid "Uncommited merge - please select a parent revision"
msgstr "未提交的合併 - 請選擇一個母系修訂版"

msgid "Revert files to local or other parent?"
msgstr "復原檔案到本地工作複本或其他的母系?"

msgid "&Local"
msgstr "本地(&L)"

msgid "&Other"
msgstr "其它(&O)"

msgid "Confirm Revert"
msgstr "確認復原"

msgid "Revert local file changes?"
msgstr "復原本地工作複本的檔案變更?"

msgid "&Revert with backup"
msgstr "&復原並且備份"

msgid "&Discard changes"
msgstr "放棄變更(&D)"

msgid "Revert the following files?"
msgstr "復原下列檔案?"

msgid "&Revert"
msgstr "復原(&R)"

msgid "&Copy..."
msgstr "複製(&C)..."
<<<<<<< HEAD

msgid "Re&name..."
msgstr "重新命名(&n)..."

=======

msgid "Re&name..."
msgstr "重新命名(&n)..."

>>>>>>> 2811e218
msgid "&Ignore..."
msgstr "忽略(&I)"

msgid "Edit Re&jects"
msgstr ""

msgid "Manually resolve rejected patch chunks"
msgstr ""

msgid "De&tect Renames..."
msgstr "偵測更名(&t)"

msgid "&Mark Resolved"
msgstr "標示為已解決(&M)"

msgid "&Mark Unresolved"
msgstr "標示為未解決(&M)"

msgid "Restart Mer&ge"
msgstr "重新開始合併(&g)"

msgid "Was renamed from"
msgstr ""

msgid "Restart Merge &with"
msgstr "重新開始合併與(&w)"

msgid "Display the file anyway"
msgstr ""

msgid "Diff not displayed: "
msgstr "差異沒有被顯示: "

#, python-format
msgid ""
"File is larger than the specified max size.\n"
"maxdiff = %s KB"
msgstr ""
"檔案比描述的最大大小還要大\n"
"maxdiff= %s KB"

msgid "File is binary"
msgstr "是二進位檔"

msgid "File may be binary (maximum line length exceeded)"
msgstr "檔案可能是二進位檔(maximum line length exceeded)"

msgid "File or diffs not displayed: "
msgstr "檔案或差異不被顯示: "

msgid " <i>(was added)</i>"
msgstr " <i>(已被新增)</i>"

#, python-format
msgid " <i>(copied from %s)</i>"
msgstr " <i>(從%s複製)</i>"

#, python-format
msgid " <i>(renamed from %s)</i>"
msgstr " <i>(已從%s更名)</i>"

msgid " <i>(is a symlink)</i>"
msgstr " <i>(是一個符號連結)</i>"

#, python-format
msgid ""
"File or diffs not displayed: File is larger than the specified max size.\n"
"maxdiff = %s KB"
msgstr ""
"檔案或差異沒有被顯示: 檔案比描述的最大大小還要大\n"
"maxdiff= %s KB"

msgid " <i>(was deleted)</i>"
msgstr " <i>(已被刪除了)</i>"

msgid " <i>(was added, now missing)</i>"
msgstr " <i>(已被新增,現在遺失了)</i>"

msgid " <i>(is unversioned)</i>"
msgstr " <i>(不受版本控管)</i>"

msgid "exec mode has been <font color='red'>set</font>"
msgstr "執行模式已被<font color='red'>設定</font>"

msgid "exec mode has been <font color='red'>unset</font>"
msgstr "執行模式已被<font color='red'>取消</font>"

#, python-format
msgid "changeset: %s"
msgstr "變更集: %s"

msgid "Initial revision"
msgstr "初始化修訂版"

#, python-format
msgid ""
"[WARNING] Invalid subrepo revision ID:\n"
"\t%s\n"
"\n"
msgstr ""
"[WARNING] 無效的子儲存庫版本 ID:\n"
"\t%s\n"
"\n"

msgid "Subrepo created and set to initial revision."
msgstr "子儲存庫建立了而且設定成初始修訂版"

msgid "Subrepo initialized to revision:"
msgstr "子儲存庫初始畫到修訂版:"

msgid "Subrepo removed from repository."
msgstr "從儲存庫裡移除子儲存庫"

msgid "Previously the subrepository was at the following revision:"
msgstr ""

msgid "Subrepo was not changed."
msgstr "子儲存庫沒有改變."

msgid "[WARNING] Missing subrepo. Update to this revision to clone it."
msgstr ""

msgid "[WARNING] Incomplete subrepo. Update to this revision to pull it."
msgstr ""

msgid "Subrepo state is:"
msgstr "子儲存庫狀態是:"

msgid "Revision has changed to:"
msgstr "修訂版已被變更到:"

#, python-format
msgid "changeset: %s (not found on subrepository)"
msgstr ""

msgid "From:"
msgstr "寄件者:"

msgid ""
"[WARNING] Missing changed subrepository. Update to this revision to clone it."
msgstr ""

msgid "Subrepository not found in the working directory."
msgstr "在工作目錄裡找不到子儲存庫"

msgid ""
"[WARNING] Incomplete changed subrepository. Update to this revision to pull "
"it."
msgstr ""

msgid "Not a Mercurial subrepo, not previewable"
msgstr "不是一個Mercurial子儲存庫,不可預覽"

#, python-format
msgid "Error previewing subrepo: %s"
msgstr "預覽子儲存庫錯誤:%s"

msgid "Subrepo may be damaged or inaccessible."
msgstr "子儲存庫損毀或不可存取"

msgid "The subrepository is dirty."
msgstr "子儲存庫是髒的"

msgid "File Status:"
msgstr "檔案狀態:"

msgid "(is a changed sub-repository)"
msgstr "(是一個改變過的子儲存庫)"

msgid "(is an unchanged sub-repository)"
msgstr "(是一個未改變的子儲存庫)"

msgid "(is a dirty sub-repository)"
msgstr "(是一個髒的子儲存庫)"

msgid "(is a new sub-repository)"
msgstr "(是一個新的子儲存庫)"

msgid "(is a removed sub-repository)"
msgstr "(是一個被移除的子儲存庫)"

msgid "(is a changed and dirty sub-repository)"
msgstr "(是一個修改過且髒的子儲存庫)"

msgid "(is a new and dirty sub-repository)"
msgstr "(是一個新的且髒的子儲存庫)"

msgid "open..."
msgstr "開啟..."

#, python-format
msgid "Hg file log viewer [%s] - %s"
msgstr "Hg 檔案紀錄檢視器 [%s] - %s"

msgid "File History Log Columns"
msgstr "檔案歷史紀錄欄位"

msgid "Back"
msgstr "上一個"

msgid "Forward"
msgstr "下一個"

msgid "Diff Selected &Changesets"
msgstr ""

msgid "&Diff Selected File Revisions"
msgstr ""

msgid "Show Revision &Details"
msgstr "顯示修訂版詳細資訊(&D)"

msgid "Too many rows selected for menu"
msgstr ""

msgid "File Differences Log Columns"
msgstr "檔案差異紀錄欄位"

msgid "Next diff"
msgstr "下個差異"

msgid "Previous diff"
msgstr "上個差異"

msgid "Unicode"
msgstr "萬國碼"

msgid "Western Europe"
msgstr "西歐"

msgid "Unified Chinese"
msgstr "簡體中文"

msgid "Traditional Chinese"
msgstr "正體中文"

msgid "Korean"
msgstr "韓文"

msgid "Japanese"
msgstr "日文"

msgid "Thai"
msgstr "泰文"

msgid "Central and Eastern Europe"
msgstr "中歐與東歐"

msgid "Cyrillic"
msgstr "斯拉夫語系"

msgid "Russian"
msgstr "俄文"

msgid "Ukrainian"
msgstr "烏克蘭語"

msgid "Greek"
msgstr "希臘文"

msgid "Turkish"
msgstr "土耳其文"

msgid "Arabic"
msgstr "阿拉伯文"

msgid "Hebrew"
msgstr "希伯來文"

msgid "Vietnamese"
msgstr "越南文"
<<<<<<< HEAD

msgid "Baltic"
msgstr "波羅的海語系"

=======

msgid "Baltic"
msgstr "波羅的海語系"

>>>>>>> 2811e218
msgid "Southern Europe"
msgstr "南歐"

msgid "Nordic"
msgstr "北歐語系"

msgid "Celtic"
msgstr "塞爾特語"

msgid "South-Eastern Europe"
msgstr "東南歐語系"

#. i18n: comma-separated list of common encoding names in your locale, e.g.
#. "utf-8,shift_jis,euc_jp,iso2022_jp" for "ja" locale.
#.
#. for the best guess, put structured encodings like "utf-8" in front, e.g.
#. "utf-8,iso8859-1" instead of "iso8859-1,utf-8" because "iso8859-1" can
#. decode arbitrary byte sequence and never fall back.
#.
#. pick from the following encodings:
#. utf-8, iso8859-1, cp1252, gbk, big5, big5hkscs, euc_kr, cp932, euc_jp,
#. iso2022_jp, cp874, iso8859-15, mac-roman, iso8859-2, cp1250, iso8859-5,
#. cp1251, koi8-r, koi8-u, iso8859-7, cp1253, cp1254, cp1256, iso8859-6,
#. cp1255, iso8859-8, cp1258, iso8859-4, iso8859-13, cp1257, iso8859-3,
#. iso8859-10, iso8859-14, iso8859-16
msgid "$FILE_ENCODINGS"
msgstr ""

msgid "View change as unified diff output"
msgstr "用統一的差異格式顯示變更"

msgid "View change in context of file"
msgstr "在檔案上下文檢視變更"

msgid "Annotate with revision numbers"
msgstr "加註修訂版號"

msgid "Next Diff"
msgstr "下個差異"

msgid "Previous Diff"
msgstr "上個差異"

msgid "Open shelve tool"
msgstr "開啟擱置工具"

msgid "&Auto Detect"
msgstr "自動偵測(&A)"

msgid "Show changes from first parent"
msgstr "從第一個母系開始顯示變更"

msgid "Show changes from second parent"
msgstr "從第二個母系開始顯示變更"

msgid "E&ncoding"
msgstr "編碼(&n)"

msgid "&Search in Current File"
msgstr "在目前的檔案裡面搜尋"

msgid "Search in All &History"
msgstr "在所有的歷史裡面搜尋"

msgid "Go to Line"
msgstr "移至行號"

#, python-format
msgid "Enter line number (1 - %d)"
msgstr "輸入行號 (1 - %d)"

msgid "Show &Author"
msgstr "顯示作者(&A)"

msgid "Show &Date"
msgstr "顯示日期(&D)"

msgid "Show &Revision"
msgstr "顯示修訂版(&R)"

msgid "Annotate Op&tions"
msgstr "加註選項(&t)"

msgid "Search Selected Text"
msgstr "搜尋選擇的文字"

msgid "In Current &File"
msgstr "在目前的檔案(&F)"

msgid "In &Current Revision"
msgstr "在目前的修訂版(&C)"

msgid "In &Original Revision"
msgstr "在原本的修訂版(&O)"

msgid "In All &History"
msgstr "在所有歷史(&H)"

msgid "Go to"
msgstr "前去"

msgid "View File at"
msgstr "檢視檔案在"

msgid "Diff File to"
msgstr ""

msgid "&Originating Revision"
msgstr "原始修訂版(&O)"

msgid "&Parent Revision"
msgstr "母系修訂版(&P)"

#, python-format
msgid "&Parent Revision (%d)"
msgstr "母系修訂版(%d)(&P)"

msgid "&Mark Excluded Changes"
msgstr ""

msgid "(excluded from the next commit)"
msgstr ""

msgid "Interrupted graft operation found"
msgstr ""

msgid ""
"An interrupted graft operation has been found.\n"
"\n"
"You cannot perform a different graft operation unless you abort the "
"interrupted graft operation first."
msgstr ""

msgid "Continue or abort interrupted graft operation?"
msgstr ""

msgid "To graft destination"
msgstr ""

msgid "Use my user name instead of graft committer user name"
msgstr ""

msgid "Use current date"
msgstr "使用目前日期"

msgid "Append graft info to log message"
msgstr ""

msgid "Graft"
msgstr ""

msgid "Abort"
msgstr "中止"

#, python-format
msgid "Graft - %s"
msgstr ""

msgid "Graft changeset"
msgstr ""

#, python-format
msgid "Graft changeset #%d of %d"
msgstr ""

msgid ""
"Before graft, you must <a href=\"commit\"><b>commit</b></a> or <a href="
"\"discard\"><b>discard</b></a> changes."
msgstr ""

msgid "You may continue or start the graft"
msgstr ""

msgid "Graft is complete"
msgstr ""

msgid "Graft failed"
msgstr ""

msgid "Graft aborted"
msgstr ""

msgid ""
"Graft generated merge <b>conflicts</b> that must be <a href=\"resolve"
"\"><b>resolved</b></a>"
msgstr ""

msgid "You may continue the graft"
msgstr ""

msgid "Exiting with an unfinished graft is not recommended."
msgstr ""

msgid "Consider aborting the graft first."
msgstr ""

msgid "&Exit"
msgstr "離開(&E)"

msgid "### regular expression search pattern ###"
msgstr "### 正規表示式搜尋樣式 ###"

msgid "Regexp:"
msgstr "正規表示式："

msgid "Ignore case"
msgstr "忽略大小寫"

msgid "Search"
msgstr "搜尋"

msgid "Working Copy"
msgstr "工作副本"

msgid "All History"
msgstr "所有歷史"

msgid "Report only the first match per file"
msgstr "只回報每個檔案第一個符合的"

msgid "Follow copies and renames"
msgstr "追蹤複製和更名"

msgid "Includes:"
msgstr "包括："

msgid "Excludes:"
msgstr "排除:"

msgid ""
"Comma separated list of exclusion file patterns. Exclusion patterns are "
"applied after inclusion patterns."
msgstr ""

msgid ""
"Comma separated list of inclusion file patterns. By default, the entire "
"repository is searched."
msgstr ""

#, python-format
msgid "\"%s\" removed from search history"
msgstr "\"%s\"從搜尋history移除了"

#, python-format
msgid "\"%s\" removed from path history"
msgstr "\"%s\"從路徑history移除了"

#, python-format
msgid "grep: invalid match pattern: %s\n"
msgstr "grep: 無效的符合樣式: %s\n"

#, python-format
msgid "grep: %s\n"
msgstr ""

#, python-format
msgid "%d matches found"
msgstr "找到%d個符合的"

msgid "No matches found"
msgstr "找不到符合的"

msgid "Searching"
msgstr "搜尋中..."

msgid "history"
msgstr "歷史"

msgid "Interrupted"
msgstr "已中斷"

msgid "files"
msgstr "檔案"

#, python-format
msgid "Skipping %s, unable to read"
msgstr "正在略過 %s,因為不能讀取"

msgid "Vi&ew File"
msgstr "檢視檔案(&e)"

msgid "&View Changeset"
msgstr "檢視變更集(&V)"

msgid "Annotate &File"
msgstr "加註檔案(&F)"

msgid "File"
msgstr "檔案"

msgid "Line"
msgstr "行"

msgid "Rev"
msgstr "修訂"

msgid "User"
msgstr "使用者"

msgid "Match Text"
msgstr "符合文字"

msgid "TortoiseHg Search"
msgstr "TortoiseHg 搜尋"

#, python-format
msgid "Detect Copies/Renames in %s"
msgstr "在%s 偵測複製/更名"

msgid "<b>Unrevisioned Files</b>"
msgstr "<b>未加入版本追蹤的檔案</b>"

msgid "Refresh file list"
msgstr "重新整理檔案列表"

#, python-format
msgid "Min Similarity: %d%%"
msgstr "最小相似:%d%%"

msgid "Only consider deleted files"
msgstr "只考慮刪除過得檔案"

msgid "Uncheck to consider all revisioned files for copy sources"
msgstr ""

msgid "Find Renames"
msgstr "找尋更名"

msgid "Find copy and/or rename sources"
msgstr "找尋複製,和/或更名的來源"

msgid "<b>Candidate Matches</b>"
msgstr "<b>符合的候選人</b>"

msgid "Accept All Matches"
msgstr "接受所有的符合項目"

msgid "Accept Selected Matches"
msgstr "接受選擇的符合項目"

msgid "<b>Differences from Source to Dest</b>"
msgstr "<b>從來源到目的地的差異</b>"

msgid "Search already in progress"
msgstr "搜尋已經在進行"

msgid "Cannot start a new search"
msgstr "不能開始一個新的搜尋"

msgid "No files to find"
msgstr "找不到檔案"

msgid "There are no files that may have been renamed"
msgstr "沒有可能被更名過的檔案"

msgid "Multiple sources chosen"
msgstr ""

#, python-format
msgid ""
"You have multiple renames selected for destination file:\n"
"%s. Aborting!"
msgstr ""

#, python-format
msgid ""
"%s and %s have identical contents\n"
"\n"
msgstr ""
"%s 和 %s 有相同的內容\n"
"\n"

#. i18n: percent format
#, python-format
msgid "%d%%"
msgstr ""

msgid "Source"
msgstr "來源"

msgid "Dest"
msgstr "目的"

msgid "% Match"
msgstr "%符合"

msgid "Sending Email"
msgstr "傳送電子郵件中..."

msgid "Email"
msgstr "電子郵件"

msgid "To:"
msgstr "收件者:"

msgid "Cc:"
msgstr "副本:"

msgid "In-Reply-To:"
msgstr "回覆至:"

msgid "Message identifier to reply to, for threading"
msgstr ""

msgid "Flag:"
msgstr "旗標"

msgid ""
"Hg patches (as generated by export command) are compatible with most patch "
"programs.  They include a header which contains the most important changeset "
"metadata."
msgstr ""

msgid "Send changesets as Hg patches"
msgstr "用Hg補丁的方式傳送變更集"

msgid ""
"Git patches can describe binary files, copies, and permission changes, but "
"recipients may not be able to use them if they are not using git or "
"Mercurial."
msgstr ""

msgid "Use extended (git) patch format"
msgstr "使用擴充的(git)補丁格式"

msgid ""
"Stripping Mercurial header removes username and parent information.  Only "
"useful if recipient is not using Mercurial (and does not like to see the "
"headers)."
msgstr ""
"把Mercurial header 裡的使用者名稱跟母系資訊剝除掉.這是使用在收件人不是使用"
"Mercurial(或是不想讓人看到)."

msgid "Plain, do not prepend Hg header"
msgstr "純的,沒有Hg標頭"

msgid ""
"Bundles store complete changesets in binary form. Upstream users can pull "
"from them. This is the safest way to send changes to recipient Mercurial "
"users."
msgstr ""
"包裹以二進位檔案型式儲存完整的變更集,上游使用者可以從此檔案拉收.這是一個把變"
"更傳給他人最安全的辦法"

msgid "Send single binary bundle, not patches"
msgstr "傳送單一二進位包裹,而不是補丁"

msgid "send patches as part of the email body"
msgstr "將補丁作為電子郵件本文"

msgid "body"
msgstr "本文"

msgid "send patches as attachments"
msgstr "用附件傳送補丁"

msgid "attach"
msgstr "附件"

msgid "send patches as inline attachments"
msgstr "用行內附件傳送補丁"

msgid "inline"
msgstr "內嵌"

msgid "add diffstat output to messages"
msgstr "增加diffstat 的輸出到訊息中"

msgid "diffstat"
msgstr ""

msgid ""
"Patch series description is sent in initial summary email with [PATCH 0 of "
"N] subject.  It should describe the effects of the entire patch series.  "
"When emailing a bundle, these fields make up the message subject and body. "
"Flags is a comma separated list of tags which are inserted into the message "
"subject prefix."
msgstr ""

msgid "Write patch series (bundle) description"
msgstr ""

msgid "Subject:"
msgstr "主題:"

msgid "Changesets"
msgstr "變更集"

msgid "Select &All"
msgstr "全選(&A)"

msgid "Select &None"
msgstr "全不選(&N)"

msgid "Edit"
msgstr "編輯"

msgid "Preview"
msgstr "預覽"

msgid "&Settings"
msgstr "設定(&S)"

msgid "Send &Email"
msgstr "傳送電子郵件(&E)"

msgid "&Close"
msgstr "關閉(&C)"

#, python-format
msgid "Ignore filter - %s"
msgstr "忽略過濾器 - %s"

msgid "Glob"
msgstr ""

msgid "Regexp"
msgstr "正規表示"

msgid "Add"
msgstr "新增"

msgid "Edit File"
msgstr "編輯檔案"

msgid "<b>Ignore Filter</b>"
msgstr "<b>忽略過濾器</b>"

msgid "<b>Untracked Files</b>"
msgstr "<b>未被追蹤的檔案</b>"

msgid "Backspace or Del to remove row(s)"
msgstr "用 Backspace  鍵 或 Del 鍵 來移除行"

msgid "Add ignore filter..."
msgstr "新增忽略篩選器"

msgid "selected files"
msgstr "選擇的檔案"

msgid "Ignore "
msgstr "忽略 "

msgid "Invalid glob expression"
msgstr "錯誤的全域表達式"

msgid "Invalid regexp expression"
msgstr "無效的正規表示式"

msgid "Unable to read repository status"
msgstr "不能讀取儲存庫狀態"

msgid "New file created"
msgstr "新檔案被建立"

msgid ""
"TortoiseHg has created a new .hgignore file.  Would you like to add this "
"file to the source code control repository?"
msgstr "TortoiseHg 建立了一個新的.hgignore 檔案,你要把他加到儲存庫嗎?"

msgid "Unable to write .hgignore file"
msgstr "不能寫入.hgignore檔案"

msgid "Copy working directory files from skeleton"
msgstr ""

msgid "Add special files (.hgignore, ...)"
msgstr "增加特別的檔案 (.hgignore, ...)"

msgid "Make repo compatible with Mercurial <1.7"
msgstr "讓儲存庫相容於1.7版之前的Mercurial"

msgid "New Repository"
msgstr "新儲存庫"

msgid "&Create"
msgstr ""

msgid "Unable to create a config file"
msgstr "不能建立一個設定檔"

msgid "Insufficient access rights."
msgstr "存取權限不對"

msgid "Show Log"
msgstr "顯示紀錄"

msgid ""
"Some of the files that you have selected are of a size over 10 MB.  You may "
"make more efficient use of disk space by adding these files as largefiles, "
"which will store only the most recent revision of each file in your local "
"repository, with older revisions available on the server.  Do you wish to "
"add these files as largefiles?"
msgstr ""

msgid "Add as &Largefiles"
msgstr "以大型檔案方式加入(&L)"

msgid "Add as &Normal Files"
msgstr "以一般檔案形式加入(&N)"

msgid "Find revisions matching fields of:"
msgstr ""

msgid "Revision to Match:"
msgstr ""

msgid "Fields to match:"
msgstr ""

msgid "Summary (first description line)"
msgstr "摘要(描述的第一行)"

msgid "Description"
msgstr "描述"

msgid "Author"
msgstr "作者"

msgid "Date"
msgstr "日期"

msgid "Files"
msgstr "檔案"

msgid "Diff contents"
msgstr "差異內容"

msgid "Subrepo states"
msgstr ""

msgid "Branch"
msgstr "分支"

msgid "Phase"
msgstr ""

msgid "&Match"
msgstr "符合(&M)"

#, python-format
msgid "Find matches - %s"
msgstr "找出符合 - %s"

msgid "Revisions to Match:"
msgstr ""

#, python-format
msgid "Match any of <b><i>%d</i></b> revisions"
msgstr ""

msgid "<b>Unknown revision!</b>"
msgstr "<b>未知的修訂版!</b>"

msgid "<b>Parse Error!</b>"
msgstr "<b>剖析錯誤!</b>"

#, python-format
msgid "Merge - %s"
msgstr "合併 - %s"

msgid "Do you want to exit?"
msgstr "你想離開嗎?"

msgid ""
"To finish merging, you must commit the working directory.\n"
"\n"
"To cancel the merge you can update to one of the merge parent revisions."
msgstr ""
"要完成合併,你必須提交工作目錄.\n"
"\n"
"要取消合併,你可以更新至其中一個母系修訂版."

msgid "Prepare to merge"
msgstr "準備合併"

msgid "Verify merge targets and ensure your working directory is clean."
msgstr "驗證合併的目標並確保你的工作目錄是乾淨的."

msgid "Not a head revision!"
msgstr "不是一個標頭修訂版(head revision)!"

msgid "Merge from (other revision)"
msgstr "合併從(其他修訂版)"

msgid "Merge to (working directory)"
msgstr "合併到(工作目錄)"

msgid ""
"The working directory is already <b>merged</b>. <a href=\"skip"
"\"><b>Continue</b></a> or <a href=\"discard\"><b>discard</b></a> existing "
"merge."
msgstr ""
"工作目錄已經被<b>合併</b>. <a href=\"skip\"><b>繼續</b></a> 或 <a href="
"\"discard\"><b>放棄</b></a> existing merge."

msgid ""
"Before merging, you must <a href=\"commit\"><b>commit</b></a>, <a href="
"\"shelve\"><b>shelve</b></a> to patch, or <a href=\"discard\"><b>discard</"
"b></a> changes."
msgstr ""
"開始合併之前,你必須<a href=\"commit\"><b>提交</b></a>, <a href=\"shelve\"><b>"
"擱置</b></a>到補丁,或<a href=\"discard\"><b>放棄</b></a>變更"

msgid "Or use:"
msgstr "Or 使用:"

msgid "Force a merge with outstanding changes (-f/--force)"
msgstr ""

msgid "Discard all changes from merge target (other) revision"
msgstr "合併目的(其他)修訂版時移除掉所有的變更"

msgid "&Discard"
msgstr "丟棄(&D)"

msgid "Confirm Discard Changes"
msgstr "確認放棄變更"

#, python-format
msgid ""
"The changes from revision %s and all unmerged parents will be discarded.\n"
"\n"
"Are you sure this is what you want to do?"
msgstr ""
"%s 修訂版的變更以及沒有合併的全部母系都將被移除掉\n"
"\n"
"你確定你要這樣做?"

msgctxt "working dir state"
msgid "Clean"
msgstr "乾淨的"

msgid "Merging..."
msgstr "合併中..."

msgid "Automatically advance to next page when merge is complete."
msgstr "合併完成時自動到下一頁"

#, python-format
msgid ""
"%d files were modified on both branches and must be <a href=\"resolve"
"\"><b>resolved</b></a>"
msgstr "%d個檔案在兩個分支都被改過,得要<a href=\"resolve\"><b>解決衝突</b></a>"

msgid ""
"No merge conflicts, ready to commit or <a href=\"resolve\"><b>review</b></a>"
msgstr "沒有合併衝突,準備提交或<a href=\"resolve\"><b>預覽</b></a>"

msgid "Commit merge results"
msgstr "提交合併結果"

msgid "Commit Options"
msgstr "提交選項"

msgid "Commit Now"
msgstr "馬上提交"

msgid "Commit Later"
msgstr "稍候提交"

<<<<<<< HEAD
msgid "TortoiseHg Merge Commit"
msgstr ""

#, python-format
msgid ""
"Error interpreting commit date (%s).\n"
"Using current date instead."
msgstr ""

=======
>>>>>>> 2811e218
msgid "Merge changeset"
msgstr "合併變更集"

msgid "Syntax Highlighting"
msgstr "語法高亮度顯示"

msgid "Paste &Filenames"
msgstr "貼上檔名(&F)"

msgid "App&ly Format"
msgstr "套用格式(&l)"

msgid "C&onfigure Format"
msgstr "配置格式(&C)"

#, python-format
msgid "%s had rejected chunks, edit patched file together with rejects?"
msgstr ""

msgid "&Commit to Queue..."
msgstr ""

msgid "Create &New Queue..."
msgstr ""

msgid "&Rename Active Queue..."
msgstr ""

msgid "&Delete Queue..."
msgstr ""

msgid "&Purge Queue..."
msgstr ""

msgid "Create Patch Queue"
msgstr "建立補丁序列"

msgid "New patch queue name"
msgstr "新的補丁佇列名字"

msgid "Create"
msgstr "建立"

msgid "Rename Patch Queue"
msgstr "重新命名補丁佇列"

#, python-format
msgid "Rename patch queue '%s' to"
msgstr "重新命名'%s'補丁佇列成"

msgid "Rename"
msgstr "更名"

msgid "Delete Patch Queue"
msgstr "刪除補丁序列"

msgid "Delete reference to"
msgstr ""

msgid "Delete"
msgstr "刪除"

msgid "Purge Patch Queue"
msgstr "徹底清除補丁佇列"

msgid "Remove patch directory of"
msgstr ""

msgid "Purge"
msgstr "徹底清除"

msgid "Rename Patch"
msgstr ""

#, python-format
msgid "Rename patch <b>%s</b> to:"
msgstr "重新命名補丁 <b>%s</b>成"

msgid "no guards"
msgstr ""

msgid "Patch Queue"
msgstr "補丁序列"

msgctxt "MQ QPush"
msgid "Push all"
msgstr "全部推入"

msgid "Apply all patches"
msgstr "套用所有補丁"

msgctxt "MQ QPush"
msgid "Push"
msgstr "推入"

msgid "Apply one patch"
msgstr "套用一個補丁"

msgid "Set &Guards..."
msgstr ""

msgid "Configure guards for selected patch"
msgstr ""

msgid "&Delete Patches..."
msgstr "刪除補丁(&D)..."

msgid "Delete selected patches"
msgstr "刪除選擇的補丁"

msgid "Pop"
msgstr "拉出"

msgid "Unapply one patch"
msgstr "反套用一個補丁"

msgid "Pop all"
msgstr "全部拉出"

msgid "Unapply all patches"
msgstr "反套用所有的補丁"

msgid "Re&name Patch..."
msgstr "重新命名補丁(&n)"

msgid "Patch Queue Actions Toolbar"
msgstr ""

msgid "Configure guards"
msgstr ""

#, python-format
msgid "Input new guards for %s:"
msgstr ""

msgid "Confirm patch queue switch"
msgstr "確認切換補丁佇列"

#, python-format
msgid "Do you really want to activate patch queue '%s' ?"
msgstr "你真的想啟動'%s'補丁佇列嗎?"

#, python-format
msgid "Guards: %d/%d"
msgstr ""

msgid "MQ options"
msgstr "MQ選項"

msgid "Force push or pop (--force)"
msgstr "強制推入或拉出(--force)"

msgid "Tolerate non-conflicting local changes (--keep-changes)"
msgstr ""

#, python-format
msgid "Pending Perforce Changelists - %s"
msgstr ""

msgid "Submitting p4 changelist..."
msgstr ""

msgid "Reverting p4 changelist..."
msgstr "復原p4 變更列表中..."

msgid "Patch Branch Toolbar"
msgstr "補丁分支工具列"

msgid "Merge all pending dependencies"
msgstr ""

msgid "Backout current patch branch"
msgstr ""

msgid "Backport part of a changeset to a dependency"
msgstr ""

msgid "Start a new patch branch"
msgstr "開始一個新的補丁分支"

msgid "Edit patch dependency graph"
msgstr "編輯補丁相依圖"

msgid "will be closed"
msgstr "將被關閉"

#, python-format
msgid "needs merge of %i heads\n"
msgstr ""

#, python-format
msgid "needs merge with %s (through %s)\n"
msgstr ""

#, python-format
msgid "needs merge with %s\n"
msgstr "需要和%s合併\n"

#, python-format
msgid "needs update of diff base to tip of %s\n"
msgstr ""

msgid "&Goto (update workdir)"
msgstr "前往(更新工作目錄)(&G)"

msgid "&Merge"
msgstr "合併(&M)"

msgid "No patch branch selected"
msgstr "沒有選擇補丁分支"

msgid "No editor found"
msgstr "找不到文字編輯器"

msgid ""
"Mercurial was unable to find an editor. Please configure Mercurial to use an "
"editor installed on your system."
msgstr ""
"Mercurial找不到一個文字編輯器,請設定Mercurial去使用一個安裝在你系統上的編輯器"

msgid "Graph"
msgstr "分支圖"

msgid "Status"
msgstr "狀態"

msgid "Title"
msgstr ""

msgid "Message"
msgstr "訊息"

msgid "New Patch Branch"
msgstr "新補丁分支"

msgid "Patch message:"
msgstr "補丁訊息:"

msgid "Patch date:"
msgstr "補丁日期:"

msgid "Patch user:"
msgstr "補丁使用者:"

msgid "Invalid Settings - The ReviewBoard server is not setup"
msgstr "無效的設定 - The ReviewBoard server 沒有設定"

msgid "Invalid Settings - Please provide your ReviewBoard username"
msgstr "無效的設定 - 請給予你的ReviewBoard使用者名字"

#, python-format
msgid ""
"Invalid reviewboard plugin. Please download the Mercurial reviewboard plugin "
"version 3.5 or higher from the website below.\n"
"\n"
" %s"
msgstr ""

msgid "Review Board"
msgstr ""

msgid "Password:"
msgstr "密碼："

msgid "Error"
msgstr "錯誤"

#, python-format
msgid "Review draft posted to %s\n"
msgstr ""

#, python-format
msgid "Review published to %s\n"
msgstr ""

msgid "Success"
msgstr "成功"

msgid "Repository ID:"
msgstr "儲存庫ID:"

msgid "Post Review"
msgstr ""

msgid "Review ID:"
msgstr "預覽 ID:"

msgid "Update the fields of this existing request"
msgstr ""

msgid "Update Review"
msgstr "更新預覽"

msgid "Create diff with all outgoing changes"
msgstr "用可被推送的變更集建立diff"

msgid "Create diff with all changes on this branch"
msgstr ""

msgid "Publish request immediately"
msgstr ""

msgid "%p%"
msgstr ""

msgid "Connecting to Review Board..."
msgstr "連線到Review Board..."

msgid "Post &Review"
msgstr ""

msgid "Target:"
msgstr "目標:"

#, python-format
msgid "Prune - %s"
msgstr ""

msgid "&Prune"
msgstr ""

msgid "No unknown files found"
msgstr "找不到未知的檔案"

msgid "No ignored files found"
msgstr "找不到忽略的檔案"

msgid "No trash files found"
msgstr "找不到垃圾檔案"

msgid "Delete empty folders"
msgstr "刪除空的目錄"

msgid "Preserve files beginning with .hg"
msgstr ""

#, python-format
msgid "%s - purge"
msgstr "%s - 徹底清除"

msgid "Checking"
msgstr "檢查中"

msgid "Ready to purge."
msgstr "準備做徹底清除"

#, python-format
msgid "Delete %d unknown file"
msgid_plural "Delete %d unknown files"
msgstr[0] "刪除 %d 個未知的檔案"

#, python-format
msgid "Delete %d ignored file"
msgid_plural "Delete %d ignored files"
msgstr[0] "刪除 %d 個忽略的檔案"

#, python-format
msgid "Delete %d file in .hg/Trashcan"
msgid_plural "Delete %d files in .hg/Trashcan"
msgstr[0] "在.hg/Trashcan 刪除 %d個檔案"

msgid "Confirm file deletions"
msgstr "確認檔案刪除"

msgid "Are you sure you want to delete these files and/or folders?"
msgstr "你真的確定想刪除這些檔案(跟目錄)?"

msgid "Deletion failures"
msgstr "刪除失敗"

#, python-format
msgid "Unable to delete %d file or folder"
msgid_plural "Unable to delete %d files or folders"
msgstr[0] ""
msgstr[1] ""

msgid "Deleting trash folder..."
msgstr "刪除垃圾目錄中..."

#, python-format
msgid "Deleted %d files"
msgstr "已刪除 %d個檔案"

#, python-format
msgid "Deleted %d files and %d folders"
msgstr "已刪除%d個檔案和%d個目錄"

msgid "Delete Patches"
msgstr ""

msgid "Remove patches from queue?"
msgstr "從佇列移除補丁嗎?"

msgid "Keep patch files"
msgstr "保留補丁檔"

#, python-format
msgid "Patch fold - %s"
msgstr "合併補丁 - %s"

msgid "New patch message:"
msgstr "新的補丁訊息:"

msgid "Patches to fold"
msgstr "將合併的補丁"

msgid "Rename Error"
msgstr "重新命名錯誤"

msgid "Could not rename existing patchfile"
msgstr "不能重新命名存在的補丁檔"

msgid "Could not delete existing patchfile"
msgstr "不能刪除存在的補丁檔"

msgid "QRename - Check patchname"
msgstr "QRename - 檢查補丁名字"

#, python-format
msgid "Patch name <b>%s</b> already exists:"
msgstr "補丁名字<b>%s</b>已經存在"

msgid "Add .OLD extension to existing patchfile"
msgstr "新增.OLD附檔名到已存在的補丁檔"

msgid "Overwrite existing patchfile"
msgstr "複寫存在的補丁檔"

msgid "Go back and change new patchname"
msgstr "返回然後改變新的補丁名字"

msgid "&Undo"
msgstr ""

msgid "&Redo"
msgstr ""

msgid "Cu&t"
msgstr ""

msgid "&Copy"
msgstr "複製(&C)"

msgid "&Paste"
msgstr ""

msgid "&Editor Options"
msgstr "編輯器選項(&E)"

msgid "&Wrap"
msgstr "自動斷行(&W)"

msgctxt "wrap mode"
msgid "&None"
msgstr "無(&N)"

msgid "&Word"
msgstr "單字(&W)"

msgid "&Character"
msgstr "字元(&C)"

msgid "White&space"
msgstr "空白字元(&s)"

msgid "&Visible"
msgstr "顯示(V)"

msgid "&Invisible"
msgstr "隱藏(&I)"

msgid "&AfterIndent"
msgstr "在縮排之後(&A)"

msgid "&TAB Inserts"
msgstr "插入TAB(&T)"

msgid "&Auto"
msgstr "自動(&A)"

msgid "&TAB"
msgstr ""

msgid "&Spaces"
msgstr "空格(&S)"

msgid "EOL &Visibility"
msgstr "顯示換行字元(&V)"

msgid "EOL &Mode"
msgstr "換行字元模式(&M)"

msgid "&Windows"
msgstr ""

msgid "&Unix"
msgstr ""

msgid "&Mac"
msgstr ""

msgid "&Auto-Complete"
msgstr "自動完成(&A)"

msgid "### regular expression ###"
msgstr "### 正規表示式 ###"

msgid "Regular expression search pattern"
msgstr "正規表示式查詢樣式"

msgid "Wrap search"
msgstr "包裝 (wrap) 搜尋"

msgid "Prev"
msgstr "上一個"

msgid "Next"
msgstr "下一個"

msgid "Unable to read file"
msgstr ""

msgid "Could not open the specified file for reading."
msgstr ""

msgid "This appears to be a binary file."
msgstr ""

msgid "An error occurred while reading the file."
msgstr ""

msgid "Text Translation Failure"
msgstr ""

msgid "Could not translate the file content from native encoding."
msgstr ""

msgid "Several characters would be lost."
msgstr ""

msgid "Unable to write file"
msgstr ""

msgid "Could not translate the file content to native encoding."
msgstr ""

msgid "Could not open the specified file for writing."
msgstr ""

msgid "An error occurred while writing the file."
msgstr ""

msgid "Try refreshing your repository."
msgstr "試著重新整理您的儲存庫"

#, python-format
msgid ""
"Error string \"%(arg0)s\" at %(arg1)s<br>Please <a href=\"#edit:%(arg1)s"
"\">edit</a> your config"
msgstr ""

#, python-format
msgid ""
"Configuration Error: \"%(arg0)s\",<br>Please <a href=\"#fix:%(arg0)s\">fix</"
"a> your config"
msgstr ""

#, python-format
msgid "Operation aborted:<br><br>%(arg0)s."
msgstr ""

msgid "Repository is locked"
msgstr "儲存庫被鎖住"

msgid "hint:"
msgstr ""

msgid "Repository Error"
msgstr "儲存庫錯誤"

msgid "No visual editor configured"
msgstr "沒有視覺化編輯器的配置"

msgid "Please configure a visual editor."
msgstr "請配置一個視覺化編輯器"

msgid "Editor launch failure"
msgstr "啟動編輯器失敗"

msgid "Failed to open path in terminal"
msgstr "不能在終端機中開啟此路徑"

#, python-format
msgid "\"%s\" is not a valid directory"
msgstr "%s 不是一個有效的目錄"

#, python-format
msgid "Invalid configuration: %s"
msgstr ""

msgid "Unable to start the following command:"
msgstr "無法開始下列命令:"

msgid "No shell configured"
msgstr "沒有配置命令列程式"

msgid "A terminal shell must be configured"
msgstr "必須要配置一個命令列終端機程式"

msgid "Please enter a username"
msgstr "請輸入一個使用者名字"

msgid "You must identify yourself to Mercurial"
msgstr "你得跟mercurial 說你是誰"

msgid "Unable to translate input to local encoding."
msgstr ""

msgid "Checkmark files to add"
msgstr ""

msgid "Checkmark files to forget"
msgstr ""

msgid "Forget"
msgstr "忘記"

msgid "Checkmark files to revert"
msgstr ""

msgid "Revert"
msgstr "復原"

msgid "Checkmark files to remove"
msgstr ""

msgid "Remove"
msgstr "移除"

#, python-format
msgid "%s - hg %s"
msgstr ""

msgid "Do not save backup files (*.orig)"
msgstr "不能儲存備份檔(*.orig)"

msgid "Force removal of modified files (--force)"
msgstr ""

msgid "Add &Largefiles"
msgstr "增加大型檔案(&L)"

msgid "No files selected"
msgstr "沒有選擇檔案"

msgid "No operation to perform"
msgstr ""

msgid ""
"You have selected one or more files that have been modified.  By default, "
"these files will not be removed.  What would you like to do?"
msgstr ""

msgid "Remove &Unmodified Files"
msgstr "移除未修改的檔案(&U)"

msgid "Remove &All Selected Files"
msgstr "移除所有選擇的檔案(&A)"

msgid "Rebase changeset and descendants"
msgstr "Rebase 變更集與其衍生"

msgid "To rebase destination"
msgstr ""

msgid "Swap source and destination"
msgstr "來源跟目的交換"
<<<<<<< HEAD

msgid "Keep original changesets"
msgstr "保留原始變更集"

msgid "Keep original branch names"
msgstr "保持原始分支名稱"

msgid "Collapse the rebased changesets"
msgstr ""

msgid "Rebase entire source branch"
=======

msgid "Keep original changesets (--keep)"
msgstr ""

msgid "Keep original branch names (--keepbranches)"
msgstr ""

msgid "Collapse the rebased changesets (--collapse)"
msgstr ""

msgid "Rebase entire source branch (-b/--base)"
>>>>>>> 2811e218
msgstr ""

msgid "Rebase unpublished onto Subversion head (override source, destination)"
msgstr ""

msgid "Rebase"
msgstr ""

#, python-format
msgid "Rebase - %s"
msgstr ""

msgid ""
"Before rebase, you must <a href=\"commit\"><b>commit</b></a> or <a href="
"\"discard\"><b>discard</b></a> changes."
msgstr ""
"在rebase之前,你必須<a href=\"commit\"><b>提交</b></a> 或 <a href=\"discard"
"\"><b>放棄</b></a>變更"

msgid "You may continue the rebase"
msgstr "你可能會繼續rebase"

msgid "Rebase is complete"
msgstr "rebase 完成了"

msgid "Rebase failed"
msgstr "rebase失敗"

msgid "Rebase aborted"
msgstr "rebase中止"

msgid ""
"Rebase generated merge <b>conflicts</b> that must be <a href=\"resolve"
"\"><b>resolved</b></a>"
msgstr ""

msgid "Exiting with an unfinished rebase is not recommended."
msgstr "不建議離開一個未完成的rebase作業"

msgid "Consider aborting the rebase first."
msgstr ""

#, python-format
msgid "Merge rejected patch chunks into %s"
msgstr ""

msgid "Mark this chunk as resolved, goto next unresolved"
msgstr "把這個區塊標誌成'已解決',前往下個未解決的"

msgid "Mark this chunk as unresolved"
msgstr "把這個區塊標誌成未解決"

msgid "Reload File"
msgstr ""

msgid "Are you sure you want to reload this file?"
msgstr ""

msgid "All unsaved changes will be lost."
msgstr ""

msgid "Warning"
msgstr "警告"

msgid ""
"You have marked all rejected patch chunks as resolved yet you have not "
"modified the file on the edit panel.\n"
"\n"
"This probably means that no code from any of the rejected patch chunks made "
"it into the file.\n"
"\n"
"Are you sure that you want to leave the file as is and consider all the "
"rejected patch chunks as resolved?\n"
"\n"
"Doing so may delete them from a shelve, for example, which would mean that "
"you would lose them forever!\n"
"\n"
"Click Yes to accept the file as is or No to continue resolving the rejected "
"patch chunks."
msgstr ""

msgid "Copy source -> destination"
msgstr "複製來源 -> 目的地"

msgid "Copy Error"
msgstr "複製錯誤"

msgid "Select Source File"
msgstr "選擇來源檔"

msgid "Select Source Folder"
msgstr "選擇來源目錄"

msgid "Source does not exist."
msgstr ""

msgid "The source must be within the repository tree."
msgstr "來源必須在儲存庫樹裡面"

msgid "The destination must be within the repository tree."
msgstr "目的必須在儲存庫樹裡面"

msgid "Destination file already exists."
msgstr "目的地檔案已經存在"

msgid "Are you sure you want to overwrite it ?"
msgstr "你想去覆寫它嗎"

#, python-format
msgid "Copy - %s"
msgstr "複製 - %s"

#, python-format
msgid "Rename - %s"
msgstr "重新命名 - %s"

msgid "Show all"
msgstr "顯示全部"

msgid "### revision set query ###"
msgstr "### 修訂版查詢 ###"

msgid "Clear current query and query text"
msgstr "清除目前的查詢跟查詢文字"

msgid "Trigger revision set query"
msgstr ""

msgid "Open advanced query editor"
msgstr "開啟進階查詢編輯器"

msgid "Delete selected query from history"
msgstr "把選擇的查詢從歷史裡刪掉"

msgid "filter"
msgstr "過濾器"

msgid "Toggle filtering of non-matched changesets"
msgstr ""

msgid "Show/Hide hidden changesets"
msgstr "顯示/隱藏被隱藏的變更集"

msgid "Toggle graft relations visibility"
msgstr ""

msgid "Keyword Search"
msgstr "關鍵字搜尋"

msgid "Revision Set"
msgstr ""

msgid "Display graph the named branch only"
msgstr "只顯示命名的分支圖"

msgid "Display only active branches"
msgstr "只顯示活動的分支"

msgid "Display closed branches"
msgstr "顯示已關閉的分支"

msgid "Include all ancestors"
msgstr "包括所有的祖先"

msgctxt "column header"
msgid "Graph"
msgstr "分支圖"

msgctxt "column header"
msgid "Rev"
msgstr ""

msgctxt "column header"
msgid "Branch"
msgstr "分支"

msgctxt "column header"
msgid "Description"
msgstr "描述:"

msgctxt "column header"
msgid "Author"
msgstr "作者"

msgctxt "column header"
msgid "Tags"
msgstr "標籤"

msgctxt "column header"
msgid "Latest tags"
msgstr "最新的標籤"

msgctxt "column header"
msgid "Node"
msgstr "節點"

msgctxt "column header"
msgid "Age"
msgstr "經歷時間"

msgctxt "column header"
msgid "Local Time"
msgstr "本地時間"

msgctxt "column header"
msgid "UTC Time"
msgstr "UTC時間"

msgctxt "column header"
msgid "Changes"
msgstr "變更"

msgctxt "column header"
msgid "Converted From"
msgstr ""

msgctxt "column header"
msgid "Phase"
msgstr "階段"

msgctxt "column header"
msgid "Filename"
msgstr "檔名"

msgid "Searching..."
msgstr "搜尋中..."

#, python-format
msgid "filling (%d)"
msgstr ""

msgid "Mercurial User"
msgstr "Mercurial 使用者"

#, python-format
msgid "Unsupported repository type (%s)"
msgstr "不支援的儲存庫型態 (%s)"

msgid "Cannot open non Mercurial repositories or subrepositories"
msgstr "不能開啟非Mercurial的儲存庫或子儲存庫"

msgid "Confirm Delete"
msgstr "確認刪除"

#, python-format
msgid "Delete Group '%s' and all its entries?"
msgstr ""

msgid "Repository Registry"
msgstr "儲存庫登錄"

msgid "Show &Paths"
msgstr "顯示路徑(&P)"

msgid "Show S&hort Paths"
msgstr "顯示短路徑(&h)"

msgid "&Scan Repositories at Startup"
msgstr "啟動時掃描儲存庫(&S)"

msgid "Scan &Remote Repositories"
msgstr "掃描遠端儲存庫(&R)"

msgid "&Refresh Repository List"
msgstr "重新整理儲存庫列表(&R)"

msgid "Refresh the Repository Registry list"
msgstr "重新整理儲存庫登錄列表"

msgid "&Open"
msgstr "開啟(&O)"

msgid "Open the repository in a new tab"
msgstr "用新分頁開啟儲存庫"

msgid "&Open All"
msgstr "開啟全部(&O)"

msgid "Open all repositories in new tabs"
msgstr "在新分頁開啟所有儲存庫"

msgid "New &Group"
msgstr "新的群組(&G)"

msgid "Create a new group"
msgstr "建立新群組"

msgid "Rename the entry"
msgstr ""

msgid "Settin&gs"
msgstr "設定(&g)"

msgid "View the repository's settings"
msgstr "檢視儲存庫的設定"

msgid "Re&move from Registry"
msgstr "從儲存庫登錄中移除(&m)"

msgid ""
"Remove the node and all its subnodes. Repositories are not deleted from disk."
msgstr "刪除此節點與其子節點,儲存庫並不會從磁碟中刪除"

msgid "Clon&e..."
msgstr "拓製(&e)"

msgid "Clone Repository"
msgstr "拓製儲存庫"

msgid "E&xplore"
msgstr "瀏覽(&x)"

msgid "Open the repository in a file browser"
msgstr "在檔案瀏覽器開啟儲存庫"

msgid "&Terminal"
msgstr "終端機(&T)"

msgid "Open a shell terminal in the repository root"
msgstr "在儲存庫的根目錄啟動終端機"

msgid "&Add Repository..."
msgstr "增加儲存庫(&A)"

msgid "Add a repository to this group"
msgstr "新增儲存庫到這個群組"

msgid "A&dd Subrepository..."
msgstr "新增子儲存庫(&d)"

msgid "Convert an existing repository into a subrepository"
msgstr "轉換一個存在的儲存庫成為子儲存庫"

msgid "Remo&ve Subrepository..."
msgstr "移除子儲存庫(&v) ..."

msgid "Remove this subrepository from the current revision"
msgstr "從目前的修訂版移除子儲存庫"

msgid "Copy the root path of the repository to the clipboard"
msgstr "複製儲存庫的根路徑到剪貼簿"

msgid "Sort by &Name"
msgstr "依名字排序"

msgid "Sort the group by short name"
msgstr ""

msgid "Sort by &Path"
msgstr "依路徑排序"

msgid "Sort the group by full path"
msgstr "用完整路徑去排序群組"

msgid "&Sort by .hgsub"
msgstr "依.hgsub排序"

msgid "Order the subrepos as in .hgsub"
msgstr ""

msgid "Select repository directory to add"
msgstr "選擇要加入的儲存庫目錄"

msgid "Select an existing repository to add as a subrepo"
msgstr ""

msgid "Cannot add subrepository"
msgstr "不能增加子儲存庫"

#, python-format
msgid "%s is not a valid repository"
msgstr "%s 不是一個有效的儲存庫"

#, python-format
msgid "\"%s\" is not a folder"
msgstr "\"%s\" 不是一個資料夾"

msgid "A repository cannot be added as a subrepo of itself"
msgstr ""

#, python-format
msgid ""
"The selected folder:<br><br>%s<br><br>is not inside the target repository."
"<br><br>This may be allowed but is greatly discouraged.<br>If you want to "
"add a non trivial subrepository mapping you must manually edit the <i>."
"hgsub</i> file"
msgstr ""

msgid "Cannot open repository"
msgstr "不能開啟儲存庫"

#, python-format
msgid "The selected repository:<br><br>%s<br><br>cannot be open!"
msgstr "<br><br>%s<br><br>儲存庫不能被開啟!"

msgid "Subrepository already exists"
msgstr "子儲存庫已經存在"

#, python-format
msgid ""
"The selected repository:<br><br>%s<br><br>is already a subrepository of:"
"<br><br>%s<br><br>as: \"%s\""
msgstr ""

msgid "Failed to add subrepository"
msgstr "增加子儲存庫失敗"

#, python-format
msgid "Cannot open the .hgsub file in:<br><br>%s"
msgstr "不能開啟.hgsub在:<br><br>%s"

msgid "Failed to add repository"
msgstr "加入儲存庫失敗了"

#, python-format
msgid "The .hgsub file already contains the line:<br><br>%s"
msgstr ""

msgid "Subrepo added to .hgsub file"
msgstr "子儲存庫已加至.hgsub檔案中"

#, python-format
msgid ""
"The selected subrepo:<br><br><i>%s</i><br><br>has been added to the .hgsub "
"file of the repository:<br><br><i>%s</i><br><br>Remember that in order to "
"finish adding the subrepo <i>you must still <u>commit</u></i> the changes to "
"the .hgsub file in order to confirm the addition of the subrepo."
msgstr ""

#, python-format
msgid "Cannot update the .hgsub file in:<br><br>%s"
msgstr ""

msgid "Could not open .hgsub file"
msgstr ""

msgid "Cannot read the .hgsub file.<p>Subrepository removal failed."
msgstr ""

msgid "Subrepository not found"
msgstr "找不到子儲存庫"

msgid ""
"The selected subrepository was not found on the .hgsub file.<p>Perhaps it "
"has already been removed?"
msgstr ""

msgid "&Yes"
msgstr "好的(&Y)"

msgid "&No"
msgstr "否(&N)"

msgid "Remove the selected repository?"
msgstr "移除選擇的儲存庫?"

#, python-format
msgid ""
"Do you really want to remove the repository \"<i>%s</i>\" from its parent "
"repository \"<i>%s</i>\""
msgstr ""

msgid "Subrepository removed from .hgsub"
msgstr ""

msgid ""
"The selected subrepository has been removed from the .hgsub file.<p>Remember "
"that you must commit this .hgsub change in order to complete the removal of "
"the subrepository!"
msgstr ""

msgid "Could not update .hgsub file"
msgstr ""

msgid "Cannot update the .hgsub file.<p>Subrepository removal failed."
msgstr ""

msgid "New Group"
msgstr "新群組"

msgid "Could not get subrepository list"
msgstr "不能取得子儲存庫列表"

#, python-format
msgid ""
"It was not possible to get the subrepository list for the repository in:"
"<br><br><i>%s</i>"
msgstr ""

msgid "Could not open some subrepositories"
msgstr "不能打開一些子儲存庫"

#, python-format
msgid ""
"It was not possible to fully load the subrepository list for the repository "
"in:<br><br><i>%s</i><br><br>The following subrepositories may be missing, "
"broken or on an inconsistent state and cannot be accessed:<br><br><i>%s</i>"
msgstr ""

msgid "Updating repository registry"
msgstr "更新儲存庫紀錄中"

#, python-format
msgid "Loading repository %s"
msgstr "載入 %s 儲存庫"

msgid "Repository Registry updated"
msgstr "儲存庫登錄已被更新"

msgid "Close tab"
msgstr "關閉分頁"

msgid "Close other tabs"
msgstr "關閉其他分頁"

msgid "Undo close tab"
msgstr "復原關閉的分頁"

msgid "Reopen last closed tab"
msgstr "重新開啟最後關閉的分頁"

msgid "Undo close other tabs"
msgstr "復原關閉的其他分頁"

msgid "Reopen last closed tab group"
msgstr "重新開啟最後關閉的分頁群組"

msgid "Failed to open repository"
msgstr "開啟儲存庫失敗"

msgid "&Sort"
msgstr ""

#, python-format
msgid "Local Repository %s"
msgstr "本地儲存庫 %s"

#, python-format
msgid ""
"An exception happened while loading the subrepos of:<br><br>\"%s\"<br><br>"
msgstr "載入 <br><br>\"%s\"<br><br> 子儲存庫時發生了例外狀況"

#, python-format
msgid "The exception error message was:<br><br>%s<br><br>"
msgstr "例外錯誤訊息是:<br><br>%s<br><br>"

msgid "Click OK to continue or Abort to exit."
msgstr ""

msgid "Error loading subrepos"
msgstr "載入子儲存庫時錯誤"

msgid "Unable to update repository name"
msgstr "無法更新儲存庫名字"

#, python-format
msgid "An error occurred while updating the repository hgrc file (%s)"
msgstr "更新儲存庫 hgrc 檔 (%s) 時出現錯誤"

msgid "default"
msgstr "預設值"

msgid "Path"
msgstr "路徑"

msgid "C&hoose Log Columns..."
msgstr "選擇紀錄的欄位(&h)..."

#, python-format
msgid "Goto ancestor of %s and %s"
msgstr ""

#, python-format
msgid "Can't find revision '%s'"
msgstr "找不到修訂版 '%s'"

msgid "Drag to change order"
msgstr "用拖拉來改變順序"

msgid "Workbench Log Columns"
msgstr "工作台紀錄欄位"

msgctxt "tab tooltip"
msgid "Revision details"
msgstr "修訂版細節"

msgctxt "tab tooltip"
msgid "Commit"
msgstr "提交"

msgctxt "tab tooltip"
msgid "Search"
msgstr "搜尋"

msgctxt "tab tooltip"
msgid "Console log"
msgstr ""

msgctxt "tab tooltip"
msgid "Synchronize"
msgstr "同步化"

msgctxt "tab tooltip"
msgid "Patch Branch"
msgstr "補丁分支"

#, python-format
msgid "%s <incoming>"
msgstr "%s <可拉收>"

#, python-format
msgid "Found %d incoming changesets"
msgstr ""

<<<<<<< HEAD
=======
msgid "Pull"
msgstr "拉收"

>>>>>>> 2811e218
msgid "Pull incoming changesets into your repository"
msgstr "拉收可拉收的變更集到你的儲存庫"

msgid "Reject"
msgstr "拒絕"

msgid "Reject incoming changesets"
msgstr "Reject可拉收的變更集"

#, python-format
msgid "Push current branch (%s)"
msgstr "推送目前的分支(%s)"

#, python-format
msgid "Push up to current revision (#%d)"
msgstr ""

#, python-format
msgid "Push up to revision #%d"
msgstr ""

msgid "Push all"
msgstr "推送全部"

msgid "no outgoing changesets"
msgstr "沒有可被推送的變更集"

#, python-format
msgid "no outgoing changesets in current branch (%s) / %d in total"
msgstr "在目前分支(%s)/全部(%d)沒有可被推送的變更集"

#, python-format
msgid "no outgoing changesets up to current revision (#%d) / %d in total"
msgstr "在目前修訂版(#%d)/全部(%d)沒有可被推送的變更集"

#, python-format
msgid "no outgoing changesets up to revision #%d / %d in total"
msgstr "在目前修訂版(#%d)/全部(%d)沒有可被推送的變更集"

#, python-format
msgid "%d outgoing changesets"
msgstr "%d 個可被推送的變更集"

#, python-format
msgid "%d outgoing changesets in current branch (%s) / %d in total"
msgstr ""

#, python-format
msgid "%d outgoing changesets up to current revision (#%d) / %d in total"
msgstr "在目前修訂版(#%d)/全部(%d)有%d 個可被推送的變更集"

#, python-format
msgid "%d outgoing changesets up to revision #%d / %d in total"
msgstr "在目前修訂版(#%d)/全部(%d)有%d 個可被推送的變更集"

msgid "Nothing to push"
msgstr ""

#, python-format
msgid "%s - verify repository"
msgstr "%s - 驗證儲存庫"

#, python-format
msgid "%s - recover repository"
msgstr "%s - 復原儲存庫"

msgid "No transaction available"
msgstr ""

msgid "There is no rollback transaction available"
msgstr "沒有回退交易可以用"

msgid "Undo last commit?"
msgstr "復原最後的提交?"

#, python-format
msgid "Undo most recent commit (%d), preserving file changes?"
msgstr ""

msgid "Undo last transaction?"
msgstr "復原最後的交易?"

#, python-format
msgid "Rollback to revision %d (undo %s)?"
msgstr "回退到%d修訂版(復原%s)?"

msgid "Unable to determine working copy revision\n"
msgstr ""

msgid "Remove current working revision?"
msgstr "移除目前的工作修訂版?"

#, python-format
msgid ""
"Your current working revision (%d) will be removed by this rollback, leaving "
"uncommitted changes.\n"
" Continue?"
msgstr ""
"你目前工作的修訂版(%d)將會經由這個回退操作而移除,回到未提交的變更.要繼續嗎?"

msgid "Tab cannot exit"
msgstr ""

msgid "Pus&h"
msgstr "推送(&h)"

msgid "Push to &Here"
msgstr "推送到這裡(&H)"

msgid "Push Selected &Branch"
msgstr "推送選擇的分支(&B)"

msgid "Push &All"
msgstr "推送全部(&A)"

msgid "&Update..."
msgstr "更新(&U)..."

msgid "Bro&wse at Revision"
msgstr "瀏覽此修訂版(&w)"

msgid "&Similar Revisions..."
msgstr "相似的修訂版(&S)..."

msgid "&Merge with Local..."
msgstr "跟本地做合併(&M)"

msgid "&Tag..."
msgstr "標籤(&T)..."

msgid "Boo&kmark..."
msgstr "書籤(&k)..."

msgid "Sig&n..."
msgstr "簽名(&n)..."

msgid "&Backout..."
msgstr "回退(&B)..."

msgid "Copy &Hash"
msgstr "複製Hash值(&H)"

msgid "E&xport"
msgstr "匯出(&x)"

msgid "E&xport Patch..."
msgstr "匯出補丁(&x)..."

msgid "&Email Patch..."
msgstr "郵寄補丁(&E)..."

msgid "&Archive..."
msgstr "封存(&A)..."

msgid "&Bundle Rev and Descendants..."
msgstr "包裹此修訂版跟其衍生(&B)..."

msgid "Change &Phase to"
msgstr "變更階段至(&P)"

msgid "&Graft to Local..."
msgstr ""

msgid "Modi&fy History"
msgstr "修改歷史紀錄(&f)"

msgid "&Unapply Patch"
msgstr "反套用補丁(&U)"

msgid "Import to &MQ"
msgstr "匯入到MQ(&M)"

msgid "&Finish Patch"
msgstr "完成補丁(&F)"

msgid "MQ &Options"
msgstr "MQ選項(&O)"

msgid "&Rebase..."
msgstr ""

msgid "&Prune..."
msgstr ""

msgid "&Strip..."
msgstr "剝除(&S)..."

msgid "Post to Re&view Board..."
msgstr ""

msgid "&Remote Update..."
msgstr "遠端更新(&R)..."

msgid "Write diff file"
msgstr "寫進diff檔"

msgid "Unable to write diff file"
msgstr "不能寫進diff檔"

msgid "Unable to compress history"
msgstr "不能壓縮history"

msgid "Selected changeset pair not related"
msgstr ""

msgid "Visual Diff..."
msgstr "視覺化差異 ..."

msgid "Export Diff..."
msgstr "匯出差異..."

msgid "Export Selected..."
msgstr "匯出選擇的..."

msgid "Email Selected..."
msgstr "郵寄選擇的..."

msgid "Copy Selected as Patch"
msgstr ""

msgid "Export DAG Range..."
msgstr "匯出DAG範圍..."

msgid "Email DAG Range..."
msgstr "郵寄DAG範圍..."

msgid "Bundle DAG Range..."
msgstr "包裹DAG範圍..."

msgid "Bisect - Good, Bad..."
msgstr ""

msgid "Bisect - Bad, Good..."
msgstr ""

msgid "Compress History..."
msgstr "壓縮歷史..."

msgid "Rebase..."
msgstr ""

msgid "Goto common ancestor"
msgstr ""

msgid "Similar revisions..."
msgstr "相似的修訂版..."

msgid "Graft Selected to local..."
msgstr ""

msgid "&Prune Selected..."
msgstr ""

msgid "Post Selected to Review Board..."
msgstr ""

msgid "Apply patch"
msgstr "套用補丁"

msgid "Apply onto original parent"
msgstr "套用至原始母系"

msgid "Apply only this patch"
msgstr "只套用此補丁"

msgid "Fold patches..."
msgstr "合併補丁..."

msgid "Delete patches..."
msgstr "刪除補丁..."

msgid "Rename patch..."
msgstr "補丁更名..."

msgid "Pull to here..."
msgstr "拉收到這裡..."

msgid "Visual diff..."
msgstr "視覺化差異..."

msgid "Export patch"
msgstr "匯出補丁"

msgid "Patch Files (*.patch)"
msgstr "補丁檔案 (*.patch)"

msgid "Cannot export revision"
msgstr "不能匯出修訂版"

#, python-format
msgid ""
"Cannot export revision %s into the file named:\n"
"\n"
"%s\n"
msgstr ""
"不能匯出%s修訂版到這個檔案:\n"
"\n"
"%s\n"

msgid "There is already an existing folder with that same name."
msgstr "已經有個同樣名字的資料夾了"

msgid "Replace"
msgstr "取代"

msgid "Append"
msgstr "加入"

#, python-format
msgid ""
"There are existing patch files for %d revisions (%s) in the selected "
"location (%s).\n"
"\n"
msgstr ""

msgid "What do you want to do?\n"
msgstr "你想做什麼?\n"

msgid "Replace the existing patch files.\n"
msgstr "取代存在的補丁檔\n"

msgid "Append the changes to the existing patch files.\n"
msgstr "附加變更到存在的補丁檔\n"

msgid "Abort the export operation.\n"
msgstr "退出匯出的操作\n"

msgid "Patch files already exist"
msgstr "補丁檔已經存在"

msgid "Patch exported"
msgstr "補丁匯出了"

#, python-format
msgid ""
"Revision #%d (%s) was exported to:<p><a href=\"file:///%s\">%s</a>%s<a href="
"\"file:///%s\">%s</a>"
msgstr ""
"修訂版 #%d (%s) 已經匯出到:<p><a href=\"file:///%s\">%s</a>%s<a href="
"\"file:///%s\">%s</a>"

msgid "Patches exported"
msgstr "補丁已匯出"

#, python-format
msgid "%d patches were exported to:<p><a href=\"file:///%s\">%s</a>"
msgstr "%d個補丁已經匯出到<p><a href=\"file:///%s\">%s</a>"

msgid "Unable to merge"
msgstr "不能合併"

msgid "You cannot merge a revision with itself"
msgstr "你不能合併自己"

msgid "Unable to backout"
msgstr "不能回退"

msgid "Write bundle"
msgstr "寫進包裹"

msgid "Backwards phase change requested"
msgstr ""

msgid "Do you really want to make this revision <i>secret</i>?"
msgstr ""

msgid ""
"Making a \"<i>draft</i>\" revision \"<i>secret</i>\" is generally a safe "
"operation.\n"
"\n"
"However, there are a few caveats:\n"
"\n"
"- \"secret\" revisions are not pushed. This can cause you trouble if you\n"
"refer to a secret subrepo revision.\n"
"\n"
"- If you pulled this revision from a non publishing server it may be\n"
"moved back to \"<i>draft</i>\" if you pull again from that particular "
"server.\n"
"\n"
"Please be careful!"
msgstr ""

msgid "&Make secret"
msgstr ""

msgid "&Cancel"
msgstr "取消(&C)"

msgid "Do you really want to <i>force</i> a backwards phase transition?"
msgstr ""

#, python-format
msgid ""
"You are trying to move the phase of revision %d backwards,\n"
"from \"<i>%s</i>\" to \"<i>%s</i>\".\n"
"\n"
"However, \"<i>%s</i>\" is a lower phase level than \"<i>%s</i>\".\n"
"\n"
"Moving the phase backwards is not recommended.\n"
"For example, it may result in having multiple heads\n"
"if you modify a revision that you have already pushed\n"
"to a server.\n"
"\n"
"Please be careful!"
msgstr ""

msgid "&Force"
msgstr ""

msgid "Cannot import selected revision"
msgstr "無法匯入選擇的修訂版"

#, python-format
msgid ""
"The selected revision (rev #%d) cannot be imported because it is not a "
"descendant of qparent (rev #%d)"
msgstr ""

msgid "Invalid command"
msgstr "無效的命令"

msgid "The selected command is empty"
msgstr "選擇的命令是空的"

<<<<<<< HEAD
#, python-format
msgid ""
"The following error message was returned:\n"
"\n"
"<b>%s</b>"
msgstr ""

msgid ""
"\n"
"\n"
"Please check that the \"thg\" command is valid."
msgstr ""

msgid "Failed to execute custom TortoiseHg command"
msgstr ""

#, python-format
msgid "The command \"%s\" failed (code %d)."
msgstr "命令\"%s\"失敗(返回碼 %d)."

msgid "Failed to execute custom command"
msgstr "自訂工具執行失敗"

#, python-format
msgid "The command \"%s\" could not be executed."
msgstr "無法執行命令\"%s\""

=======
#, python-format
msgid ""
"The following error message was returned:\n"
"\n"
"<b>%s</b>"
msgstr ""

msgid ""
"\n"
"\n"
"Please check that the \"thg\" command is valid."
msgstr ""

msgid "Failed to execute custom TortoiseHg command"
msgstr ""

#, python-format
msgid "The command \"%s\" failed (code %d)."
msgstr "命令\"%s\"失敗(返回碼 %d)."

msgid "Failed to execute custom command"
msgstr "自訂工具執行失敗"

#, python-format
msgid "The command \"%s\" could not be executed."
msgstr "無法執行命令\"%s\""

>>>>>>> 2811e218
#, python-format
msgid ""
"The following error message was returned:\n"
"\n"
"\"%s\"\n"
"\n"
"Please check that the command path is valid and that it is a valid "
"application"
msgstr ""

msgid "&Edit Toolbar"
msgstr "編輯工具列(&E)"

msgid "&Refresh"
msgstr "重新整理(&R)"

msgid "&Filter Toolbar"
msgstr "過濾器工具列(&F)"

#, python-format
msgid "Resolve Conflicts - %s"
msgstr "解決衝突 - %s"

msgid "Local revision information"
msgstr "本地修訂版資訊"

msgid "Other revision information"
msgstr "其他修訂版資訊"

msgid "Unresolved conflicts"
msgstr "未解決的衝突"

msgid "Mercurial Re&solve"
msgstr "以Mercurial解決(&s)"

msgid "Attempt automatic (trivial) merge"
msgstr ""

msgid "Tool &Resolve"
msgstr "以工具解決(&R)"

msgid "Merge using selected merge tool"
msgstr "使用選擇的合併工具來合併"

msgid "&Take Local"
msgstr "選取本地(&T)"

msgid "Accept the local file version (yours)"
msgstr "接受本地工作複本的檔案版本(你的)"

msgid "Take &Other"
msgstr "選取其他(&O)"

msgid "Accept the other file version (theirs)"
msgstr "接受其他檔案版本(他們的)"

msgid "&Mark as Resolved"
msgstr "標示為已解決"

msgid "Mark this file as resolved"
msgstr "標示這個檔案為已解決"

msgid "Diff &Local to Ancestor"
msgstr ""

msgid "&Diff Other to Ancestor"
msgstr ""

msgid "Resolved conflicts"
msgstr "已解決的衝突"

msgid "&Edit File"
msgstr "編輯檔案(&E)"

msgid "Edit resolved file"
msgstr "編輯已解決的檔案"

msgid "3-&Way Diff"
msgstr "三方差異比對(&W)"

msgid "Visual three-way diff"
msgstr "視覺化三方差異比對"

msgid "Visual diff between resolved file and first parent"
msgstr "把解決衝突的檔案跟第一個母系進行視覺化差異比對"

msgid "&Diff to Other"
msgstr "跟其他做差異比對"

msgid "Visual diff between resolved file and second parent"
msgstr "把解決衝突的檔案跟第二個母系進行視覺化差異比對"

msgid "Mark as &Unresolved"
msgstr "標示為未解決"

msgid "Mark this file as unresolved"
msgstr "標示這個檔案為未解決"

msgid "Detected merge/diff tools:"
msgstr "決定 合併/差異比對 工具:"

msgid "Command output"
msgstr "命令輸出"

msgid "Unable to show subrepository files"
msgstr "無法顯示子儲存庫檔案"

msgid ""
"Visual diffs are not supported for files in subrepositories. They will not "
"be shown."
msgstr ""

msgid "There are merge <b>conflicts</b> to be resolved"
msgstr "有合併<b>衝突</b>被解決"

msgid "All conflicts are resolved."
msgstr "全部的衝突都被解決了"

msgid "There are no conflicting file merges."
msgstr "沒有衝突的檔案"

msgid "Exit without finishing resolve?"
msgstr "沒有完成衝突解決就離開?"

msgid "Unresolved conflicts remain. Are you sure?"
msgstr "仍有未解決的衝突.你確定嗎?"

msgid "E&xit"
msgstr "結束(&x)"

msgid "Ext"
msgstr ""

msgid "Repository"
msgstr "儲存庫"

msgid "<default>"
msgstr "<預設>"

msgid "File List Toolbar"
msgstr "檔案列表工具列"

msgid "Ma&nifest Mode"
msgstr ""

msgid "Show all version-controlled files in tree view"
msgstr "在樹狀顯示區內顯示所有被版本控制的檔案"

msgid "&Flat List"
msgstr ""

msgid "### filter text ###"
msgstr "### 過濾條件文字 ###"

msgid "Changed by &This Commit"
msgstr ""

msgid "Show files changed by this commit"
msgstr "顯示被此次提交所改變的檔案"

msgid "Compare to &1st Parent"
msgstr "與第一母系比較(&1)"
<<<<<<< HEAD

msgid "Compare to &2nd Parent"
msgstr "與第二母系比較(&2)"

msgid "Toggle parent to be used as the base revision"
msgstr "切換作為基礎的母系修訂版"

=======

msgid "Compare to &2nd Parent"
msgstr "與第二母系比較(&2)"

msgid "Toggle parent to be used as the base revision"
msgstr "切換作為基礎的母系修訂版"

>>>>>>> 2811e218
msgid "List Optio&ns"
msgstr "列表選項(n)"

#, python-format
msgid "%s - Revision Details (%s)"
msgstr "%s - 修訂版細節 (%s)"

#, python-format
msgid "Revert - %s"
msgstr "復原 - %s"

#, python-format
msgid "<b>Revert %s to its contents at the following revision?</b>"
msgstr "<b>以下列修訂版的內容復原%s?</b>"

#, python-format
msgid "<b>Revert %d files to their contents at the following revision?</b>"
msgstr ""

msgid "Revert all files to this revision"
msgstr "復原所有檔案到這個修訂版"

#, python-format
msgid "revision %d's first parent (i.e. revision %d)"
msgstr ""

#, python-format
msgid "revision %d's second parent (i.e. revision %d)"
msgstr ""

msgid "null revision (i.e. remove file(s))"
msgstr ""

msgid ""
"Reverting all files will discard changes and leave affected files in a "
"modified state.<br><br>Are you sure you want to use revert?<br><br>(use "
"update to checkout another revision)"
msgstr ""

msgid "Changeset:"
msgstr "變更:"

msgid "Child:"
msgstr "下層:"

msgid "Precursors:"
msgstr ""

msgid "Successors:"
msgstr ""

msgid "Head is closed!"
msgstr "標頭被關閉了!"

msgid "Changesets where username contains string."
msgstr ""

msgid ""
"Search commit message, user name, and names of changed files for string."
msgstr ""

msgid "Like \"keyword(string)\" but accepts a regex."
msgstr ""

msgid ""
"Changesets not found in the specified destination repository, or the default "
"push location."
msgstr ""

msgid "The named bookmark or all bookmarks."
msgstr "命名的書籤或所有的書籤"

msgid "The named tag or all tags."
msgstr "命名的標籤或全部的標籤"

msgid "Changeset is tagged."
msgstr "變更集已被標籤"

msgid "Changeset is a named branch head."
msgstr "變更集是一個已命名的分支標頭"

msgid "Changeset is a merge changeset."
msgstr "變更集是一個合併變更集"

msgid "Changeset is closed."
msgstr "變更集被關閉了"

msgid ""
"Changesets within the interval, see <a href=\"http://www.selenic.com/"
"mercurial/hg.1.html#dates\">help dates</a>"
msgstr ""

msgid "Greatest common ancestor of the two changesets."
msgstr ""

msgid ""
"Find revisions that \"match\" one or more fields of the given set of "
"revisions."
msgstr ""

msgid ""
"Changesets affecting files matched by pattern.  See <a href=\"http://www."
"selenic.com/mercurial/hg.1.html#patterns\">help patterns</a>"
msgstr ""

msgid "Changesets which modify files matched by pattern."
msgstr ""

msgid "Changesets which add files matched by pattern."
msgstr ""

msgid "Changesets which remove files matched by pattern."
msgstr ""

msgid "Changesets containing files matched by pattern."
msgstr ""

msgid "All changesets belonging to the branches of changesets in set."
msgstr ""

msgid "Members of a set with no children in set."
msgstr ""

msgid "Changesets which are descendants of changesets in set."
msgstr ""

msgid "Changesets that are ancestors of a changeset in set."
msgstr ""

msgid "Child changesets of changesets in set."
msgstr ""

msgid "The set of all parents for all changesets in set."
msgstr ""

msgid "First parent for all changesets in set, or the working directory."
msgstr ""

msgid "Second parent for all changesets in set, or the working directory."
msgstr ""

msgid "Changesets with no parent changeset in set."
msgstr ""

msgid ""
"An empty set, if any revision in set isn't found; otherwise, all revisions "
"in set."
msgstr ""

msgid "Changeset with lowest revision number in set."
msgstr ""

msgid "Changeset with highest revision number in set."
msgstr ""

msgid "First n members of a set."
msgstr ""

msgid ""
"Sort set by keys.  The default sort order is ascending, specify a key as \"-"
"key\" to sort in descending order."
msgstr ""

msgid "An alias for \"::.\" (ancestors of the working copy's first parent)."
msgstr ""

msgid "All changesets, the same as 0:tip."
msgstr ""

msgid "Revision Set Query"
msgstr ""

msgid "all revisions converted from subversion"
msgstr ""

msgid "changeset which represents converted svn revision"
msgstr ""

msgid "Common sets"
msgstr ""

msgid "File pattern sets"
msgstr ""

msgid "Set Ancestry"
msgstr ""

msgid "Set Logic"
msgstr ""

msgid ""
"<a href=\"http://www.selenic.com/mercurial/hg.1.html#revsets\">help revsets</"
"a>"
msgstr ""

msgid ""
"\n"
"Caught keyboard interrupt, aborting.\n"
msgstr ""

#, python-format
msgid "failed to fork GUI process: %s\n"
msgstr ""

#, python-format
msgid "can not read file \"%s\". Ignored.\n"
msgstr "不能讀取檔案\"%s\".忽略.\n"

#, python-format
msgid ""
"thg: command '%s' is ambiguous:\n"
"    %s\n"
msgstr ""
"thg: 命令 '%s' 曖昧不明 :\n"
"%s\n"

#, python-format
msgid "thg: unknown command '%s'\n"
msgstr "thg: 未知的命令 '%s'\n"

#, python-format
msgid "thg %s: %s\n"
msgstr ""

#, python-format
msgid "thg: %s\n"
msgstr ""

#, python-format
msgid "abort: %s!\n"
msgstr "中止: %s!\n"

#, python-format
msgid "abort: %s\n"
msgstr "中止:%s\n"

#, python-format
msgid "(%s)\n"
msgstr ""

msgid "option --config may not be abbreviated!"
msgstr ""

msgid "invalid arguments"
msgstr ""

#, python-format
msgid "unrecognized profiling format '%s' - Ignored\n"
msgstr ""

msgid ""
"lsprof not available - install from http://codespeak.net/svn/user/arigo/hack/"
"misc/lsprof/"
msgstr ""

msgid "repository root directory or symbolic path name"
msgstr ""

msgid "enable additional output"
msgstr "啟用額外輸出"

msgid "suppress output"
msgstr ""

msgid "display help and exit"
msgstr "顯示說明指引並離開"

msgid "set/override config option (use 'section.name=value')"
msgstr ""

msgid "enable debugging output"
msgstr ""

msgid "start debugger"
msgstr "開始除錯"

msgid "print command execution profile"
msgstr ""

msgid "do not fork GUI process"
msgstr ""

msgid "always fork GUI process"
msgstr ""

msgid "read file list from file"
msgstr ""

msgid "read file list from file encoding utf-8"
msgstr ""

msgid "thg about"
msgstr ""

msgid "thg add [FILE]..."
msgstr ""

msgid "revision to annotate"
msgstr ""

msgid "open to line"
msgstr ""

msgid "initial search pattern"
msgstr ""

msgid "thg annotate"
msgstr ""

#, python-format
msgid "invalid line number: %s"
msgstr ""

msgid "revision to archive"
msgstr ""

msgid "thg archive"
msgstr ""

msgid "merge with old dirstate parent after backout"
msgstr ""

msgid "parent to choose when backing out merge"
msgstr ""

msgid "revision to backout"
msgstr "要回退的修訂版"

msgid "thg backout [OPTION]... [[-r] REV]"
msgstr ""

msgid "thg bisect"
msgstr ""

msgid "revision"
msgstr ""

msgid "thg bookmarks [-r REV] [NAME]"
msgstr ""

msgid "only one new bookmark name allowed"
msgstr ""

msgid "the clone will include an empty working copy (only a repository)"
msgstr "拓製將帶入一個空的工作副本(只有一個儲存庫)"

msgid "revision, tag or branch to check out"
msgstr ""

msgid "include the specified changeset"
msgstr ""

msgid "clone only the specified branch"
msgstr "只拓製特定的分支"

msgid "use pull protocol to copy metadata"
msgstr "使用 pull 通訊協定來複製 metadata"

msgid "use uncompressed transfer (fast over LAN)"
msgstr ""

msgid "thg clone [OPTION]... [SOURCE] [DEST]"
msgstr ""

msgid "record user as committer"
msgstr ""

msgid "record datecode as commit date"
msgstr ""

msgid "thg commit [OPTIONS] [FILE]..."
msgstr ""

msgid "thg debugblockmatcher"
msgstr ""

msgid "thg debugbugreport [TEXT]"
msgstr ""

msgid "thg debugconsole"
msgstr ""

msgid "thg debuglighthg"
msgstr ""

msgid "thg debugruncommand -- COMMAND [ARGUMENT]..."
msgstr ""

msgid "no command specified"
msgstr ""

msgid "thg drag_copy SOURCE... DEST"
msgstr ""

msgid "thg drag_move SOURCE... DEST"
msgstr ""

msgid "a revision to send"
msgstr "要傳送的修訂版"

msgid "thg email [REVS]"
msgstr ""

msgid "use only one form to specify the revision"
msgstr ""

msgid "select the specified revision"
msgstr ""

msgid "side-by-side comparison of revisions"
msgstr ""

msgid "thg filelog [OPTION]... FILE"
msgstr ""

msgid "requires a single filename"
msgstr ""

msgid "thg forget [FILE]..."
msgstr ""

msgid "revisions to graft"
msgstr ""

msgid "thg graft [-r] REV..."
msgstr ""

msgid "You must provide revisions to graft"
msgstr ""

msgid "ignore case during search"
msgstr "搜尋時忽略大小寫"

msgid "thg grep"
msgstr ""

msgid "thg guess"
msgstr ""

msgid "thg help [COMMAND]"
msgstr ""

msgid "global options:"
msgstr "全域選項:"

msgid "use \"thg help\" for the full list of commands"
msgstr "使用\"thg help\"列出所有的命令"

msgid ""
"use \"thg help\" for the full list of commands or \"thg -v\" for details"
msgstr "使用\"thg help\"列出所有的命令或\"thg -v\"顯示細節"

#, python-format
msgid "use \"thg -v help%s\" to show aliases and global options"
msgstr "使用\"thg -v help %s\"顯示別名及全域選項"

#, python-format
msgid "use \"thg -v help %s\" to show global options"
msgstr "使用\"thg -v help %s\"顯示全域選項"

msgid ""
"list of commands:\n"
"\n"
msgstr ""
"列出所有指令:\n"
"\n"

#, python-format
msgid ""
"\n"
"aliases: %s\n"
msgstr ""
"\n"
"別名: %s\n"

msgid "(no help text available)"
msgstr "(沒有說明)"

msgid "options:\n"
msgstr "選項:\n"

msgid "no commands defined\n"
msgstr "沒有定義指令\n"

msgid "Thg - TortoiseHg's GUI tools for Mercurial SCM (Hg)\n"
msgstr ""

msgid ""
"basic commands:\n"
"\n"
msgstr ""
"基本指令:\n"
"\n"

#, python-format
msgid " (default: %s)"
msgstr " (預設: %s)"

msgid "thg hgignore [FILE]"
msgstr ""

msgid "import to the patch queue (MQ)"
msgstr "匯入到補丁佇列(MQ)"

msgid "thg import [OPTION] [SOURCE]..."
msgstr ""

msgid "thg init [DEST]"
msgstr ""

msgid "search for a given text or revset"
msgstr ""

msgid "(DEPRECATED)"
msgstr ""

msgid "open a new workbench window"
msgstr "開啟一個新的工作台視窗"

msgid "thg log [OPTIONS] [FILE]"
msgstr ""

msgid "cannot specify both -k/--query and filenames"
msgstr ""

msgid "revision to display"
msgstr ""

msgid "thg manifest [-r REV] [FILE]"
msgstr ""

msgid "revision to merge"
msgstr ""

msgid "thg merge [[-r] REV]"
msgstr ""

msgid "Merge revision not specified or not found"
msgstr "合併的修訂版沒有描述或找不到"

msgid "a revision to post"
msgstr ""

msgid "thg postreview [-r] REV..."
msgstr ""

msgid "no revisions specified"
msgstr ""

msgid "revisions to prune"
msgstr ""

msgid "thg prune [-r] REV..."
msgstr ""

msgid "thg purge"
msgstr ""

msgid "keep original changesets"
msgstr ""

msgid "keep original branch names"
msgstr "保持原始的分支名稱"

msgid "rebase from the specified changeset"
msgstr ""

msgid "rebase onto the specified changeset"
msgstr ""

msgid "thg rebase -s REV -d REV [--keep]"
msgstr ""

msgid "Rebase already in progress"
msgstr "Rebase 已經在處理中"

msgid "Resuming rebase already in progress"
msgstr ""

msgid "You must provide source and dest arguments"
msgstr ""

msgid "thg rejects [FILE]"
msgstr ""

msgid "You must provide the path to a file"
msgstr ""

msgid "thg remove [FILE]..."
msgstr ""

msgid "thg rename [SOURCE] [DEST]"
msgstr ""

msgid "field to give initial focus"
msgstr ""

msgid "thg repoconfig"
msgstr ""

msgid "thg resolve"
msgstr ""

msgid "the revision to show"
msgstr ""

msgid "thg revdetails [-r REV]"
msgstr ""

msgid "thg revert [FILE]..."
msgstr ""

msgid "revision to update"
msgstr ""

msgid "thg rupdate [[-r] REV]"
msgstr ""

msgid "name of the hgweb config file (serve more than one repository)"
msgstr ""

msgid "name of the hgweb config file (DEPRECATED)"
msgstr ""

msgid "thg serve [--web-conf FILE]"
msgstr ""

msgid "thg shellconfig"
msgstr ""

msgid "thg shelve"
msgstr ""

msgid "sign even if the sigfile is modified"
msgstr ""

msgid "make the signature local"
msgstr ""

msgid "the key id to sign with"
msgstr ""

msgid "do not commit the sigfile after signing"
msgstr ""

msgid "use <text> as commit message"
msgstr ""

msgid "thg sign [-f] [-l] [-k KEY] [-m TEXT] [REV]"
msgstr ""

msgid "Please enable the Gpg extension first."
msgstr ""

msgid "show files without changes"
msgstr ""

msgid "show ignored files"
msgstr "顯示忽略的檔案"

msgid "thg status [OPTIONS] [FILE]"
msgstr ""

msgid "discard uncommitted changes (no backup)"
msgstr "放棄沒提交的變更(不備份)"

msgid "do not back up stripped revisions"
msgstr "不要備份已剝除的修訂版"

msgid "do not modify working copy during strip"
msgstr ""

msgid "revision to strip"
msgstr "剝除修訂版"

msgid "thg strip [-k] [-f] [-n] [[-r] REV]"
<<<<<<< HEAD
msgstr ""

msgid "thg sync [PEER]"
=======
msgstr ""

msgid "open the bookmark sync window"
msgstr ""

msgid "thg sync [OPTION]... [PEER]"
>>>>>>> 2811e218
msgstr ""

msgid "replace existing tag"
msgstr "取代現有的標籤"

msgid "make the tag local"
msgstr ""

msgid "revision to tag"
msgstr ""

msgid "remove a tag"
msgstr "移除一個標籤"

msgid "thg tag [-f] [-l] [-m TEXT] [-r REV] [NAME]"
msgstr ""

msgid "wait until the second ticks over"
msgstr ""

msgid "notify the shell for paths given"
msgstr ""

msgid "remove the status cache"
msgstr "移除狀態快取"

msgid "show the contents of the status cache (no update)"
msgstr "顯示狀態快取的內容(無更新)"

msgid "udpate all repos in current dir"
msgstr ""

msgid "thg thgstatus [OPTION]"
msgstr ""

msgid "thg update [-C] [[-r] REV]"
msgstr ""

msgid "thg userconfig"
msgstr ""

msgid "changeset to view in diff tool"
msgstr ""

msgid "revisions to view in diff tool"
msgstr ""

msgid "bundle file to preview"
msgstr "預覽包裹檔"

msgid "launch visual diff tool"
msgstr "啟動視覺化差異比對工具"

msgid "print license"
msgstr ""

msgid "thg version [OPTION]"
msgstr ""

#, python-format
msgid "TortoiseHg Dialogs (version %s), Mercurial (version %s)\n"
msgstr "TortoiseHg 對話框 (版本 %s), Mercurial (版本 %s)\n"

msgid "Location:"
msgstr "位置:"

msgid "Update to:"
msgstr "更新到:"

msgid "Options:"
msgstr "選項:"

msgid "Discard remote changes, no backup (-C/--clean)"
msgstr "放棄遠端變更,不備份(-C/--clean)"

msgid "Perform a push before updating (-p/--push)"
msgstr ""

msgid "Allow pushing new branches (--new-branch)"
msgstr "允許推送成新分支(--new-branch)"

msgid "Force push to remote location (-f/--force)"
msgstr "強制推送到遠端位置(-f/--force)"

msgid "remove working directory"
msgstr "移除工作目錄"

msgid "unknown revision!"
msgstr "未知的修訂版!"

#, python-format
msgid "Remote Update - %s"
msgstr ""

msgid "&Update"
msgstr "更新(&U)"

msgid "Log"
msgstr "紀錄"

msgid "Repositories"
msgstr "儲存庫"

#, python-format
msgid "Running at %s"
msgstr "執行於%s"

msgid "Stopped"
msgstr "已停止"

msgid "TortoiseHg Web Server"
msgstr "TortoiseHg網頁伺服器"

msgid "Web Server"
msgstr "網頁伺服器"

msgid "Port:"
msgstr "連接埠:"

msgid "Status:"
msgstr "狀態："

msgid "Start"
msgstr "啟動"

msgid "Settings"
msgstr "設定"

msgid "<unspecified>"
msgstr "<未指定>"

msgid "&True"
msgstr ""

msgid "&False"
msgstr ""

msgid "&Unspecified"
msgstr ""

#, python-format
msgid "%dpt"
msgstr ""

msgid "Bold"
msgstr "粗體"

msgid "Italic"
msgstr "斜體"

msgid "Strike"
msgstr "刪除線"

msgid "Underline"
msgstr "底線"

msgid "&Set..."
msgstr "設定(&S)..."

msgid "&Clear"
msgstr "清除(&C)"

#, python-format
msgid "Failed to load issue tracker: '%s': %s. "
msgstr "載入問題追蹤系統失敗: '%s': %s. "

msgid "&Browse..."
msgstr "瀏覽(&B)..."

msgid "UI Language"
msgstr "UI 語言"

msgid "Specify your preferred user interface language (restart needed)"
msgstr "請描述你喜愛的使用者介面語言(需要重新啟動)"

msgid "Three-way Merge Tool"
msgstr "三方合併工具"

msgid ""
"Graphical merge program for resolving merge conflicts.  If left unspecified, "
"Mercurial will use the first applicable tool it finds on your system or use "
"its internal merge tool that leaves conflict markers in place.  Choose "
"internal:merge to force conflict markers, internal:prompt to always select "
"local or other, or internal:dump to leave files in the working directory for "
"manual merging"
msgstr ""

msgid "Visual Diff Tool"
msgstr "視覺化差異比對工具"

msgid ""
"Specify visual diff tool, as described in the [merge-tools] section of your "
"Mercurial configuration files.  If left unspecified, TortoiseHg will use the "
"selected merge tool. Failing that it uses the first applicable tool it finds."
msgstr ""

msgid "Visual Editor"
msgstr "視覺編輯器"

msgid ""
"Specify visual editor, as described in the [editor-tools] section of your "
"Mercurial configuration files.  If left unspecified, TortoiseHg will use the "
"first applicable tool it finds."
msgstr ""

msgid "Shell"
msgstr "命令列(shell)"

#, python-format
msgid ""
"Specify the command to launch your preferred terminal shell application. If "
"the value includes the string %(reponame)s, the name of the repository will "
"be substituted in place of %(reponame)s. Similarly, %(root)s will be the "
"full path to the repository. (restart needed)<br>Default, Windows: cmd.exe /"
"K title %(reponame)s<br>Default, OS X: not set<br>Default, other: xterm -T "
"\"%(reponame)s\""
msgstr ""

msgid "Immediate Operations"
msgstr "立即施行"

msgid ""
"Space separated list of shell operations you would like to be performed "
"immediately, without user interaction. Commands are \"add remove revert "
"forget\". Default: None (leave blank)"
msgstr ""

msgid "Tab Width"
msgstr "Tab 字元寬度"

msgid ""
"Specify the number of spaces that tabs expand to in various TortoiseHg "
"windows. Default: 8"
msgstr ""

msgid "Force Repo Tab"
msgstr "強制顯示儲存庫分頁"

msgid "Always show repo tabs, even for a single repo. Default: False"
msgstr "總是顯示儲存庫分頁,就算是目前只有一個儲存庫也一樣.預設:False"

msgid "Monitor Repo Changes"
msgstr "監視儲存庫的改變"

msgid ""
"Specify the target filesystem where TortoiseHg monitors changes. Default: "
"localonly"
msgstr ""

msgid "Max Diff Size"
msgstr "最大Diff大小"

msgid ""
"The maximum size file (in KB) that TortoiseHg will show changes for in the "
"changelog, status, and commit windows. A value of zero implies no limit.  "
"Default: 1024 (1MB)"
msgstr ""
"TortoiseHg 在變更紀錄、狀態、提交窗格顯示內容的最大大小，以為 KB 單位。0 表示"
"不限制。預設：1024 (1MB)"

msgid "Fork GUI"
msgstr ""

msgid ""
"When running from the command line, fork a background process to run "
"graphical dialogs.  Default: True"
msgstr "當使用命令列執行的時候,衍生一個背景行程來執行視窗對話框. 預設:True"

msgid "Full Path Title"
msgstr "完整路徑標題"

msgid ""
"Show a full directory path of the repository in the dialog title instead of "
"just the root directory name.  Default: False"
msgstr ""
"在對話框標題列上顯示儲存庫的完整路徑，而非只顯示最上層路徑。預設：False"

msgid "Auto-resolve merges"
msgstr "合併時自動解決衝突"

msgid ""
"Indicates whether TortoiseHg should attempt to automatically resolve changes "
"from both sides to the same file, and only report merge conflicts when this "
"is not possible. When False, all files with changes on both sides of the "
"merge will report as conflicting, even if the edits are to different parts "
"of the file. In either case, when conflicts occur, the user will be invited "
"to review and resolve changes manually. Default: True."
msgstr ""

msgid "New Repo Skeleton"
msgstr ""

msgid ""
"If specified, files in the directory, e.g. .hgignore, are copied to the "
"newly-created repository."
msgstr ""

msgid "Workbench"
msgstr "工作台"

msgid "Single Workbench Window"
msgstr "單一工作台視窗"

msgid ""
"Select whether you want to have a single workbench window. If you disable "
"this setting you will get a new workbench window everytime that you use the "
"\"Hg Workbench\" command on the explorer context menu. Default: True"
msgstr ""

msgid "Default widget"
msgstr "預設視窗元件"

msgid ""
"Select the initial widget that will be shown when opening a repository. "
"Default: revdetails"
msgstr "開啟儲存庫時首先出現的視窗元件。預設：revdetails"

msgid ""
"Select the initial revision that will be selected when opening a "
"repository.  You can select the \"current\" (i.e. the working directory "
"parent), the current \"tip\" or the working directory (\"workingdir\"). "
"Default: current"
msgstr ""

msgid ""
"Open new tabs next\n"
"to the current tab"
msgstr "在目前分頁後開啟新的分頁"

msgid ""
"Should new tabs be open next to the current tab? If False new tabs will be "
"open after the last tab. Default: True"
msgstr ""

msgid "Author Coloring"
msgstr "作者色彩"

msgid "Color changesets by author name. Default: False"
msgstr "依作者以顏色區分變更。預設：否"

msgid "Full Authorname"
msgstr "完整作者名"

msgid ""
"Show full authorname in Logview. If not enabled, only a short part, usually "
"name without email is shown. Default: False"
msgstr ""

msgid "Task Tabs"
msgstr "任務分頁"

msgid ""
"Show tabs along the side of the bottom half of each repo widget allowing one "
"to switch task tabs without using the toolbar. Default: off"
msgstr ""
"將任務工具列的按鈕化成儲存庫畫面上的分頁標籤，你就不再需要任務工具列。預設："
"off"

msgid "Task Toolbar Order"
msgstr "任務工具列指定"

msgid ""
"Specify which task buttons you want to show on the task toolbar and in which "
"order.<br>Type a list of the task button names. Add separators by putting \"|"
"\" between task button names.<br>Valid names are: log commit sync grep and "
"pbranch.<br>Default: log commit grep pbranch | sync"
msgstr ""

msgid "Long Summary"
msgstr "支援長摘要"

msgid ""
"If true, concatenate multiple lines of changeset summary and truncate them "
"at 80 characters as necessary. Default: False"
msgstr ""

msgid "Log Batch Size"
msgstr "日誌批次大小"

msgid ""
"The number of revisions to read and display in the changelog viewer in a "
"single batch. Default: 500"
msgstr "顯示變更紀錄時，一次讀取的修訂版本數。預設：500"

msgid "Dead Branches"
msgstr "死亡的分支"

msgid ""
"Comma separated list of branch names that should be ignored when building a "
"list of branch names for a repository. Default: None (leave blank)"
msgstr ""

msgid "Branch Colors"
msgstr "分支顏色"

msgid ""
"Space separated list of branch names and colors of the form branch:#XXXXXX. "
"Spaces and colons in the branch name must be escaped using a backslash (\\). "
"Likewise some other characters can be escaped in this way, e.g. \\u0040 will "
"be decoded to the @ character, and \\n to a linefeed. Default: None (leave "
"blank)"
msgstr ""

msgid "Hide Tags"
msgstr "隱藏標籤"

msgid ""
"Space separated list of tags that will not be shown. Useful example: Specify "
"\"qbase qparent qtip\" to hide the standard tags inserted by the Mercurial "
"Queues Extension. Default: None (leave blank)"
msgstr ""

msgid "Activate Bookmarks"
msgstr "正在作用的書籤"

msgid ""
"Select when TortoiseHg will show a prompt to activate a bookmark when "
"updating to a revision that has one or more bookmarks.<ul><li><b>auto</b>: "
"Try to automatically activate bookmarks. When updating to a revision that "
"has a single bookmark it will be activated automatically. Show a prompt if "
"there is more than one bookmark on the revision that is being updated to."
"<li><b>prompt</b>: The default. Show a prompt when updating to a revision "
"that has one or more bookmarks.<li><b>never</b>: Never show any prompt to "
"activate any bookmarks.</ul><p>Default: prompt"
msgstr ""

msgid "Show Family Line"
msgstr ""

msgid ""
"Show indirect revision dependency on the revision graph when filtered by "
"revset. Default: True<p><b>Note</b>: Calculating family line may be slow in "
"some cases. This option is expected to be removed if the performance issue "
"is solved."
msgstr ""

msgctxt "config item"
msgid "Commit"
msgstr "提交"

msgid "Username"
msgstr "使用者名稱"

msgid ""
"Name associated with commits.  The common format is:<br>Full Name &lt;"
"email@example.com&gt;"
msgstr "提交時用的名字.格式通常是 <br>Full Name &lt;email@example.com&gt;"

<<<<<<< HEAD
=======
msgid "Ask Username"
msgstr ""

msgid ""
"If no username has been specified, the user will be prompted to enter a "
"username.  Default: False"
msgstr ""

>>>>>>> 2811e218
msgid "Summary Line Length"
msgstr "摘要行數"

msgid ""
"Suggested length of commit message lines. A red vertical line will mark this "
"length.  CTRL-E will reflow the current paragraph to the specified line "
"length. Default: 80"
msgstr ""
"提交訊息行建議的長度.一個紅色的垂直線將會標記出來.CTRL-E 將重排當前段落到指定"
"的行的長度.預設: 80"

msgid "Close After Commit"
msgstr "提交後關閉"

msgid "Close the commit tool after every successful commit.  Default: False"
msgstr "每一次成功提交後關閉提交工具: 預設: False"

msgid "Push After Commit"
msgstr "提交後推送"

msgid ""
"Attempt to push to specified URL or alias after each successful commit.  "
"Default: No push"
msgstr ""

msgid "Auto Commit List"
msgstr "自動提交清單"

msgid ""
"Comma separated list of files that are automatically included in every "
"commit.  Intended for use only as a repository setting. Default: None (leave "
"blank)"
msgstr ""

msgid "Auto Exclude List"
msgstr "自動展開列表"

msgid ""
"Comma separated list of files that are automatically unchecked when the "
"status, and commit dialogs are opened. Default: None (leave blank)"
msgstr ""

msgid "English Messages"
msgstr "英文訊息"

msgid ""
"Generate English commit messages even if LANGUAGE or LANG environment "
"variables are set to a non-English language. This setting is used by the "
"Merge, Tag and Backout dialogs. Default: False"
msgstr ""
"假如LANGUAGE或LANG 環境變數是設定成非英語的語言,就建立英文的提交訊息.這個設定"
"將在合併,標籤,和回退對話框被使用.預設:False"

msgid "New Commit Phase"
msgstr "新提交的階段"

msgid "The phase of new commits. Default: draft"
msgstr ""

msgid "Secret MQ Patches"
msgstr ""

msgid "Make MQ patches secret (instead of draft). Default: False"
msgstr ""

msgid "Check Subrepo Phase"
msgstr ""

msgid ""
"Check the phase of the current revision of each subrepository.  For settings "
"other than \"ignore\", the phase of the current revision of each "
"subrepository is checked before committing the parent repository.  Default: "
"follow"
msgstr ""

msgid "Monitor working<br>directory changes"
msgstr "監視工作目錄的改變"

msgid ""
"Select when the working directory status list will be refreshed:<br>- "
"<b>auto</b>: [<i>default</i>] let TortoiseHg decide when to refresh the "
"working directory status list.<br>TortoiseHg will refresh the status list "
"whenever it performs an action that may potentially modify the working "
"directory. <i>This may miss any changes that happen outside of TortoiseHg's "
"control;</i><br>- <b>always</b>: in addition to the automatic updates above, "
"also refresh the status list whenever the user clicks on the \"working dir "
"revision\" or on the \"Commit icon\" on the workbench task bar;<br>- "
"<b>alwayslocal</b>: same as \"<b>always</b>\" but restricts forced refreshes "
"to <i>local repos</i>.<br>Default: auto"
msgstr ""

msgid "Confirm adding unknown files"
msgstr "確認新增未知的檔案"

msgid ""
"Determines if TortoiseHg should show a confirmation dialog before adding new "
"files in a commit. If True, a confirmation dialog will be showed. If False, "
"selected new files will be included in the commit with no confirmation "
"dialog.  Default: True"
msgstr ""
"決定當TortoiseHg增加新檔案到一個提交裡面時,是否要顯示確認視窗.如果是False,"
"TortoiseHg增加新檔案時不會顯示確認視窗.預設: True"

msgid "Confirm deleting files"
msgstr "確認刪除檔案"

msgid ""
"Determines if TortoiseHg should show a confirmation dialog before removing "
"files in a commit. If True, a confirmation dialog will be showed. If False, "
"selected deleted files will be included in the commit with no confirmation "
"dialog.  Default: True"
msgstr ""
"決定當TortoiseHg在一個提交裡面刪除檔案時,是否要顯示確認視窗.如果是False,"
"TortoiseHg在刪除檔案時不會顯示確認視窗.預設: True"
<<<<<<< HEAD

msgid "Sync"
msgstr "同步化"

msgid "After Pull Operation"
msgstr "拉收操作之後"

msgid ""
"Operation which is performed directly after a successful pull. update "
"equates to pull --update, fetch equates to the fetch extension, rebase "
"equates to pull --rebase, updateorrebase equates to pull -u --rebase.  "
"Default: none"
msgstr ""

msgid "Default Push"
msgstr ""

msgid ""
"Select the revisions that will be pushed by default, whenever you click the "
"Push button.<ul><li><b>all</b>: The default. Push all changes in <i>all "
"branches</i>.<li><b>branch</b>: Push all changes in the <i>current branch</"
"i>.<li><b>revision</b>: Push the changes in the current branch <i><u>up to</"
"u> the current revision</i>.</ul><p>Default: all"
msgstr ""

msgid "Confirm Push"
msgstr "確認推送"

msgid ""
"Determines if TortoiseHg should show a confirmation dialog before pushing "
"changesets. If False, push will be performed without any confirmation "
"dialog. Default: True"
msgstr ""
"決定當TortoiseHg推送變更集之前,是否要顯示確認視窗.如果是False,TortoiseHg推送"
"變更集前不會顯示確認視窗.預設: True"

msgid "Target Combo"
msgstr ""

msgid ""
"Select if TortoiseHg will show a target combo in the sync toolbar."
"<ul><li><b>auto</b>: The default. Show the combo if more than one target "
"configured.<li><b>always</b>: Always show the combo.</ul><p>Default: auto"
msgstr ""

msgid "SSH Command"
msgstr "SSH命令"

msgid ""
"Command to use for SSH connections.<p>Default: \"ssh\" or \"TortoisePlink."
"exe -ssh -2\" (Windows)"
msgstr ""

msgid "Server"
msgstr "伺服器"

msgid "<b>Repository Details:</b>"
msgstr "<b>儲存庫細節:</b>"

msgid ""
"Repository name to use in the web interface, and by TortoiseHg as a "
"shorthand name.  Default is the working directory."
msgstr ""

msgid "Encoding"
msgstr "編碼"

msgid ""
"Character encoding of files in the repository, used by the web interface and "
"TortoiseHg."
msgstr ""

msgid "'Publishing' repository"
msgstr ""
=======

msgid "Sync"
msgstr "同步化"

msgid "After Pull Operation"
msgstr "拉收操作之後"
>>>>>>> 2811e218

msgid ""
"Operation which is performed directly after a successful pull. update "
"equates to pull --update, fetch equates to the fetch extension, rebase "
"equates to pull --rebase, updateorrebase equates to pull -u --rebase.  "
"Default: none"
msgstr ""

<<<<<<< HEAD
msgid "<b>Web Server:</b>"
msgstr "<b>網頁伺服器:</b>"

=======
msgid "Default Push"
msgstr ""

msgid ""
"Select the revisions that will be pushed by default, whenever you click the "
"Push button.<ul><li><b>all</b>: The default. Push all changes in <i>all "
"branches</i>.<li><b>branch</b>: Push all changes in the <i>current branch</"
"i>.<li><b>revision</b>: Push the changes in the current branch <i><u>up to</"
"u> the current revision</i>.</ul><p>Default: all"
msgstr ""

msgid "Confirm Push"
msgstr "確認推送"

msgid ""
"Determines if TortoiseHg should show a confirmation dialog before pushing "
"changesets. If False, push will be performed without any confirmation "
"dialog. Default: True"
msgstr ""
"決定當TortoiseHg推送變更集之前,是否要顯示確認視窗.如果是False,TortoiseHg推送"
"變更集前不會顯示確認視窗.預設: True"

msgid "Target Combo"
msgstr ""

msgid ""
"Select if TortoiseHg will show a target combo in the sync toolbar."
"<ul><li><b>auto</b>: The default. Show the combo if more than one target "
"configured.<li><b>always</b>: Always show the combo.</ul><p>Default: auto"
msgstr ""

msgid "SSH Command"
msgstr "SSH命令"

msgid ""
"Command to use for SSH connections.<p>Default: \"ssh\" or \"TortoisePlink."
"exe -ssh -2\" (Windows)"
msgstr ""

msgid "Server"
msgstr "伺服器"

msgid "<b>Repository Details:</b>"
msgstr "<b>儲存庫細節:</b>"

msgid ""
"Repository name to use in the web interface, and by TortoiseHg as a "
"shorthand name.  Default is the working directory."
msgstr ""

msgid "Encoding"
msgstr "編碼"

msgid ""
"Character encoding of files in the repository, used by the web interface and "
"TortoiseHg."
msgstr ""

msgid "'Publishing' repository"
msgstr ""

msgid ""
"Controls draft phase behavior when working as a server. When true, pushed "
"changesets are set to public in both client and server and pulled or cloned "
"changesets are set to public in the client. Default: True"
msgstr ""

msgid "<b>Web Server:</b>"
msgstr "<b>網頁伺服器:</b>"

>>>>>>> 2811e218
msgid "Textual description of the repository's purpose or contents."
msgstr "儲存庫的目的或內容的文字描述"

msgid "Contact"
msgstr "聯繫"

msgid "Name or email address of the person in charge of the repository."
msgstr "負責此儲存庫的人的姓名或Email"

msgid "Style"
msgstr "樣式"

msgid "Which template map style to use"
msgstr "使用的整體樣式"

msgid "Archive Formats"
msgstr "封存格式"

msgid "Comma separated list of archive formats allowed for downloading"
msgstr ""

msgid "Port"
msgstr "通訊埠"

msgid "Port to listen on"
msgstr "傾聽的埠號"

msgid "Push Requires SSL"
msgstr "推送需要SSL"

msgid ""
"Whether to require that inbound pushes be transported over SSL to prevent "
"password sniffing."
msgstr ""

msgid "Stripes"
msgstr "剝除"

msgid ""
"How many lines a \"zebra stripe\" should span in multiline output. Default "
"is 1; set to 0 to disable."
msgstr ""

msgid "Max Files"
msgstr "最大檔案"

msgid "Maximum number of files to list per changeset. Default: 10"
msgstr ""

msgid "Max Changes"
msgstr "最大變更記錄"

msgid "Maximum number of changes to list on the changelog. Default: 10"
msgstr ""

msgid "Allow Push"
msgstr "允許推送"

msgid ""
"Whether to allow pushing to the repository. If empty or not set, push is not "
"allowed. If the special value \"*\", any remote user can push, including "
"unauthenticated users. Otherwise, the remote user must have been "
"authenticated, and the authenticated user name must be present in this list "
"(separated by whitespace or \",\"). The contents of the allow_push list are "
"examined after the deny_push list."
msgstr ""

msgid "Deny Push"
msgstr "拒絕推送"

msgid ""
"Whether to deny pushing to the repository. If empty or not set, push is not "
"denied. If the special value \"*\", all remote users are denied push. "
"Otherwise, unauthenticated users are all denied, and any authenticated user "
"name present in this list (separated by whitespace or \",\") is also denied. "
"The contents of the deny_push list are examined before the allow_push list."
msgstr ""

msgid "Proxy"
msgstr "代理主機"

msgid "Host"
msgstr "主機"

msgid ""
"Host name and (optional) port of proxy server, for example \"myproxy:8000\""
msgstr ""

msgid "Bypass List"
msgstr ""

msgid ""
"Optional. Comma-separated list of host names that should bypass the proxy"
msgstr ""

msgid "Optional. User name to authenticate with at the proxy server"
msgstr ""

msgid "Password"
msgstr "密碼"

msgid "Optional. Password to authenticate with at the proxy server"
msgstr ""

msgid "From"
msgstr "寄件者"

msgid "Email address to use in the \"From\" header and for the SMTP envelope"
msgstr "被使用在\"From\"標頭及SMTP信封中的Email位置"

msgid "To"
msgstr "收件者"

msgid "Comma-separated list of recipient email addresses"
msgstr ""

msgid "Cc"
msgstr "副本"

msgid "Comma-separated list of carbon copy recipient email addresses"
msgstr ""

msgid "Bcc"
msgstr "密件"

msgid "Comma-separated list of blind carbon copy recipient email addresses"
msgstr ""

msgid "method"
msgstr ""

msgid ""
"Optional. Method to use to send email messages. If value is \"smtp"
"\" (default), use SMTP (configured below).  Otherwise, use as name of "
"program to run that acts like sendmail (takes \"-f\" option for sender, list "
"of recipients on command line, message on stdin). Normally, setting this to "
"\"sendmail\" or \"/usr/sbin/sendmail\" is enough to use sendmail to send "
"messages."
msgstr ""

msgid "SMTP Host"
msgstr "SMTP 主機"

msgid "Host name of mail server"
msgstr "郵件伺服器的Host名稱"

msgid "SMTP Port"
msgstr "SMTP 通訊埠"

msgid "Port to connect to on mail server. Default: 25"
msgstr "連接郵件伺服器的埠號.預設: 25"

msgid "SMTP TLS"
msgstr ""

msgid "Method to enable TLS when connecting to mail server. Default: none"
msgstr ""

msgid "SMTP Username"
msgstr "SMTP 使用者"

msgid "Username to authenticate to mail server with"
msgstr ""

msgid "SMTP Password"
msgstr "SMTP 密碼"

msgid "Password to authenticate to mail server with"
msgstr ""

msgid "Local Hostname"
msgstr "本機主機名稱"

msgid "Hostname the sender can use to identify itself to the mail server."
msgstr ""

msgid "Diff and Annotate"
msgstr "比對和加註"

msgid "Patch EOL"
msgstr "補丁內容的換行字元"

msgid ""
"Normalize file line endings during and after patch to lf or crlf.  Strict "
"does no normalization.  Auto does per-file detection, and is the recommended "
"setting. Default: strict"
msgstr ""

msgid "Git Format"
msgstr "Git 格式"

msgid "Use git extended diff header format. Default: False"
msgstr "使用git擴充的diff標頭格式. 預設: False"

msgid "MQ Git Format"
msgstr "MQ git 格式"

msgid ""
"When set to 'auto', mq will automatically use git patches when required  to "
"avoid losing changes to file modes, copy records or binary files. If set to "
"'keep', mq will obey the [diff] section configuration while preserving "
"existing git patches upon qrefresh. If set to 'yes' or 'no', mq will "
"override the [diff] section and always generate git or regular patches, "
"possibly losing data in the second case. Default: auto"
msgstr ""

msgid "No Dates"
msgstr "沒有日期"

msgid "Do not include modification dates in diff headers. Default: False"
msgstr "在差異檔頭中不包含修改日期. 預設:否"

msgid "Show Function"
msgstr "顯示函式"

msgid "Show which function each change is in. Default: False"
msgstr ""

msgid "Ignore White Space"
msgstr "忽略空白"

msgid "Ignore white space when comparing lines in diff views. Default: False"
msgstr ""

msgid "Ignore WS Amount"
msgstr "忽略空格數量"

msgid ""
"Ignore changes in the amount of white space in diff views. Default: False"
msgstr ""

msgid "Ignore Blank Lines"
msgstr "忽略空白行"

msgid "Ignore changes whose lines are all blank in diff views. Default: False"
msgstr ""

msgid "<b>Annotate:</b>"
msgstr "<b>加註:</b>"

msgid ""
"Ignore white space when comparing lines in the annotate view. Default: False"
msgstr ""

msgid ""
"Ignore changes in the amount of white space in the annotate view. Default: "
"False"
msgstr ""

msgid ""
"Ignore changes whose lines are all blank in the annotate view. Default: False"
msgstr ""

msgid "Fonts"
msgstr "字型"

msgid "Message Font"
msgstr "訊息字型"

msgid "Font used to display commit messages. Default: monospace 10"
msgstr "顯示提交訊息用的字型.預設 monospace 10"

msgid "Diff Font"
msgstr "差異比對字型"

msgid "Font used to display text differences. Default: monospace 10"
msgstr "顯示文字差異用的字型, 預設: monospace 10"

msgid "List Font"
msgstr "列表字型"

msgid "Font used to display file lists. Default: sans 9"
msgstr "顯示檔案列表所使用的字型.預設: sans 9"

msgid "ChangeLog Font"
msgstr "變更紀錄字型"

msgid "Font used to display changelog data. Default: monospace 10"
msgstr "變更紀錄窗格內資料的字型。預設：monospace 10"

msgid "Output Font"
msgstr "輸出字型"

msgid "Font used to display output messages. Default: sans 8"
msgstr "顯示輸出訊息用的字型.預設 sans 8"

msgid "Extensions"
msgstr "擴充套件"

msgid "Tools"
msgstr "工具"

msgid "Hooks"
msgstr "掛勾"

msgid "Issue Tracking"
msgstr "問題追蹤"

msgid "Issue Regex"
msgstr ""

msgid "Defines the regex to match when picking up issue numbers."
msgstr ""

msgid "Issue Link"
msgstr "問題連結"

<<<<<<< HEAD
=======
#, python-brace-format
>>>>>>> 2811e218
msgid ""
"Defines the command to run when an issue number is recognized. You may "
"include groups in issue.regex, and corresponding {n} tokens in issue.link "
"(where n is a non-negative integer). {0} refers to the entire string matched "
"by issue.regex, while {1} refers to the first group and so on. If no {n} "
"tokens are found in issue.link, the entire matched string is appended "
"instead."
msgstr ""

msgid "Inline Tags"
msgstr ""

msgid "Show tags at start of commit message."
msgstr ""

msgid "Mandatory Issue Reference"
msgstr ""

msgid ""
"When committing, require that a reference to an issue be specified. If "
"enabled, the regex configured in 'Issue Regex' must find a match in the "
"commit message."
msgstr ""

msgid "Issue Tracker Plugin"
msgstr ""

msgid ""
"Configures a COM IBugTraqProvider or IBugTrackProvider2 issue tracking "
"plugin."
msgstr ""

msgid "Configure Issue Tracker"
msgstr "設定問題追蹤系統"

msgid "Configure the selected COM Bug Tracker plugin."
msgstr ""

msgid "Issue Tracker Trigger"
msgstr ""

msgid ""
"Determines when the issue tracker state will be updated by TortoiseHg. Valid "
"settings values are:<ul><li><b>never</b>: Do not update the Issue Tracker "
"state automatically.<li><b>commit</b>: Update the Issue Tracker state after "
"a successful commit.</ul><p>Default: never"
msgstr ""

msgid "Changeset Link"
msgstr "連結變更集"

msgid ""
"A \"template string\" that, when set, turns the revision number and short "
"hashes that are shown on the revision panels into links.<br>The \"template "
"string\" uses a \"mercurial template\"-like syntax that currently accepts "
"two template expressions:<ul><li>{node|short} : replaced by the 12 digit "
"revision id (note that {node} on its own is currently unsupported)."
"<li>{rev} : replaced by the revision number.</ul>For example, in order to "
"link to bitbucket commit pages you can set this to:<br>https://bitbucket.org/"
"tortoisehg/thg/commits/{node|short}"
msgstr ""

msgid "Path to review board example \"http://demo.reviewboard.org\""
msgstr ""

msgid "User name to authenticate with review board"
msgstr ""

msgid "Password to authenticate with review board"
msgstr ""

msgid "Server Repository ID"
msgstr "伺服器儲存庫ID"

msgid "The default repository id for this repo on the review board server"
msgstr ""

msgid "Target Groups"
msgstr ""

msgid "A comma separated list of target groups"
msgstr ""

msgid "Target People"
msgstr ""

msgid "A comma separated list of target people"
msgstr ""

msgid "Kiln Bfiles"
msgstr ""

msgid "Patterns"
msgstr "樣式"

msgid ""
"Files with names meeting the specified patterns will be automatically added "
"as bfiles"
msgstr ""

msgid "Size"
msgstr ""

msgid ""
"Files of at least the specified size (in megabytes) will be added as bfiles"
msgstr ""

msgid "System Cache"
msgstr "系統快取"

msgid ""
"Path to the directory where a system-wide cache of bfiles will be stored"
msgstr ""

msgid "Largefiles"
msgstr "大檔案"

msgid ""
"Files with names meeting the specified patterns will be automatically added "
"as largefiles"
msgstr ""

msgid "Minimum Size"
msgstr ""

msgid ""
"Files of at least the specified size (in megabytes) will be added as "
"largefiles"
msgstr ""

msgid "User Cache"
msgstr "使用者快取"

msgid "Path to the directory where a user's cache of largefiles will be stored"
msgstr ""

msgid "Projrc"
msgstr ""

msgid "Require confirmation"
msgstr ""

msgid ""
"When to ask the user to confirm the update of the local \"projrc\" "
"configuration file when the remote projrc file changes. Possible values are:"
"<ul><li><b>always</b>: [<i>default</i>] Always show a confirmation prompt "
"before updating the local .hg/projrc file.<li><b>first</b>: Show a "
"confirmation dialog when the repository is cloned or when a remote projrc "
"file is found for the first time.<li><b>never</b>: Update the local .hg/"
"projrc file automatically, without requiring any user confirmation.</ul>"
msgstr ""

msgid "Servers"
msgstr ""

msgid ""
"List of Servers from which \"projrc\" configuration files must be pulled. "
"Set it to \"*\" to pull from all servers. Set it to \"default\" to pull from "
"the default sync path. Default is pull from NO servers."
msgstr ""

msgid "Include"
msgstr ""

msgid ""
"List of settings that will be pulled from the project configuration file. "
"Default is include NO settings."
msgstr ""

msgid "Exclude"
msgstr ""

msgid ""
"List of settings that will NOT be pulled from the project configuration "
"file. Default is exclude none of the included settings."
msgstr ""

msgid "Update on incoming"
msgstr ""

msgid ""
"Let the user update the projrc on incoming:<ul><li><b>never</b>: "
"[<i>default</i>] Show whether the remote projrc file has changed, but do not "
"update (nor ask to update) the local projrc file.<li><b>prompt</b>: Look for "
"changes to the projrc file. If there are changes _always_ show a "
"confirmation prompt, asking the user if it wants to update its local projrc "
"file.<li><b>auto</b>: Look for changes to the projrc file. Use the value of "
"the \"projrc.confirm\" configuration key to determine whether to show a "
"confirmation dialog or not before updating the local projrc file.</"
"ul><p>Default: never"
msgstr ""

msgid "GnuPG"
msgstr ""

msgid "Specify the path to GPG. Default: gpg"
msgstr ""

msgid "Key ID"
msgstr ""

msgid "GPG key ID associated with user. Default: None (leave blank)"
msgstr ""

msgid "TortoiseHg Settings"
msgstr "TortoiseHg 設定"

msgid "Iniparse package not found"
msgstr ""

msgid "Can't change settings without iniparse package - view is readonly."
msgstr ""

#, python-format
msgid "%s's global settings"
msgstr "%s 的全域設定"

msgid "No repository found"
msgstr "找不到儲存庫"

msgid "no repo at "
msgstr ""

#, python-format
msgid "%s project settings (.hg/projrc)"
msgstr ""

#, python-format
msgid "%s repository settings"
msgstr "%s 儲存庫設定"

msgid ""
"Restart all TortoiseHg applications for the following changes to take effect:"
msgstr "請重新啟動TortoiseHg 成是讓以下更動可以生效 :"

msgid "Apply changes before exit?"
msgstr "離開前要套用變更嗎?"

msgid "&No (discard changes)"
msgstr "不要(放棄變更)(&N)"

msgid "Reload"
msgstr "重新載入"

msgid "Settings File:"
msgstr "設定檔:"

msgid "Confirm Save"
msgstr "確認儲存"

msgid "Save changes before editing?"
msgstr "編輯前儲存變更?"

msgid "&Save"
msgstr "儲存(&S)"

msgid "Confirm Reload"
msgstr "確認重新載入"

msgid ""
"Unsaved changes will be lost.\n"
"Do you want to reload?"
msgstr ""
"沒有存起來的變動將會不見\n"
"你想要重新載入嗎?"

msgid "Unable to create a Mercurial.ini file"
msgstr "不能建立 Mercurial.ini 檔案"

msgid "Insufficient access rights, reverting to read-only mode."
msgstr ""

msgid "Context Menu"
msgstr "內容選單"

msgid "Top menu items:"
msgstr "上層選單項目:"

msgid "Sub menu items:"
msgstr "子選單項目:"

msgid "Menu Behavior"
msgstr "選單行為"

msgid "Hide context menu outside repositories"
msgstr "在儲存庫外隱藏內容選單"

msgid ""
"Do not show menu items on unversioned folders (use shift + click to override)"
msgstr ""

msgid "Icons"
msgstr "圖示"

msgid "Overlays"
msgstr ""

msgid "Enabled overlays"
msgstr ""

msgid "Local disks only"
msgstr "只限本地磁碟"

msgid "Enabled Overlay Handlers"
msgstr ""

msgid "Warning: affects all Tortoises, logoff required after change"
msgstr "注意:這會引響所有的Tortoise,變更後需要登出"

msgid "Added"
msgstr "已新增"

msgid "Locked*"
msgstr "鎖住*"

msgid "Ignored*"
msgstr "忽略*"

msgid "Unversioned"
msgstr "未列入版本控制"

msgid "Readonly*"
msgstr "唯讀*"

msgid "Deleted*"
msgstr "刪除*"

msgid "*: not used by TortoiseHg"
msgstr "*:未被TortoiseHg使用"

msgid "Taskbar"
msgstr "任務列"

msgid "Show Icon"
msgstr "顯示圖示"

msgid "Highlight Icon"
msgstr "高亮度圖示"

#. i18n: URL of TortoiseSVN documentation
msgid ""
"http://tortoisesvn.net/docs/release/TortoiseSVN_en/tsvn-dug-settings."
"html#tsvn-dug-settings-icon-set"
msgstr ""

#, python-format
msgid ""
"You can change the icon set from <a href=\"%s\">TortoiseSVN's Settings</a>"
msgstr ""

msgid "Explorer Extension Settings - TortoiseHg"
msgstr ""

msgid "Clear"
msgstr "清除"

msgid "Clear the current shelf file"
msgstr "清除目前的擱置檔"

msgid "Delete the current shelf file"
msgstr "刪除目前的擱置檔"

msgid "Left Toolbar"
msgstr "左邊工具列"

msgid "Delete selected chunks"
msgstr "刪除選擇的區塊"

msgid "Move all files right"
msgstr "移動所有的檔案到右邊"

msgid "Move selected file right"
msgstr "移動選擇的檔案到右邊"

msgid "Edit file"
msgstr "編輯檔案"

msgid "Move selected chunks right"
msgstr "移動選擇的區塊到右邊"

msgid "Refresh Toolbar"
msgstr "重新整理工具列"

msgid "Refresh"
msgstr "重新整理"

msgid "New Shelf"
msgstr "建立新的擱置檔"

msgid "Right Toolbar"
msgstr "右邊工具欄"

msgid "Move selected chunks left"
msgstr "移動選擇的區塊到左邊"

msgid "Move selected file left"
msgstr "移動選擇的檔案到左邊"

msgid "Move all files left"
msgstr "移動所有的檔案到左邊"

msgid "Backup copies of modified files can be found in .hg/Trashcan/"
msgstr ""

#, python-format
msgid "TortoiseHg Shelve - %s"
msgstr ""

msgid "Delete selected chunks from working copy?"
msgstr ""

#, python-format
msgid "Delete selected chunks from shelf file %s?"
msgstr ""

msgid "Are you sure?"
msgstr "您確定嗎？"

msgid "TortoiseHg New Shelf Name"
msgstr ""

msgid "Specify name of new shelf"
msgstr "指定新的擱置檔名"

msgid "Bad filename"
msgstr ""

#, python-format
msgid "A shelf name cannot contain %s"
msgstr "擱置檔名不能包含%s"

msgid "File already exists"
msgstr "檔案已經存在"

msgid "A shelf file of that name already exists"
msgstr "此擱置檔名已經存在"

msgid "New shelf created"
msgstr "新的擱置檔已建立"

#, python-format
msgid "Delete shelf file %s?"
msgstr "刪除擱置檔%s?"

msgid "Shelf deleted"
msgstr "擱置檔已刪除"

msgid "Revert all working copy changes?"
msgstr "復原所有工作複本的變更嗎?"

#, python-format
msgid "Clear contents of shelf file %s?"
msgstr "清除擱置檔%s的內容?"

msgid "Shelf cleared"
msgstr "擱置檔已清除"

#, python-format
msgid "Shelf: %s"
msgstr "擱置: %s"

#, python-format
msgid "Patch: %s"
msgstr "補丁: %s"

msgid "Key:"
msgstr ""

msgid "Local sign"
msgstr "本地簽名"

msgid "Sign even if the sigfile is modified (-f/--force)"
msgstr "即使簽名檔已被修改,仍然加註簽名 (-f/--force)"

msgid "No commit"
msgstr "不提交"

msgid "Use custom commit message:"
msgstr "使用自訂的提交訊息"

msgid "&Sign"
msgstr "簽名(&S)"

#, python-format
msgid "Sign - %s"
msgstr "簽名 - %s"

msgid "Signature has been added"
msgstr "簽名已被加入"

msgid "Repository command still running"
msgstr "儲存庫命令還在執行"

msgid "Filter:"
msgstr "篩選："

msgid "Check all files"
msgstr "檢查所有檔案"

msgid "Uncheck all files"
msgstr "取消勾選所有的檔案"

msgid "Status File List Toolbar"
msgstr "狀態檔列表工具列"

msgid "Remove filter, show root"
msgstr "移除過濾器,顯示最上層"

#, python-format
msgid "%s - status (selection filtered)"
msgstr ""

#, python-format
msgid "%s - status"
msgstr "%s - 狀態"

msgid "Check"
msgstr "勾選"

msgid "Uncheck"
msgstr "取消勾選"

msgid "status"
msgstr "狀態"

msgid "Failed to refresh"
msgstr "刷新失敗"

msgid "No appropriate files"
msgstr "沒有適當的檔案"

msgid "No files found for this operation"
msgstr "這次操作沒找到檔案"

msgid "Stat"
msgstr "狀態"

msgid "M"
msgstr "修改"

msgid "Filename"
msgstr "檔名"

msgid "Size (KB)"
msgstr "大小 (KB)"

#, python-format
msgid "Checked count: %d"
msgstr ""

msgid ", resolved merge"
msgstr ",已解決的合併"

msgid ", unresolved merge"
msgstr ",未解決的合併"

#, python-format
msgid "%s is modified"
msgstr "%s 已經修改了"

msgid "modified"
msgstr "已修改"

#, python-format
msgid "%s is added"
msgstr "%s已新增"

msgid "added"
msgstr "已新增"

#, python-format
msgid "%s is removed"
msgstr "%s 被移除了"

msgid "removed"
msgstr "已移除"

#, python-format
msgid "%s is not tracked (unknown)"
msgstr "%s 沒有被追蹤(未知的)"

msgid "unknown"
msgstr "未知"

#, python-format
msgid "%s is deleted by non-hg command, but still tracked"
msgstr ""

msgid "missing"
msgstr "遺失"

#, python-format
msgid "%s is ignored"
msgstr "%s 被忽略"

msgid "ignored"
msgstr "被忽略的"

#, python-format
msgid "%s is not modified (clean)"
msgstr "%s 沒有被修改(乾淨的)"

msgid "clean"
msgstr "乾淨的"

#, python-format
msgid "%s is a dirty subrepo"
msgstr ""

msgid "subrepo"
msgstr "子儲存庫"

msgid "Check for incoming changes from selected URL"
msgstr "從選擇的URL那邊檢查可拉收的變更集"

msgid "Pull incoming changes from selected URL"
msgstr "從選擇的URL那邊拉收可拉收的變更集"

msgid "Detect outgoing changes to selected URL"
msgstr "從選擇的URL那邊檢查可推送的變更集"

msgid "Push outgoing changes to selected URL"
msgstr "從選擇的URL那邊推送可推送的變更集"
<<<<<<< HEAD
=======

msgid "Sync Bookmarks"
msgstr ""
>>>>>>> 2811e218

msgid "Email outgoing changesets for remote repository"
msgstr "Email可被推送的變更集到遠端儲存庫"

msgid "Manage pending perforce changelists"
msgstr ""

msgid "Unbundle"
msgstr "解開包裹"

msgid "Stop current operation"
msgstr "停止目前的操作"

msgid "<b>Selected Options:</b>"
msgstr "<b>選擇的選項:</b>"

msgid "Path Edit Toolbar"
msgstr "路徑編輯工具列"

msgid "Security"
msgstr "安全"

msgid "Manage HTTPS connection security and user authentication"
msgstr "管理HTTPS連線安全以及使用者認證"

msgid "Save"
msgstr "儲存"

msgid "Save current URL under an alias"
msgstr "用一個別名把目前的URL儲存起來"

msgid "Paths in Repository Settings:"
msgstr "在儲存庫設定檔裡的路徑:"

msgid "Related Paths:"
msgstr "相關的路徑:"

msgid "branch: "
msgstr "分支: "

msgid "bookmark: "
msgstr "書籤: "

#, python-format
msgid "rev: %d (%s)"
msgstr ""

msgid "Post Pull: "
msgstr "拉收之後: "

msgid "&Edit..."
msgstr "編輯(&E)…"

msgid "&Remove..."
msgstr "移除(&R)…"

msgid "Repository not local"
msgstr "儲存庫不是本地的"

msgid "A terminal shell cannot be opened for remote"
msgstr ""

msgid "Confirm path delete"
msgstr "確認刪除路徑"

#, python-format
msgid "Delete %s from your repo configuration file?"
msgstr "從你的儲存庫設定檔裡刪除%s ?"

msgid "No host specified"
msgstr "沒有指定主機"

msgid "Please set a valid URL to continue."
msgstr "請選擇一個可用的URL來繼續"

msgid "No remote repository URL or path set"
msgstr "沒有設定遠端儲存庫URL或路徑"

msgid ""
"No valid <i>default</i> remote repository URL or path has been configured "
"for this repository.<p>Please type and save a remote repository path on the "
"Sync widget."
msgstr ""

msgid "Redundant authentication info"
msgstr ""

msgid ""
"You have authentication info configured for this host and inside this URL.  "
"Remove authentication info from this URL?"
msgstr ""

msgid "sync command already running"
msgstr "同步命令已經在執行"

#, python-format
msgid "Getting incoming changesets from %s..."
msgstr "從%s取得可拉收的變更集"

#, python-format
msgid "Found incoming changesets from %s"
msgstr "從%s找尋可拉收的變更集"

#, python-format
msgid "No incoming changesets from %s"
msgstr "%s那邊沒有可拉收的變更集"

#, python-format
msgid "Incoming from %s aborted, ret %d"
msgstr ""

#, python-format
msgid "Pulling from %s..."
msgstr "正在從 %s 拉收中..."

#, python-format
msgid "Pull from %s completed"
msgstr "從%s拉收完成"

#, python-format
msgid "Pull from %s aborted, ret %d"
msgstr "從%s拉收中止了,返回 %d"

msgid "Merge caused file conflicts"
msgstr ""

msgid "File conflicts need to be resolved"
msgstr "檔案衝突需要被解決"

#, python-format
msgid "Finding outgoing changesets to %s..."
msgstr "從 %s 那邊尋找可被推送的變更集"

#, python-format
msgid "%d outgoing changesets to %s"
msgstr "%d個可被推送的變更集到%s"

#, python-format
msgid "No outgoing changesets to %s"
msgstr "從 %s 那邊沒有可被推送的變更集"

#, python-format
msgid "Outgoing to %s aborted, ret %d"
msgstr ""

msgid "Perforce pending..."
msgstr ""

#, python-format
msgid "%s (submitted)"
msgstr ""

#, python-format
msgid "%s (pending)"
msgstr ""

msgid "Unable to parse p4pending output"
msgstr "不能剖析p4pending的輸出"

#, python-format
msgid "%d pending changelists found"
msgstr ""

msgid "No pending Perforce changelists"
msgstr ""

msgid "Aborted p4pending"
msgstr ""

msgid "Unable to determine pending changesets"
msgstr ""

msgid "Confirm Push to remote Repository"
msgstr "確認要推送到遠端儲存庫"

#, python-format
msgid ""
"Push to remote repository\n"
"%s\n"
"?"
msgstr ""
"真的要推送到遠端儲存庫\n"
"%s\n"
"嗎?"

#, python-format
msgid "Push to %s aborted"
msgstr "推送到 %s 終止了"

#, python-format
msgid ""
"Invalid default push revision: %s. Please check your Mercurial configuration "
"(tortoisehg.defaultpush)"
msgstr ""

#, python-format
msgid "Pushing to %s..."
msgstr "推送到 %s ..."

#, python-format
msgid "Push to %s completed"
msgstr "推送到 %s 完成了"

#, python-format
msgid "Push to %s aborted, ret %d"
msgstr "推送到 %s 終止了,返回 %d"

msgid ""
"One or more of the changesets that you are attempting to push involve the "
"creation of a new branch.  Do you want to create a new branch in the remote "
"repository?"
msgstr ""

msgid "Determining outgoing changesets to email..."
msgstr "正在決定可被推送的變更集到Email"

msgid "No outgoing changesets"
msgstr "沒有可被推送的變更集"

#, python-format
msgid "Outgoing aborted, ret %d"
msgstr ""

msgid "Select bundle file"
msgstr "選擇包裹檔"

msgid "Bundle files (*.hg)"
msgstr "包裹檔(*.hg)"

msgid "Unable to remove URL"
msgstr "不能移除URL"

msgid "Post Pull Behavior"
msgstr "推送後的行為"

msgid "Select post-pull operation for this repository"
msgstr "選擇此儲存庫拉收後的動作"

msgid "None - simply pull changesets"
msgstr "None - 只是簡單的拉收變更回來"

msgid "Update - pull, then try to update"
msgstr "Update - 拉收然後嘗試update 工作副本"

msgid "Fetch - use fetch (auto merge pulled changes)"
msgstr "Fetch - 使用 fetch 自動合併拉收回來的變更"

msgid "Fetch - use fetch extension (fetch is not active!)"
msgstr ""

msgid "Rebase - rebase local commits above pulled changes"
msgstr "Rebase - 把本地提交的修訂版 rebase 到 拉收變更的上面"

msgid "UpdateOrRebase - pull, then try to update or rebase"
msgstr ""

msgid "Rebase - use rebase extension (rebase is not active!)"
msgstr "Rease - 使用rebase 擴充套件 (rebase 沒有啟動!)"

msgid "UpdateOrRebase - use rebase extension (rebase is not active!)"
msgstr ""

msgid "<a href=\"config\">Launch settings tool...</a>"
msgstr "<a href=\"config\">開啟設定工具...</a>"

msgid "Unable to save post pull operation"
msgstr ""

msgid "Save Path"
msgstr "儲存路徑"

msgid "Alias"
msgstr "別名"

msgid "URL"
msgstr ""

msgid "Remove authentication data from URL"
msgstr ""

msgid ""
"User authentication data should be associated with the hostname using the "
"security dialog."
msgstr ""

msgid "Update subrepo paths"
msgstr ""

#, python-format
msgid ""
"Update or create a path alias called '%s' on all subrepos, using this URL as "
"the base URL, appending the local relative subrepo path to it"
msgstr ""

msgid "Unable to save an URL"
msgstr "不能儲存一個URL"

msgid "Confirm URL replace"
msgstr "確認URL取代"

#, python-format
msgid "%s already exists, replace URL?"
msgstr "%s 已經存在,取代URL?"

#, python-format
msgid ""
"Subrepo '%s' has a non trivial default sync URL:<p>%s<p>Replace it with the "
"following URL?:<p>%s"
msgstr ""

<<<<<<< HEAD
msgid "Certificate Query Error"
msgstr ""

#, python-format
msgid "Invalid port number: %s"
msgstr ""

=======
>>>>>>> 2811e218
msgid "Security: "
msgstr "安全性： "

#, python-format
msgid "<b>Host:</b> %s"
msgstr "<b>主機:</b> %s"

msgid "Secure HTTPS Connection"
msgstr "加密的HTTPS連線"

msgid "Verify with Certificate Authority certificates (best)"
msgstr ""

msgid "Verify with stored host fingerprint (good)"
msgstr ""

msgid "No host validation, but still encrypted (bad)"
msgstr ""

msgid "### host certificate fingerprint ###"
msgstr ""

msgid "Query"
msgstr "查詢"

msgid "User Authentication"
msgstr ""

msgid ""
"Optional. Username to authenticate with. If not given, and the remote\n"
"site requires basic or digest authentication, the user will be prompted for\n"
"it. Environment variables are expanded in the username letting you do\n"
"foo.username = $USER."
msgstr ""

msgid ""
"Optional. Password to authenticate with. If not given, and the remote\n"
"site requires basic or digest authentication, the user will be prompted for\n"
"it."
msgstr ""

msgid ""
"Mercurial keyring extension is enabled. Passwords will be stored in a "
"platform-native secure method."
msgstr ""

msgid ""
"Optional. PEM encoded client certificate key file. Environment variables\n"
"are expanded in the filename."
msgstr ""

msgid "User Certificate Key File"
msgstr ""

msgid ""
"Optional. PEM encoded client certificate chain file. Environment variables\n"
"are expanded in the filename."
msgstr ""

msgid "User Certificate Chain File"
msgstr ""

<<<<<<< HEAD
=======
msgid "Certificate Query Error"
msgstr ""

>>>>>>> 2811e218
msgid "Unable to save authentication"
msgstr "不能儲存認證"

#, python-format
msgid "%s - sync options"
msgstr "%s - 同步選項"

msgid "Allow push of a new branch (--new-branch)"
msgstr "允許新分支的推送(--new-branch)"

msgid "Force push or pull (override safety checks, --force)"
msgstr "強制推送或拉收(覆蓋安全檢查,--force)"

msgid "Temporarily disable configured HTTP proxy"
msgstr ""

msgid "Emit debugging output (--debug)"
msgstr "顯示除錯訊息(--debug)"

msgid "Work on patch queue (--mq)"
msgstr "工作在補丁佇列模式(--mq)"

#, python-format
msgid "Tag - %s"
msgstr "標籤 - %s"

msgid "Tag:"
msgstr "標籤:"

msgid "Tagged:"
msgstr ""

msgid "Local tag"
msgstr "本地標籤"

msgid "Replace existing tag (-f/--force)"
msgstr "取代已存在的標籤(-f/--force)"

msgid "Use English commit message"
msgstr "使用英文提交訊息"

msgid "local"
msgstr "本地"

msgid "Move"
msgstr "搬移"

#, python-format
msgid "Moved tag %s to changeset %s (from changeset %s)"
msgstr "移動標籤%s到%s變更集(從%s變更集)"

#, python-format
msgid "Added tag %s for changeset %s"
msgstr "增加%s標籤給%s變更集"

#, python-format
msgid "Tag '%s' has been moved"
msgstr "標籤'%s'已經移動了"

#, python-format
msgid "Tag '%s' has been added"
msgstr "標籤'%s'已經增加了"

#, python-format
msgid "Removed tag %s"
msgstr "移除%s標籤"

#, python-format
msgid "Tag '%s' has been removed"
msgstr "'%s'標籤已經被移除了"

msgid "Patch files (*.diff *.patch)"
msgstr "補丁檔 (*.diff *.patch)"

#, python-format
msgid "Import - %s"
msgstr "匯入 - %s"

msgid "Browse Directory..."
msgstr "瀏覽目錄..."

msgid "Import from Clipboard"
msgstr "從剪貼簿匯入"

msgid "Do not strip paths (-p0), required for SVN patches"
msgstr "不要剝除路徑(-p0),SVN補丁會用到"

msgid "Preview:"
msgstr "預覽："

msgid "Shelf"
msgstr "擱置"

msgid "Checking working directory status..."
msgstr "正在檢查工作目錄狀態..."

msgid "&Import"
msgstr "匯入(&I)"

msgid "Working directory is not clean!  <a href=\"view\">View changes...</a>"
msgstr "工作目錄不乾淨! <a href=\"view\">檢視變更...</a>"

msgid "Select patches"
msgstr "選擇補丁"

msgid "Select Directory containing patches"
msgstr "選擇包含補丁的目錄"

#, python-format
msgid "%s patches"
msgstr "%s 補丁"

#, python-format
msgid "%s will be imported to "
msgstr "%s 將被匯入到 "

msgid "Nothing to import"
msgstr "沒啥可匯入的"

msgid "Strip:"
msgstr "剝除:"

msgid "Discard local changes, no backup (-f/--force)"
msgstr "放棄本地工作複本的變更,不備份(-f/--force)"

msgid "No backup (-n/--nobackup)"
msgstr "不備份 (-n/--nobackup)"

msgid "Do not modify working copy during strip (-k/--keep)"
msgstr ""

#, python-format
msgid "<b>%d changeset</b> will be stripped"
msgid_plural "<b>%d changesets</b> will be stripped"
msgstr[0] "<b>%d 變更集</b> 將會被剝除"

msgid "Unknown revision!"
msgstr "未知的修訂版!"

msgid "Detected uncommitted local changes."
msgstr "偵測沒有提交的本地工作複本變更"

msgid "Do you want to keep them or discard them?"
msgstr "你想保留或放棄?"

msgid "&Keep (--keep)"
msgstr "保留(&K)(--keep)"

msgid "&Discard (--force)"
msgstr ""

msgid "Confirm Strip"
msgstr "確認剝除"

#, python-format
msgid "Strip - %s"
msgstr "剝除 - %s"

msgid "&Strip"
msgstr "剝除(&S)"

msgid "Parent 1:"
msgstr "母系 1:"

msgid "Parent 2:"
msgstr "母系 2:"

msgid "Pull subrepos from:"
msgstr ""

msgid "List updated files (--verbose)"
msgstr "列出被更新的檔案(--verbose)"

msgid "Discard local changes, no backup (-C/--clean)"
msgstr "放棄本地工作複本變更,不備份(-C/--clean)"

msgid "Always merge (when possible)"
msgstr "總是合併(盡可能的)"

msgid "(same as parent)"
msgstr "(跟母系一樣)"

msgid "Activate bookmark?"
msgstr "有作用的書籤?"

#, python-format
msgid ""
"The selected revision (%s) has a bookmark on it called \"<i>%s</i>\".<p>Do "
"you want to activate it?<br></b><i>You can disable this prompt by "
"configuring Settings/Workbench/Activate Bookmarks</i>"
msgstr ""

#, python-format
msgid ""
"The selected revision (<i>%s</i>) has <i>%d</i> bookmarks on it.<p>Select "
"the bookmark that you want to activate and click <i>OK</i>.<p>Click "
"<i>Cancel</i> if you don't want to activate any of them.<p><p><i>You can "
"disable this prompt by configuring Settings/Workbench/Activate Bookmarks</"
"i><p>"
msgstr ""

msgid "Deactivate current bookmark?"
msgstr "取消目前書籤的作用嗎?"

#, python-format
msgid "Do you really want to deactivate the <i>%s</i> bookmark?"
msgstr "你真的想取消<i>%s</i>書籤的作用嗎?"

msgid ""
"Detected uncommitted local changes in working tree.\n"
"Please select to continue:\n"
msgstr ""
"程式有偵測到本地副本有內容更動.\n"
"選擇以下選項之一來繼續\n"

msgid "Discard - discard local changes, no backup"
msgstr "放棄本地工作複本變更,不備份"

msgid "&Shelve"
msgstr "擱置(&S)"

msgid "Shelve - move local changes to a patch"
msgstr "擱置-把目前工作副本中未提交的修改先暫放到一個補丁"

msgid "Merge - allow to merge with local changes"
msgstr "合併 - 允許跟本地工作複本變更作合併"

msgid "Confirm Update"
msgstr "確認更新"

#, python-format
msgid "Update - %s"
msgstr "更新 - %s"

msgid "[non-existant]"
msgstr "[不存在]"

msgid "Tool launch failure"
msgstr "啟動工具失敗"

#, python-format
msgid "%s : %s"
msgstr "%s : %s"

msgid "No diff tool found"
msgstr "找不到差異比對工具"

msgid "No visual diff tools were detected"
msgstr "偵測不到視覺化差異比對工具"

msgid "[working copy]"
msgstr "[工作副本]"

msgid "[original]"
msgstr ""

msgid "Unable to find changeset"
msgstr "不能找到變更集"

msgid "You likely need to refresh this application"
msgstr "你可能需要刷新程式"

msgid "No file changes"
msgstr "沒有檔案被變更"

msgid "There are no file changes to view"
msgstr "找不到檔案有變更,所以不用檢視了"

msgid "working changes"
msgstr ""

#, python-format
msgid "changeset %d:%s"
msgstr ""

#, python-format
msgid "revisions %d:%s to %d:%s"
msgstr "修訂版 %d:%s 到 %d:%s"

msgid "Visual Diffs - "
msgstr "視覺化差異比對 - "

msgid " filtered"
msgstr " 過濾器"

msgid "Temporary files are removed when this dialog is closed"
msgstr "當這個對話框關閉時暫存檔會被移除"

msgid "Select Tool:"
msgstr "選擇工具:"

msgid "Dir diff to p1"
msgstr "目錄比對到p1"

msgid "Dir diff to p2"
msgstr "目錄比對到p2"

msgid "3-way dir diff"
msgstr "三方目錄差異比對"

msgid "Directory diff"
msgstr "目錄差異比對"

msgid "Confirm Discard"
msgstr "確認丟棄"

msgid "Discard outstanding changes to working directory?"
msgstr ""

msgid "Config files (*.conf *.config *.ini)"
msgstr ""

msgid "Open hgweb config"
msgstr "開啟hgweb設定"

msgid "Save hgweb config"
msgstr "儲存hgweb設定"

msgid "Path:"
msgstr "路徑:"

msgid "Local Path:"
msgstr "本地路徑:"

msgid "Select Repository"
msgstr "選擇儲存庫"

msgid "Add Path to Serve"
msgstr "新增路徑至伺服器"

msgid "Edit Path to Serve"
msgstr "編輯路徑至伺服器"

msgid "Local Path"
msgstr ""

msgid "Webconf"
msgstr ""

msgid "Config File:"
msgstr "設定檔:"

msgid "Open"
msgstr "開啟"

msgid "New &Workbench"
msgstr "新工作台(&W)"

msgid "&New Repository..."
msgstr "新增儲存庫(&N)..."

msgid "Clon&e Repository..."
msgstr "拓製儲存庫(&e)..."

msgid "&Open Repository..."
msgstr "開啟儲存庫(&O)..."

msgid "&File"
msgstr "檔案(&F)"

msgid "&View"
msgstr "檢視(&V)"

msgid "&Repository"
msgstr "儲存庫(&R)"

msgid "&Help"
msgstr "說明(&H)"

msgid "&Dock Toolbar"
msgstr "停駐工具列(&D)"

msgid "&Task Toolbar"
msgstr "任務工具列(&T)"

msgid "&Custom Toolbar"
msgstr "自訂工具列(&C)"

msgid "S&ync Toolbar"
msgstr "同步工具列(&S)"

msgid "&Close Repository"
msgstr "關閉儲存庫(&C)"

msgid "Sh&ow Repository Registry"
msgstr "顯示儲存庫紀錄(&o)"

msgid "Show &Patch Queue"
msgstr "顯示補丁佇列(&P)"

msgid "Show Conso&le"
msgstr "顯示Console(&l)"

msgid "Place Console in Doc&k Area"
msgstr "(&k)把Console放在Dock區"

msgid "R&epository Registry Options"
msgstr "儲存庫登錄選項(&e)"

msgid "Save Open Repositories on E&xit"
msgstr "結束時儲存已開啟的儲存庫(&x)"

msgid "Sa&ve Current Sync Paths on Exit"
msgstr ""

msgid "&Commit"
msgstr "提交(&C)"

msgid "&Patch Branch"
msgstr "補丁分支(&P)"

msgid "Revision &Details"
msgstr "修訂版細節(&D)"

msgid "&Search"
msgstr "搜尋(&S)"

msgid "S&ynchronize"
msgstr "同步化(&y)"

msgid "Refresh current repository"
msgstr "重新整理目前儲存庫"

msgid "Refresh &Task Tab"
msgstr "重新整理任務分頁(&T)"

msgid "Refresh only the current task tab"
msgstr "只重新整理目前的任務分頁"

msgid "Load &All Revisions"
msgstr "載入所有的修訂版(&A)"

msgid "Load all revisions into graph"
msgstr ""

msgid "Go to current revision"
msgstr "前往目前的修訂版"

msgid "&Goto Revision..."
msgstr "前往修訂版(&G)..."

msgid "Go to a specific revision"
msgstr "前往一個指定的修訂版"

msgid "Filter graph with revision sets or branches"
<<<<<<< HEAD
msgstr ""

msgid "&Workbench Toolbars"
msgstr "工作台工具列(&W)"

msgid "Update working directory or switch revisions"
msgstr "更新工作目錄或轉移至修訂版"

msgid "&Shelve..."
msgstr "擱置(&S)..."

msgid "&Import..."
msgstr "匯入(&I)..."
=======
msgstr ""

msgid "&Workbench Toolbars"
msgstr "工作台工具列(&W)"

msgid "Update working directory or switch revisions"
msgstr "更新工作目錄或轉移至修訂版"

msgid "&Shelve..."
msgstr "擱置(&S)..."

msgid "&Import Patches..."
msgstr ""

msgid "U&nbundle..."
msgstr ""

msgid "&Merge..."
msgstr ""

msgid "Merge with the other head of the current branch"
msgstr ""
>>>>>>> 2811e218

msgid "&Resolve..."
msgstr "解決衝突(&R)..."

msgid "R&ollback/Undo..."
msgstr "回退/復原(&o)"

msgid "&Purge..."
msgstr "徹底清除(&P)..."

msgid "&Bisect..."
msgstr ""

msgid "&Verify"
msgstr "驗證(&V)"

msgid "Re&cover"
msgstr "復原(&c)"

msgid "&Web Server"
msgstr ""

msgid "E&xplorer Help"
msgstr "瀏覽說明(&x)"

msgid "&Readme"
msgstr ""

msgid "About &Qt"
msgstr "關於Qt(&Q)"

msgid "&About TortoiseHg"
msgstr "關於TortoiseHg(&A)"

msgid "&Incoming"
msgstr "檢查可拉收的(&I)"

msgid "&Pull"
msgstr "拉收(&P)"

msgid "&Outgoing"
msgstr "檢查可推送的(&O)"

msgid "P&ush"
msgstr "推送(&u)"
<<<<<<< HEAD
=======

msgid "&Sync Bookmarks..."
msgstr ""
>>>>>>> 2811e218

#, python-format
msgid ""
"pull: %s\n"
"push: %s"
msgstr ""

msgid ""
"There are no configured sync paths.\n"
"Open the Synchronize tab to configure them."
msgstr ""
"沒有設定用來同步的路徑\n"
"開啟同步化頁籤來設定吧"

msgid "Check for incoming changes"
msgstr "檢查可拉收的變更集"

msgid "Pull incoming changes"
msgstr "拉收可拉收的變更集"

msgid "Detect outgoing changes"
msgstr "偵測可被推送的變更集"

msgid "Push outgoing changes"
msgstr "推送可被推送的變更集"

#, python-format
msgid ""
"Check for incoming changes from\n"
"%s"
msgstr "從 %s 那邊檢查可拉收的變更集"

#, python-format
msgid ""
"Pull incoming changes from\n"
"%s"
msgstr "從 %s 那邊拉收可拉收的變更集"

#, python-format
msgid ""
"Detect outgoing changes to\n"
"%s"
msgstr "從 %s 那邊偵測可被推送的變更集"

#, python-format
msgid ""
"Push outgoing changes to\n"
"%s"
msgstr "從 %s 那邊推送可被推送的變更集"

#, python-format
msgid "Execute custom tool '%s'"
msgstr "執行自訂工具 '%s'"

msgid "Custom Toolbar &Settings"
msgstr "自訂工具列設定(&S)"

msgid "TortoiseHg Workbench"
msgstr "TortoiseHg工作台"

#, python-format
msgid "%s - TortoiseHg Workbench - %s"
msgstr "%s - TortoiseHg工作台 - %s"

#, python-format
msgid "%s - TortoiseHg Workbench"
msgstr "%s - TortoiseHg工作台"

msgid "Goto revision"
msgstr "前往修訂版"

msgid "Enter revision identifier"
msgstr "輸入修訂版號碼"

msgid "Select repository directory to open"
msgstr "選擇儲存庫目錄來開啟"

msgid "README not configured"
msgstr ""

msgid ""
"A README file is not configured for the current repository.<p>To configure a "
"README file for a repository, open the repository settings file, add a "
"'<i>readme</i>' key to the '<i>tortoisehg</i>' section, and set it to the "
"filename or URL of your repository's README file."
msgstr ""

msgid "Issue Tracker Plugin Error"
msgstr "問題追蹤系統插件錯誤"

msgid "Could not instantiate Issue Tracker plugin COM object"
msgstr ""

msgid "This error will not be shown again until you restart the workbench"
msgstr "這錯誤不會再顯示,除非你重新啟動工作台"

msgid "Error getting commit message information from Issue Tracker plugin"
msgstr "從Issue Tracker plugin取得提交訊息時發生錯誤"

msgid "Error executing \"commit finished\" trigger"
msgstr "正在執行\"commit finished\"觸發器時發生錯誤"

msgid "Cannot open Plugin Options dialog"
msgstr "不能開啟Plugin選項對話框"

<<<<<<< HEAD
=======
msgid "[SOURCE]"
msgstr ""

#, python-format
msgid "unsupported URL: %s"
msgstr ""

#, python-format
msgid "host fingerprint for %s cannot be obtained (Python too old)"
msgstr ""

#, python-format
msgid "%s certificate error: no certificate received"
msgstr ""

>>>>>>> 2811e218
msgid "move after the specified patch"
msgstr ""

msgid "[--after PATCH] PATCH..."
msgstr ""

msgid "unknown patch to move specified"
msgstr ""

msgid "invalid patch position specified"
msgstr ""

msgid "cannot move applied patches"
msgstr ""

#, python-format
msgid "patch %s not in series"
msgstr ""

msgid "cannot move into applied patches"
msgstr ""

msgid "abort: "
msgstr "中止: "

msgid "hint: "
msgstr "提示: "

#, python-format
msgid "HTTP Error: %d (%s)"
msgstr "HTTP 錯誤: %d (%s)"

#, python-format
msgid "URLError: %s"
msgstr "URL錯誤: %s"

msgid "SSL: Server certificate verify failed"
msgstr "SSL:伺服器憑證驗證失敗"

#, python-format
msgid "SSL: unknown error %s:%s"
msgstr "SSL: 未知的錯誤 %s:%s"

#, python-format
msgid "SSL error: %s"
msgstr "SSL 錯誤: %s"

msgid "hgsubversion packaged with thg"
msgstr ""

msgid "hggit packaged with thg"
msgstr ""

msgid "inotify is not supported on this platform"
msgstr "這個平台不支援inotify"

msgid "eol is incompatible with win32text"
msgstr "eol與win32text不相容"

msgid "win32text is incompatible with eol"
msgstr "win32text與eol不相容"

msgid "hgsubversion is incompatible with perfarce"
msgstr "hgsubversion不相容perfarce"

msgid "perfarce is incompatible with hgsubversion"
msgstr "perfarce不相容hgsubversion"

msgid "Workbench custom toolbar"
msgstr "工作台自訂工具列"

msgid "Revision details context menu"
msgstr "修訂版詳細內容選單"

msgid "Commit context menu"
msgstr "提交內容選單"

msgid "File context menu (on manifest and revision details)"
msgstr "檔案內容選單 (on manifest and revision details)"

#, python-format
msgid "%d year"
msgid_plural "%d years"
msgstr[0] "%d 年"

#, python-format
msgid "%d month"
msgid_plural "%d months"
msgstr[0] "%d 月"

#, python-format
msgid "%d week"
msgid_plural "%d weeks"
msgstr[0] "%d 週"

#, python-format
msgid "%d day"
msgid_plural "%d days"
msgstr[0] "%d 天"

#, python-format
msgid "%d hour"
msgid_plural "%d hours"
msgstr[0] "%d 小時"

#, python-format
msgid "%d minute"
msgid_plural "%d minutes"
msgstr[0] "%d 分"

#, python-format
msgid "%d second"
msgid_plural "%d seconds"
msgstr[0] "%d 秒"

msgid "in the future"
msgstr "未來"

msgid "now"
msgstr "現在"

msgid "Commit..."
msgstr "提交..."

msgid "Commit changes in repository"
msgstr "提交變更進儲存庫"

msgid "Create Repository Here"
msgstr "在這裡建立儲存庫"

msgid "Create a new repository"
msgstr "建立一個新的儲存庫"

msgid "Clone..."
msgstr "拓製..."

msgid "Create clone here from source"
msgstr "從來源建立拓製到這裡"

msgid "File Status"
msgstr "檔案狀態"

msgid "Repository status & changes"
msgstr "儲存庫的狀態與變更"

msgid "Add Files..."
msgstr "加入檔案..."

msgid "Add files to version control"
msgstr "加入檔案到版本控制"

msgid "Revert Files..."
msgstr "復原檔案..."

msgid "Revert file changes"
msgstr "復原檔案變更"

msgid "Forget Files..."
msgstr "忘記檔案..."

msgid "Remove files from version control"
msgstr "從版本控制中移除檔案"

msgid "Remove Files..."
msgstr "移除檔案..."

msgid "Rename File"
msgstr "檔案更名"

msgid "Rename file or directory"
msgstr "檔案或目錄更名"

msgid "View change history in repository"
msgstr "檢視儲存庫的變更歷史"

msgid "File History"
msgstr "檔案歷史"

msgid "View change history of selected files"
msgstr "檢視所選檔案的版本變更歷史"

msgid "Shelve Changes"
msgstr "擱置變更"

msgid "Move changes between working dir and patch"
msgstr "在工作目錄與補丁間移動變更"

msgid "Synchronize"
msgstr "同步"

msgid "Synchronize with remote repository"
msgstr "與遠端儲存庫同步"

msgid "Start web server for this repository"
msgstr "在這個儲存庫啟動網頁伺服器"

msgid "Update..."
msgstr "更新..."

msgid "Update working directory"
msgstr "更新工作目錄"

msgid "Update Icons"
msgstr "更新圖示"

msgid "Update icons for this repository"
msgstr "為這個儲存庫更新圖示"

msgid "Global Settings"
msgstr "全域設定"

msgid "Configure user wide settings"
msgstr "配置使用者域設定"

msgid "Repository Settings"
msgstr "儲存庫設定"

msgid "Configure repository settings"
msgstr "配置儲存庫設定"

msgid "Explorer Extension Settings"
msgstr "瀏覽額外套件設定"

msgid "Configure Explorer extension"
msgstr "配置檔案總管外掛"

msgid "About TortoiseHg"
msgstr "關於 TortoiseHg"

msgid "Show About Dialog"
msgstr "顯示關於對話框"

msgid "Diff to parent"
msgstr "跟母系進行差異比對"

msgid "View changes using GUI diff tool"
msgstr "使用圖型化差異比對工具檢視變更"

msgid "Edit Ignore Filter"
msgstr "編輯忽略過濾清單"

msgid "Edit repository ignore filter"
msgstr "編輯儲存庫忽略篩選器"

msgid "Guess Renames"
msgstr "推測更名"

msgid "Detect renames and copies"
msgstr "偵測更名跟複製"

msgid "Search History"
msgstr "搜尋歷史"

msgid "Search file revisions for patterns"
msgstr "依樣式搜尋檔案修訂"

msgid "DnD Synchronize"
msgstr "DnD 同步"

msgid "Synchronize with dragged repository"
msgstr ""

#, python-format
msgid "unrecognized response: %s"
msgstr ""

msgid "password: "
msgstr "密碼: "

#, python-format
msgid "repository %s not found"
msgstr "找不到版本庫 %s"

msgid "win32ill: cannot create window for messages"
msgstr ""

#, python-format
msgid "win32ill: unsupported platform: %s\n"
msgstr ""

msgid "win32ill: interrupted while stopping message loop\n"
msgstr ""

#~ msgid "edit failed"
#~ msgstr "編輯失敗"

#~ msgid "Unable to create "
#~ msgstr "無法建立 "

#~ msgid "_Remove"
#~ msgstr "移除(_R)"

#~ msgid "_Add"
#~ msgstr "加入(_A)"

#~ msgid ""
#~ "Your username has not been configured.\n"
#~ "\n"
#~ "Please configure your username and try again"
#~ msgstr ""
#~ "您的使用者名稱還未設定。\n"
#~ "\n"
#~ "請設定您的使用者名稱並重試"

#~ msgid " %s is larger than the specified max diff size"
#~ msgstr " %s 大於指定的 diff 大小上限"

#~ msgid "(version %s)"
#~ msgstr "(版本 %s)"

#~ msgid "Changeset Description"
#~ msgstr "變更集說明"

#~ msgid "_Operations"
#~ msgstr "操作(_O)"

#~ msgid "with %s"
#~ msgstr "和 %s"

#~ msgid "Copyright 2008-2010 Steve Borho and others"
#~ msgstr "版權所有 2008-2010 Steve Borho 以及其他貢獻者"

#~ msgid "All Files (*.*)"
#~ msgstr "所有檔案 (*.*)"

#~ msgid "unexpected response id: %s"
#~ msgstr "非預期的回應 id: %s"

#~ msgid "unknown hunk type: %s"
#~ msgstr "未知的 hunk 類型: %s"

#~ msgid "%s changeset "
#~ msgstr "%s 變更集 "

#~ msgid "Save as.."
#~ msgstr "另存為..."

#~ msgid "[no hunks to display]"
#~ msgstr "[沒有 hunks 可以顯示]"

#~ msgid "Repository Error:  %s, refresh suggested"
#~ msgstr "儲藏庫錯誤: %s ，建議重新整理"

#~ msgid "Source path:"
#~ msgstr "來源路徑："

#~ msgid "Advanced options"
#~ msgstr "進階選項"

#~ msgid "Branch Operations"
#~ msgstr "分支操作"

#~ msgid "Please specify different paths"
#~ msgstr "請指定不同的路徑"

#~ msgid "Please enter a valid source path"
#~ msgstr "請輸入合法的來源路徑"

#~ msgid "Source and destination are the same"
#~ msgstr "來源和目的相同"

#~ msgid "Source path is empty"
#~ msgstr "來源路徑是空的"

#~ msgid "_Commit"
#~ msgstr "提交(_C)"

#~ msgid "_View"
#~ msgstr "檢視"

#~ msgid "Close current named branch"
#~ msgstr "關閉目前的命名分支 (named branch)"

#~ msgid "Advanced"
#~ msgstr "進階"

#~ msgid "Re_vert"
#~ msgstr "復原(_V)"

#~ msgid "Save commit message at exit?"
#~ msgstr "離開前儲存提交訊息？"

#~ msgid "commit"
#~ msgstr "提交"

#~ msgid "Commit Preview"
#~ msgstr "提交預覽"

#~ msgid "Auto-includes:"
#~ msgstr "自動包含:"

#~ msgid "Committer:"
#~ msgstr "提交者:"

#~ msgid "Push after commit"
#~ msgstr "提交後推送"

#~ msgid "refresh top MQ patch"
#~ msgstr "重新整理最上層的 MQ patch"

#~ msgid "Merge "
#~ msgstr "合併 "

#~ msgid "close branch: "
#~ msgstr "關閉分支: "

#~ msgid "new branch: "
#~ msgstr "新分支: "

#~ msgid "create new MQ patch"
#~ msgstr "建立新的 MQ patch"

#~ msgid "Nothing Commited"
#~ msgstr "沒有任何變更被提交"

#~ msgid "Confirm Add/Remove"
#~ msgstr "確認加入/移除"

#~ msgid "No committable files selected"
#~ msgstr "沒有選取任何可被提交的檔案"

#~ msgid ""
#~ "The summary line is not followed by a blank line.\n"
#~ "\n"
#~ "Ignore format policy and continue commit?"
#~ msgstr ""
#~ "摘要後面不是緊接著空白行。\n"
#~ "\n"
#~ "忽略格式的規則並繼續提交嗎？"

#~ msgid "Add/Remove the following files?"
#~ msgstr "加入/移除下列的檔案？"

#~ msgid "Commit: Invalid username"
#~ msgstr "提交: 不合法的使用者名稱"

#~ msgid "Message format configuration error"
#~ msgstr "訊息格式設定錯誤"

#~ msgid ""
#~ "The summary line length of %i is greater than %i.\n"
#~ "\n"
#~ "Ignore format policy and continue commit?"
#~ msgstr ""
#~ "摘要的長度 %i 大於 %i。\n"
#~ "\n"
#~ "忽略格式的規則並繼續提交嗎？"

#~ msgid "Confirm Commit"
#~ msgstr "確認提交"

#~ msgid "The summary line is not followed by a blank line"
#~ msgstr "摘要之後沒有跟著一空行"

#~ msgid "App_ly Format"
#~ msgstr "套用格式(_l)"

#~ msgid "The summary line length of %i is greater than %i"
#~ msgstr "摘要長度 %i 大於 %i"

#~ msgid "Message format needs to be configured"
#~ msgstr "訊息格式需要被設定"

#~ msgid "Paste _Filenames"
#~ msgstr "貼上檔案名稱(_F)"

#~ msgid "Invalid path"
#~ msgstr "不合法的路徑"

#~ msgid "Stop operation on current tab"
#~ msgstr "停止目前分頁的操作"

#~ msgid "New Search"
#~ msgstr "新增查詢"

#~ msgid "Open new search tab"
#~ msgstr "開啟新的搜尋分頁"

#~ msgid "Start this search"
#~ msgstr "開始搜尋"

#~ msgid "unknown mode name: %s"
#~ msgstr "未知模式名稱: %s"

#~ msgid "Confirm Abort"
#~ msgstr "確認中止"

#~ msgid "Canceled archiving"
#~ msgstr "封存已取消"

#~ msgid ""
#~ "The destination \"%s\" already exists!\n"
#~ "\n"
#~ "Do you want to overwrite it?"
#~ msgstr ""
#~ "\"%s\" 已存在！\n"
#~ "\n"
#~ "您想要覆蓋它嗎？"

#~ msgid ""
#~ "The directory \"%s\" isn't empty!\n"
#~ "\n"
#~ "Do you want to overwrite it?"
#~ msgstr ""
#~ "目錄 \"%s\" 不是空的！\n"
#~ "\n"
#~ "您想要覆蓋它嗎？"

#~ msgid "Recent commit messages..."
#~ msgstr "最近的提交訊息..."

#~ msgid "Info Required"
#~ msgstr "需要 Info"

#~ msgid "Do you want to abort?"
#~ msgstr "您想中止嗎？"

#~ msgid "Old name:"
#~ msgstr "舊名稱:"

#~ msgid "Bookmark input is empty"
#~ msgstr "所輸入的書籤是空的"

#~ msgid "Please enter bookmark name"
#~ msgstr "請輸入書籤名稱"

#~ msgid "Bookmarking completed"
#~ msgstr "書籤完成"

#~ msgid "Bookmark name is empty"
#~ msgstr "書籤名稱為空白"

#~ msgid "Please select bookmark name to remove"
#~ msgstr "請選取要移除的書籤名稱"

#~ msgid "Please enter new bookmark name"
#~ msgstr "請輸入新書籤名稱"

#~ msgid "a bookmark named \"%s\" already exists"
#~ msgstr "書籤名稱( \"%s\")己存在"

#~ msgid "type"
#~ msgstr "類別"

#~ msgid "path"
#~ msgstr "路徑"

#~ msgid "browser"
#~ msgstr "瀏覽"

#~ msgid "_File History"
#~ msgstr "檔案歷史(_F)"

#~ msgid "Unable to save file"
#~ msgstr "無法儲存檔案"

#~ msgid "Enable _Wordwrap"
#~ msgstr "啟用自動換行(_W)"

#~ msgid "Toolbar"
#~ msgstr "工具列"

#~ msgid "_Forget"
#~ msgstr "忘記(_F)"

#~ msgid "Patch Preview"
#~ msgstr "補丁預覽"

#~ msgid "Patch Contents"
#~ msgstr "補丁內容"

#~ msgid "Updating..."
#~ msgstr "更新中..."

#~ msgid "Displaying all items"
#~ msgstr "顯示全部項目"

#~ msgid "Error: %s"
#~ msgstr "錯誤: %s"

#~ msgid "Abort: %s"
#~ msgstr "中止: %s"

#~ msgid "Search \"%s\""
#~ msgstr "搜尋\"%s\""

#~ msgid "Loading history..."
#~ msgstr "載入歷史..."

#~ msgid "_Tools"
#~ msgstr "工具(_T)"

#~ msgid "Contents"
#~ msgstr "內容"

#~ msgid "Index"
#~ msgstr "索引"

#~ msgid " Aborted"
#~ msgstr " 失敗"

#~ msgid " Messages and Errors"
#~ msgstr " 訊息及錯誤"

#~ msgid "Select"
#~ msgstr "選取"

#~ msgid "Save File"
#~ msgstr "儲存檔案"

#~ msgid "All files"
#~ msgstr "全部檔案"

#~ msgid "Select Folder"
#~ msgstr "選取目錄"

#~ msgid "Spell Check Language"
#~ msgstr "拼寫檢查語系"

#~ msgid "Send"
#~ msgstr "發送"

#~ msgid "Send emails"
#~ msgstr "發送電子信件"

#~ msgid "Test"
#~ msgstr "測試"

#~ msgid "Configure"
#~ msgstr "配置"

#~ msgid "Configure email settings"
#~ msgstr "配置電子信件設定"

#~ msgid "Flags:"
#~ msgstr "旗幟:"

#~ msgid "You must specify a recipient"
#~ msgstr "你必須指定一個收件人"

#~ msgid "You must specify a sender address"
#~ msgstr "你必須指定一個發件人地址"

#~ msgid "You must configure SMTP"
#~ msgstr "你必須要設置STMP"

#~ msgid "Apply to:"
#~ msgstr "套用到:"

#~ msgid "Remove Selected"
#~ msgstr "移除選取"

#~ msgid "Unknown Files"
#~ msgstr "未知檔案"

#~ msgid "Rename error"
#~ msgstr "重新命名錯誤"

#~ msgid "hgtk about"
#~ msgstr "關於hgtk"

#~ msgid "show the command options"
#~ msgstr "顯示指令選項"

#~ msgid "[-o] CMD"
#~ msgstr "[-o] CMD"

#~ msgid "hgtk help [COMMAND]"
#~ msgstr "hgtk help [COMMAND]"

#~ msgid "Move Up"
#~ msgstr "移到上面"

#~ msgid "Move Down"
#~ msgstr "移到下面"

#~ msgid "Merges"
#~ msgstr "合併"

#~ msgid "Branch Filter"
#~ msgstr "過濾分支"

#~ msgid "Custom Filter"
#~ msgstr "自定過濾"

#~ msgid "Keywords"
#~ msgstr "關鍵字"

#~ msgid "Branches..."
#~ msgstr "分支..."

#~ msgid "&Accept"
#~ msgstr "接受(&A)"

#~ msgid "&Reject"
#~ msgstr "拒絕(&R)"

#~ msgid "Launch web server"
#~ msgstr "起動網頁伺服器"

#~ msgid "Branches"
#~ msgstr "分支"

#~ msgid "Sync Bar"
#~ msgstr "同步工具列"

#~ msgid "Filter Bar"
#~ msgstr "過濾工具列"

#~ msgid "_Navigate"
#~ msgstr "導航(_N)"

#~ msgid "_Synchronize"
#~ msgstr "同步作業(_S)"

#~ msgid "Import..."
#~ msgstr "匯入..."

#~ msgid "_Filter"
#~ msgstr "過濾(_F)"

#~ msgid "Custom"
#~ msgstr "自訂"

#~ msgid "Changeset ID"
#~ msgstr "變更代碼"

#~ msgid "Branch Name"
#~ msgstr "分支名稱"

#~ msgid "Changes"
#~ msgstr "變更"

#~ msgid "Summary"
#~ msgstr "摘要"

#~ msgid "Local Date"
#~ msgstr "本地時間"

#~ msgid "UTC Date"
#~ msgstr "UTC 時間"

#~ msgid "'%s' filter:"
#~ msgstr "'%s' 過濾:"

#~ msgid "Filter"
#~ msgstr "過濾"

#~ msgid "%s branch"
#~ msgstr "%s 分支"

#~ msgid "Branch '%s'"
#~ msgstr "分支 '%s'"

#~ msgid "_Update..."
#~ msgstr "更新(_U)..."

#~ msgid "Load all"
#~ msgstr "全部載入"

#~ msgid "refresh"
#~ msgstr "重新整理"

#~ msgid "Delete Errors"
#~ msgstr "刪除錯誤"

#~ msgid "TortoiseHg Configure User-Global Settings"
#~ msgstr "TortoiseHg 配置 使用者-全域設定"

#~ msgid "_Edit"
#~ msgstr "編輯(_E)"

#~ msgid "_Test"
#~ msgstr "測試(_T)"

#~ msgid "History"
#~ msgstr "歷史"

#~ msgid "_Goto"
#~ msgstr "前往(_G)"

#~ msgid "_Rename"
#~ msgstr "重新命名(_R)"

#~ msgid "_Delete"
#~ msgstr "刪除(__D)"

#~ msgid "Open..."
#~ msgstr "開啟..."

#~ msgid "unexpected type: %s"
#~ msgstr "未知型態: %s"

#~ msgid "No bookmark named \"%s\" exists"
#~ msgstr "該書籤名稱(\"%s\")不存在"

#~ msgid "[All Files]"
#~ msgstr "[全部檔案]"

#~ msgid "Canceled updating"
#~ msgstr "取消更新作業"

#~ msgid "merging "
#~ msgstr "合併 "

#~ msgid " - qnew"
#~ msgstr " - q新"

#~ msgid " - qrefresh "
#~ msgstr " - q刷新 "

#~ msgid " - commit"
#~ msgstr " - 提交"

#~ msgid "Always Show Output"
#~ msgstr "隨時顯示輸出"

#~ msgid "Show/Hide Patch Queue"
#~ msgstr "顯示/隱藏補丁序列"

#~ msgid "_Commit (+1 head)"
#~ msgstr "提交(_C) (+1 head)"

#~ msgid "_Commit (-1 head)"
#~ msgstr "提交(_C) (-1 head)"

#~ msgid "Cannot run now"
#~ msgstr "現在無法執行"

#~ msgid "C_onfigure Format..."
#~ msgstr "配置格式(_O)"

#~ msgid "Di_splay Change"
#~ msgstr "顯示變更(_S)"

#~ msgid "Show all matching revisions"
#~ msgstr "顯示全部符合的版次"

#~ msgid "Search %d"
#~ msgstr "搜尋 %d"

#~ msgid "You must provide a search expression"
#~ msgstr "你必須要提供一個搜尋表達式"

#~ msgid "Invalid regular expression"
#~ msgstr "不合法的正則表示式"

#~ msgid "File is unrevisioned"
#~ msgstr "檔案未進行版本管理"

#~ msgid "revision number, changeset ID, branch or tag"
#~ msgstr "修訂版次, 變更代碼, 包裹或者標籤"

#~ msgid ""
#~ "Select language for spell checking.\n"
#~ "\n"
#~ "Empty is for the default language.\n"
#~ "When all text is highlited, the dictionary\n"
#~ "is probably not installed.\n"
#~ "\n"
#~ "examples: en, en_GB, en_US"
#~ msgstr ""
#~ "選擇語言來進行拼字檢查.\n"
#~ "\n"
#~ "預設語言中沒有字典.\n"
#~ "When all text is highlited, the dictionary\n"
#~ "is probably not installed.\n"
#~ "\n"
#~ "例如: en, en_GB, en_US"

#~ msgid "Lang \"%s\" can not be set.\n"
#~ msgstr "語系 \"%s\" 無法設定\n"

#~ msgid "Stop transaction"
#~ msgstr "停止交易"

#~ msgid "Command Log"
#~ msgstr "指令日誌"

#~ msgid "Glob:"
#~ msgstr "全域:"

#~ msgid "Filters"
#~ msgstr "過濾器"

#~ msgid "%s does not exist\n"
#~ msgstr "%s 不存在\n"

#~ msgid "(No help text available)"
#~ msgstr "(沒有說明)"

#~ msgid "Tags"
#~ msgstr "標籤"

#~ msgid "Tip"
#~ msgstr "頂點"

#~ msgid "Email..."
#~ msgstr "電子信箱..."

#~ msgid "Configure Paths..."
#~ msgstr "配置路徑..."

#~ msgid "merges"
#~ msgstr "合併"

#~ msgid "only Merges"
#~ msgstr "只能合併"

#~ msgid "no Merges"
#~ msgstr "沒有合併"

#~ msgid "Current patch: %s,  "
#~ msgstr "當前補丁: %s,  "

#~ msgid "Browse"
#~ msgstr "瀏覽"

#~ msgid "Abort: %s\n"
#~ msgstr "中止: %s\n"

#~ msgid "cannot start server: "
#~ msgstr "無法啟動伺服器: "

#~ msgid "Apply"
#~ msgstr "套用"

#~ msgid "Save As"
#~ msgstr "另存新檔"

#~ msgid "View"
#~ msgstr "檢視"

#~ msgid "I: ignored"
#~ msgstr "I: 略過"

#~ msgid "A: added"
#~ msgstr "A: 加入"

#~ msgid "C: clean"
#~ msgstr "C: 清除"

#~ msgid "!: deleted"
#~ msgstr "!: 刪除"

#~ msgid "Rename file to:"
#~ msgstr "檔案更名到:"

#~ msgid "Copy file to"
#~ msgstr "複製檔案到"

#~ msgid "Confirm Delete Unrevisioned"
#~ msgstr "確認刪除未修訂版本"

#~ msgid "Remove versioned"
#~ msgstr "移除版本"

#~ msgid "_Copy..."
#~ msgstr "複製(_C)..."

#~ msgid "Rename..."
#~ msgstr "重新命名..."

#~ msgid "Restart Merge..."
#~ msgstr "重新合併..."

#~ msgid "%s - synchronize"
#~ msgstr "%s - 同步"

#~ msgid "Repo:"
#~ msgstr "修訂:"

#~ msgid "Advanced Options"
#~ msgstr "進階選項"

#~ msgid "Show no merges"
#~ msgstr "顯示未合併"

#~ msgid "Update to branch tip"
#~ msgstr "更新到該分支的tip版次"

#~ msgid "unknown sort key '%s'"
#~ msgstr "未知的排序鍵值 '%s'"

#~ msgid "Tag is local"
#~ msgstr "本地標籤"

#~ msgid "CLI Editor"
#~ msgstr "命令行編輯器"

#~ msgid "Message Line Length"
#~ msgstr "訊息行數"

#~ msgid "Toolbar Style"
#~ msgstr "工具列樣式"

#~ msgid "Commit Message"
#~ msgstr "提交訊息"

#~ msgid "File List"
#~ msgstr "檔案清單"

#~ msgid "http"
#~ msgstr "http"

#~ msgid "ssh"
#~ msgstr "ssh"

#~ msgid "https"
#~ msgstr "https"

#~ msgid "Folder"
#~ msgstr "目錄"

#~ msgid "Select Local Folder"
#~ msgstr "選擇本地資料夾"

#~ msgid "Alias name is empty"
#~ msgstr "別名為空"

#~ msgid "Please enter alias name"
#~ msgstr "請輸入別名"

#~ msgid "Font"
#~ msgstr "字型"

#~ msgid "Import"
#~ msgstr "匯入"

#~ msgid "Select Patches"
#~ msgstr "選擇補丁"

#~ msgid "#"
#~ msgstr "#"

#~ msgid "Patch"
#~ msgstr "補綴"

#~ msgid "Yes (&keep)"
#~ msgstr "是 (保持(&K))"

#~ msgid "Top"
#~ msgstr "最上層"

#~ msgid "Up"
#~ msgstr "上"

#~ msgid "Down"
#~ msgstr "下"

#~ msgid "Bottom"
#~ msgstr "最下層"

#~ msgid "_Finish Applied"
#~ msgstr "完成應用(_F)"

#~ msgid "F_old"
#~ msgstr "折疊(_O)"

#~ msgid "Backup all (default)"
#~ msgstr "備份全部(預設)"

#~ msgid "&Quit"
#~ msgstr "離開(&Q)"

#~ msgid "Try &Again"
#~ msgstr "再試一次(&A)"

#~ msgid "this is a binary file\n"
#~ msgstr "這是一個二進位檔案\n"

#~ msgid "user quit"
#~ msgstr "使用者退出"

#~ msgid " and "
#~ msgstr " 和 "

#~ msgid "backup %r as %r\n"
#~ msgstr "備份 %r 從 %r\n"

#~ msgid "applying patch\n"
#~ msgstr "套用補丁\n"

#~ msgid "File is binary.\n"
#~ msgstr "檔案是二進位檔案\n"

#~ msgid "File is larger than the specified max size.\n"
#~ msgstr "檔案size比所描述最大的size還大\n"

#~ msgid "file %s already exists\n"
#~ msgstr "\"%s\"檔案已經存在\n"

#~ msgid "TortoiseHg Clone"
#~ msgstr "TortoiseHg 拓製"

#~ msgid "Destination path is empty"
#~ msgstr "目的地路徑是空的"

#~ msgid "Error when creating repository"
#~ msgstr "建立儲存庫時錯誤"

#~ msgid "Failed to clone"
#~ msgstr "拓製失敗"

#~ msgid "Cloned successfully"
#~ msgstr "拓製成功"

#~ msgid "Clone"
#~ msgstr "拓製"

#~ msgid "Push this Branch"
#~ msgstr "推送這個分支"

#~ msgid "Patch Branch"
#~ msgstr "補丁分支"

#~ msgid "Show/Hide Patch Branch"
#~ msgstr "顯示/隱藏 補丁分支"

#~ msgid "Pushing branch %s..."
#~ msgstr "正在推送分支 %s 中..."

#~ msgid "Allow pushing a new branch"
#~ msgstr "允許推送一個新的分支"

#~ msgid "Show internal branches"
#~ msgstr "顯示內部分支"

#~ msgid "Patch branch finished"
#~ msgstr "補丁分支已完成"

#~ msgid "rename error"
#~ msgstr "重新命名錯誤"

#~ msgid "Error while reading status"
#~ msgstr "讀取訊息時錯誤"

#~ msgid "Please enter the directory path"
#~ msgstr "請輸入目錄"

#~ msgid ""
#~ "** Please report this bug to http://bitbucket.org/tortoisehg/stable/"
#~ "issues\n"
#~ msgstr "**請到 http://bitbucket.org/tortoisehg/stable/issues 回報bug\n"

#~ msgid "Please try again after the previous command has completed"
#~ msgstr "請在先前的命令完成後再試一次"

#~ msgid "Please try again after the running operation is completed"
#~ msgstr "請在執行操作完成後再試一次"

#~ msgid ", please refresh"
#~ msgstr ", 請刷新"

#~ msgid "Please enter or select a remote path"
#~ msgstr "請輸入或選擇一個遠端路徑"

#~ msgid "Parent: %(rev)s"
#~ msgstr "母系: %(rev)s"

#~ msgid "Working Parent"
#~ msgstr "工作母系"

#~ msgid "working parents"
#~ msgstr "工作母系"

#~ msgid "Unable to create new repository"
#~ msgstr "不能建立新的儲存庫"

#~ msgid "There is no Mercurial repository here (.hg not found)"
#~ msgstr "這裡沒有Mercurial儲存庫(我找不到.hg目錄)"

#~ msgid "No repository found here"
#~ msgstr "這邊找不到儲存庫"

#~ msgid "Repository Explorer"
#~ msgstr "儲存庫瀏覽器"

#~ msgid "No repository selected"
#~ msgstr "沒有選擇儲存庫"

#~ msgid "import to the repository"
#~ msgstr "匯入到儲存庫"

#~ msgid ""
#~ "Push to remote repository\n"
#~ "%s\n"
#~ "(creating new branches in remote if needed)?"
#~ msgstr ""
#~ "真的要推送到遠端儲存庫\n"
#~ "%s\n"
#~ "(如果有需要的話在遠端建立新的標頭)嗎?"

#~ msgid "Confirm Push of New Branches to Remote Repository"
#~ msgstr "確認推送新的分支到遠端儲存庫"

#~ msgid "Confirm Forced Push to Remote Repository"
#~ msgstr "確認強制推送到遠端儲存庫"

#~ msgid "Clean repository '%s' ?"
#~ msgstr "清除儲存庫 '%s' ?"

#~ msgid ""
#~ "Forced push to remote repository\n"
#~ "%s\n"
#~ "(creating new heads in remote if needed)?"
#~ msgstr ""
#~ "真的要推送到遠端儲存庫\n"
#~ "%s\n"
#~ "(如果有需要的話在遠端建立新的標頭)嗎?"

#~ msgid "Unable to determine repository status"
#~ msgstr "無法判斷儲存庫狀態"

#~ msgid "Confirm clean repository"
#~ msgstr "確認清除儲存庫"

#~ msgid "Pull changes from selected repository"
#~ msgstr "從選擇的儲存庫中拉收變更"

#~ msgid "TortoiseHg Configure Repository - "
#~ msgstr "TortoiseHg 配置儲存庫 - "

#~ msgid "Edit remote repository path"
#~ msgstr "編輯遠端儲存庫路徑"

#~ msgid "Remote repository paths"
#~ msgstr "遠端儲存庫路徑"

#~ msgid "Repository Path"
#~ msgstr "儲存庫路徑"

#~ msgid "No Repository Found"
#~ msgstr "找不到儲存庫"

#~ msgid "%s will be imported to the repository"
#~ msgstr "%s 將會被匯入到儲存庫"

#~ msgid "Repository is empty"
#~ msgstr "儲存庫是空的"

#~ msgid "Ambiguous Revision"
#~ msgstr "曖昧不明的修訂版"

#~ msgid "Unrevisioned Files"
#~ msgstr "未受版本控管的檔案"

#~ msgid "Select Revision"
#~ msgstr "選取修訂版"

#~ msgid "Invalid Revision"
#~ msgstr "無效的修訂版"

#~ msgid "Reset revision marks"
#~ msgstr "重設修訂版標記"

#~ msgid "Load more Revisions"
#~ msgstr "載入更多修訂版"

#~ msgid "Load all Revisions"
#~ msgstr "載入所有修訂版"

#~ msgid "Revision..."
#~ msgstr "修訂版..."

#~ msgid "Reload revision history"
#~ msgstr "重新載入修訂版歷史"

#~ msgid "Revision Number"
#~ msgstr "修訂版號碼"

#~ msgid "Revision Number/ID"
#~ msgstr "修訂版號碼/ID"

#~ msgid "Import Revision to MQ"
#~ msgstr "匯入修訂版到MQ"

#~ msgid "Revision Range"
#~ msgstr "修訂版範圍"

#~ msgid "No revisions matched search"
#~ msgstr "沒有修訂版符合搜尋"

#~ msgid "load more revisions"
#~ msgstr "載入更多修訂版"

#~ msgid "load all revisions"
#~ msgstr "載入所有修訂版"

#~ msgid "Current revision (local)"
#~ msgstr "目前的修訂版(本地)"

#~ msgid "Annotate"
#~ msgstr "加註"

#~ msgid "_Annotate File"
#~ msgstr "加註檔案(_A)"

#~ msgid "Annotate Second Parent"
#~ msgstr "加註第二個母系"

#~ msgid "_Annotate First Parent"
#~ msgstr "加註第一個母系(_A)"

#~ msgid "_Annotate Parent"
#~ msgstr "加註母系(_A)"

#~ msgid "Unable to annotate "
#~ msgstr "不能加註 "

#~ msgid "binary patch is %d bytes, not %d"
#~ msgstr "二進位補丁是 %d bytes ,而不是 %d"

#~ msgid "could not extract binary patch"
#~ msgstr "不能取出二進位補丁"

#~ msgid "patching file %s\n"
#~ msgstr "正在補丁檔案 %s 中...\n"

#~ msgid "hgtk: unknown command '%s'\n"
#~ msgstr "hgtk: 未知的命令 '%s'\n"

#~ msgid ""
#~ "hgtk: command '%s' is ambiguous:\n"
#~ "    %s\n"
#~ msgstr ""
#~ "hgtk:命令 '%s' 曖昧不明:\n"
#~ "%s\n"

#~ msgid "undo recent commit"
#~ msgstr "復原(undo)最近的提交"

#~ msgid "Confirm Undo Commit"
#~ msgstr "確認復原(undo)提交"

#~ msgid "Undo"
#~ msgstr "復原"

#~ msgid "Confirm undo merge"
#~ msgstr "確認復原(undo)合併"

#~ msgid "Undo Commit"
#~ msgstr "復原(undo)提交"

#~ msgid "Canceled undo"
#~ msgstr "復原(undo)被取消"

#~ msgid "Undo successfully"
#~ msgstr "復原(undo)完成"

#~ msgid "Failed to undo"
#~ msgstr "復原(undo)失敗"

#~ msgid "Diff"
#~ msgstr "Diff"

#~ msgid ""
#~ "Unable to undo!\n"
#~ "\n"
#~ "Tip revision differs from last commit."
#~ msgstr ""
#~ "無法復原(undo)!\n"
#~ "tip修訂版不同於最後一次提交的"

#~ msgid "Ignore Max Diff Size"
#~ msgstr "忽略最大Diff大小"

#~ msgid "Text Diff"
#~ msgstr "文字Diff"

#~ msgid "Diff Text"
#~ msgstr "Diff文字"

#~ msgid "Visual Diffs"
#~ msgstr "視覺化Diffs"

#~ msgid "New Patch Name"
#~ msgstr "新增補丁名字"

<<<<<<< HEAD
#~ msgid "Source does not exists."
#~ msgstr "來源不存在"

=======
>>>>>>> 2811e218
#~ msgid "Capture stderr"
#~ msgstr "抓取標準錯誤(stderr)"

#~ msgid "Failed to import"
#~ msgstr "匯入失敗"

#~ msgid "Failed to update"
#~ msgstr "更新失敗"

#~ msgid "Failed to merge"
#~ msgstr "合併失敗"

#~ msgid "Failed to commit"
#~ msgstr "提交失敗"

#~ msgid "Commit failed"
#~ msgstr "提交失敗"

#~ msgid "abort: backup restore failed, %s\n"
#~ msgstr "終止:備份儲存失敗,%s\n"

#~ msgid "removing backup file : %r\n"
#~ msgstr "移除備份檔中: %r\n"

#~ msgid "restoring %r to %r\n"
#~ msgstr "儲存 %r 到 %r\n"

#~ msgid "restoring backup files\n"
#~ msgstr "儲存備份檔中\n"

#~ msgid "Refresh required"
#~ msgstr "刷新要求"

#~ msgid "Merge target (other)"
#~ msgstr "合併目標(其他)"

#~ msgid "Canceled merging"
#~ msgstr "合併正在取消中"

#~ msgid "Merged successfully"
#~ msgstr "合併完成"

#~ msgid "Use merge tool:"
#~ msgstr "使用合併工具:"

#~ msgid "Save patch to"
#~ msgstr "儲存補丁到"

#~ msgid "Select files to forget"
#~ msgstr "忘記選擇的檔案"

#~ msgid "Select files to add"
#~ msgstr "新增選擇的檔案"

#~ msgid "Cannot merge"
#~ msgstr "不能合併"

#~ msgid "Failed"
#~ msgstr "已失敗"

#~ msgid "Canceled"
#~ msgstr "已取消"

#~ msgid "Submit"
#~ msgstr "送出"

#~ msgid "Select files to remove"
#~ msgstr "移除選擇的檔案"

#~ msgid "[command interrupted]"
#~ msgstr "[命令中斷了]"

#~ msgid "command is running"
#~ msgstr "命令正在執行"

#~ msgid "Cannot close now"
#~ msgstr "現在不能關閉"

#~ msgid "Rename "
#~ msgstr "重新命名 "

#~ msgid "HTTP Port:"
#~ msgstr "HTTP 埠號:"

#~ msgid "Launch browser to view repository"
#~ msgstr "啟動瀏覽器去檢視儲存庫"

#~ msgid "Start server"
#~ msgstr "啟動伺服器"

#~ msgid "Stop server"
#~ msgstr "停止伺服器"

#~ msgid ""
#~ "Server process is still running\n"
#~ "Exiting will stop the server."
#~ msgstr ""
#~ "伺服器還在執行\n"
#~ "離開時將停止伺服器."

#~ msgid "Configure web settings"
#~ msgstr "確認web設定"

#~ msgid "Confirm Really Exit?"
#~ msgstr "確認真的離開?"

#~ msgid "Defaulting to "
#~ msgstr "預設到 "

#~ msgid "Invalid port 2048..65535"
#~ msgstr "無效的埠號 2048~65536"

#~ msgid "listening at http://%s%s/%s (%s:%d)\n"
#~ msgstr "正在http://%s%s/%s (%s:%d)傾聽\n"

#~ msgid "address to use"
#~ msgstr "使用的位址"

#~ msgid "port to use (default: 8000)"
#~ msgstr "使用的埠號(預設 8000)"

#~ msgid "SSL certificate file"
#~ msgstr "SSL 憑證檔案"

#~ msgid "%d selected, %d total"
#~ msgstr "選擇了 %d個,總共 %d個"

#~ msgid "Save Preview"
#~ msgstr "儲存預覽"

#~ msgid "Shelf Preview"
#~ msgstr "自我預覽"

#~ msgid "Finished pull"
#~ msgstr "完成拉收"

#~ msgid "After Pull:"
#~ msgstr "拉收之後:"

#~ msgid "Force pull or push"
#~ msgstr "強制拉收或推送"

#~ msgid "No changesets to pull"
#~ msgstr "沒有變更集可拉收"

#~ msgid "Pull to %s"
#~ msgstr "拉收到 %s"

#~ msgid "Pulling changesets to revision %s..."
#~ msgstr "拉收變更集到%s修訂版"

#~ msgid "Finished pull to revision %s"
#~ msgstr "啦收到修訂版 %s 完成了"

#~ msgid "Aborted pull"
#~ msgstr "拉收終止了"

#~ msgid "Pulling changesets..."
#~ msgstr "拉收變更集中..."

#~ msgid "   Pull   "
#~ msgstr "   拉收   "

#~ msgid "Push to Here"
#~ msgstr "推送到這裡"

#~ msgid "Push"
#~ msgstr "推送"

#~ msgid "Push new branch"
#~ msgstr "推送新的分支"

#~ msgid "Aborted push"
#~ msgstr "推送終止了"

#~ msgid "Finished push"
#~ msgstr "完成推送"

#~ msgid "Forced &Push"
#~ msgstr "強制推送(&P)"

#~ msgid "Pushing changesets..."
#~ msgstr "正在推送變更集中..."

#~ msgid "Finished push to revision %s"
#~ msgstr "推送到修訂版%s 完成了"

#~ msgid "Finished pushing branch %s"
#~ msgstr "完成了推送中的%s分支"

#~ msgid ""
#~ "Forced push to repository\n"
#~ "%s\n"
#~ "(creating new heads if needed)?"
#~ msgstr ""
#~ "真的要強制推送到儲存庫\n"
#~ "%s\n"
#~ "(如果有需要的話建立新標頭)嗎?"

#~ msgid "Push to %s"
#~ msgstr "推送到%s"

#~ msgid "Pushing changesets to revision %s..."
#~ msgstr "推送變更集到%s修訂版"

#~ msgid "Confirm Forced Push"
#~ msgstr "確認強制推送"

#~ msgid "tag '%s' is not a global tag"
#~ msgstr "'%s'標籤不是一個全域標籤"

#~ msgid "View missing"
#~ msgstr "檢視遺失"

#~ msgid "View other"
#~ msgstr "檢視其他"

#~ msgid "cleaning up temp directory\n"
#~ msgstr "清潔暫存目錄\n"

#~ msgid "Bookmark \"%s\" has been moved"
#~ msgstr "書籤\"%s\"已經被移動"

#~ msgid "Bookmark \"%s\" has been added"
#~ msgstr "書籤'%s'已經被新增"

#~ msgid "Bookmark \"%s\" has been renamed to \"%s\""
#~ msgstr "書籤\"%s\"已經被更名成\"%s\""

#~ msgid "Bookmark \"%s\" has been removed"
#~ msgstr "書籤\"%s\"已經被移除"

#~ msgid "User global settings"
#~ msgstr "使用者全域設定"

#~ msgid "Confirm Close"
#~ msgstr "確認關閉"

#~ msgid "Confirm Fold"
#~ msgstr "確認折疊"

#~ msgid "tag '%s' is not a local tag"
#~ msgstr "'%s'不是一個本地標籤"

#~ msgid "tag '%s' does not exist"
#~ msgstr "Tag '%s' 不存在"

#~ msgid "Specify the visual editor used to view files, etc"
#~ msgstr "描述視覺化編輯器來檢視檔案,etc"

#~ msgid "Tag '%s' already exist"
#~ msgstr "Tag '%s' 已經存在"

#~ msgid "Unable to find rev %s"
#~ msgstr "找不到%s修訂版"

#~ msgid "Unable to parse a config file"
#~ msgstr "不能剖析設定檔"

#~ msgid "Unable to delete temp files"
#~ msgstr "不能刪除暫存檔"

#~ msgid "unable to clean temp directory: %s\n"
#~ msgstr "不能清除暫存目錄: %s\n"

#~ msgid "No remote path specified"
#~ msgstr "沒有描述遠端路徑"

#~ msgid "Overwrite existing '%s' path?"
#~ msgstr "覆寫已存在的'%s'路徑?"

#~ msgid "file patterns \"%s\""
#~ msgstr "檔案樣式\"%s\""

#~ msgid "File Patterns"
#~ msgstr "檔案樣式"

#~ msgid "Invalid file pattern"
#~ msgstr "無效的檔案樣式"

#~ msgid "Move files to directory..."
#~ msgstr "移動檔案到目錄..."

#~ msgid "Preset fonts:"
#~ msgstr "預設字型;"

#~ msgid "Custom fonts:"
#~ msgstr "自訂字型;"

#~ msgid "Theme default fonts"
#~ msgstr "Theme 預設字型"

#~ msgid "Connect to mail server using TLS. Default: False"
#~ msgstr "使用TLS連接郵件伺服器. 預設:不啟用"

#~ msgid "run server in background"
#~ msgstr "在背景運行伺服器"

#~ msgid "View '%s'"
#~ msgstr "檢視 ‘%s’"

#~ msgid "Yes (&discard changes)"
#~ msgstr "好的(放棄變更)(&d)"

#~ msgid "&Yes (--force)"
#~ msgstr "好的(&Y)(--force)"

#~ msgid "&Yes (backup changes)"
#~ msgstr "好的(&Y)(備份變更)"

#~ msgid "Close this"
#~ msgstr "關閉這個"

#~ msgid "Do you want to close?"
#~ msgstr "你想關閉嗎?"

#~ msgid ""
#~ "If true, concatenate multiple lines of changeset summary until they reach "
#~ "80 characters. Default: False"
#~ msgstr "假如是 true的話,串聯多行的變更摘要,直到他們達到80個字符 預設:False"

#~ msgid "TortoiseHg Shell Configuration"
#~ msgstr "TortoiseHg命令列設置"

#~ msgid "Verify"
#~ msgstr "驗證"

#~ msgid "Show the taskbar icon (restart needed)"
#~ msgstr "顯示任務列圖示(需要重新啟動)"

#~ msgid "Toggle all selections"
#~ msgstr "顯示/隱藏所有的選擇"

#~ msgid "Toggle log window"
#~ msgstr "顯示/隱藏紀錄視窗"

#~ msgid "unknown field name: %s"
#~ msgstr "未知的欄位名稱: %s"

#~ msgid "invalid alignment value: %s"
#~ msgstr "無效的對齊數值: %s"

#~ msgid "Display changes that can be pulled from selected repository"
#~ msgstr "顯示將從選擇的儲存庫拉收回來的變更"

#~ msgid "Target revision:"
#~ msgstr "目標修訂版:"

#~ msgid "Custom commit message is empty"
#~ msgstr "自訂提交訊息是空的"

#~ msgid "Replace existing tag"
#~ msgstr "取代已存在的標籤"

#~ msgid "Add/Remove _Tag..."
#~ msgstr "新增/移除 標籤_T"

#~ msgid "Tag input is empty"
#~ msgstr "標籤輸入是空的"

#~ msgid "Tag"
#~ msgstr "標籤"

#~ msgid "Tag name is empty"
#~ msgstr "標籤名字是空的"

#~ msgid "Please select tag name to remove"
#~ msgstr "請選擇標籤名字來移除他"

#~ msgid "Please enter tag name"
#~ msgstr "請輸入一個標籤名字"

#~ msgid "Tag \"%s\" has been added"
#~ msgstr "'%s'標籤已經新增"

#~ msgid "Tagging completed"
#~ msgstr "標籤完成"

#~ msgid "a tag named \"%s\" already exists"
#~ msgstr "'%s'標籤名字已經存在"

#~ msgid "Tag \"%s\" has been removed"
#~ msgstr "'%s'標籤已經移除"

#~ msgid "Show status"
#~ msgstr "顯示狀態"

#~ msgid "&Push"
#~ msgstr "推送(&P)"

#~ msgid "Importing"
#~ msgstr "匯入中"

#~ msgid "Stop the hg operation"
#~ msgstr "停止hg操作"

#~ msgid "Successfully"
#~ msgstr "成功"

#~ msgid "Do you want to delete these patches?"
#~ msgstr "你想刪除這些補丁?"

#~ msgid "Unable to apply patch"
#~ msgstr "無法套用補丁"

#~ msgid "Unapply last patch"
#~ msgstr "反套用最後的補丁"

#~ msgid "Apply next patch"
#~ msgstr "套用下一個補丁"

#~ msgid "Importing to Patch Queue..."
#~ msgstr "匯入到補丁佇列..."

#~ msgid "Show patches"
#~ msgstr "顯示補丁"

#~ msgid "Accept Bundle"
#~ msgstr "接受綁兜(Bundle)"

#~ msgid "Reject Bundle"
#~ msgstr "拒絕綁兜(Bundle)"

#~ msgid "Mercurial bundles"
#~ msgstr "Mercurial綁兜(bundles)"

#~ msgid "Bundle..."
#~ msgstr "綁兜(Bundle)..."

#~ msgid "Select a Mercurial Bundle"
#~ msgstr "選取一個Mercurial綁兜(Bundle)"

#~ msgid "Add Bundle..."
#~ msgstr "加入綁兜(Bundle)"

#~ msgid " (Bundle Preview)"
#~ msgstr " (預覽綁兜)(Bundle Preview)"

#~ msgid "Failed to preview, not a Mercurial bundle file"
#~ msgstr "預覽失敗,不是一個Mercurial綁兜檔(bundle file)"

#~ msgid "Open Bundle"
#~ msgstr "開啟綁兜(Bundle)"

#~ msgid "Applying bundle..."
#~ msgstr "套用綁兜(Bundle)中..."

#~ msgid "Applying bundle"
#~ msgstr "套用綁兜(Bundle)中"

#~ msgid "Bundle Preview"
#~ msgstr "綁兜(Bundle)預覽"

#~ msgid "Bundle (*.hg)"
#~ msgstr "綁兜(Bundle)(*.hg)"

#~ msgid "Bundle (*)"
#~ msgstr "綁兜(Bundle)(*)"

#~ msgid "Bundle:"
#~ msgstr "綁兜(Bundle):"

#~ msgid "Select Bundle"
#~ msgstr "選擇綁兜(Bundle)"

#~ msgid "Failed to bundle"
#~ msgstr "綁兜(bundle)失敗"

#~ msgid "Write bundle to"
#~ msgstr "寫入綁兜(bundle)到"

#~ msgid "Show title"
#~ msgstr "顯示標題"

#~ msgid "Always show log"
#~ msgstr "總是顯示log"

#~ msgid "Show message"
#~ msgstr "顯示訊息"

#~ msgid "Choose Details..."
#~ msgstr "選擇細節..."

#~ msgid "Launch commit tool"
#~ msgstr "啟動提交工具"

#~ msgid "Launch data mining tool"
#~ msgstr "啟動資料採礦工具"

#~ msgid "Accept new Changesets"
#~ msgstr "接受新的變更集"

#~ msgid "Identify"
#~ msgstr "識別"

#~ msgid "Mark resolved"
#~ msgstr "標示為已解決"

#~ msgid "Mark unresolved"
#~ msgstr "標示為未解決"

#~ msgid "Reset Marks"
#~ msgstr "重設標記"

#~ msgid "Mark as Good"
#~ msgstr "標記是好的"

#~ msgid "Reset _Marks"
#~ msgstr "重設標記(_M)"

#~ msgid "Add/Move/Remove B_ookmark..."
#~ msgstr "新增/移動/移除 書籤(_o)"

#~ msgid "Mark as Bad"
#~ msgstr "標記是壞的"

#~ msgid "Failed to strip"
#~ msgstr "剝除失敗"

#~ msgid "Canceled stripping"
#~ msgstr "取消剝除"

#~ msgid "Stripped successfully"
#~ msgstr "剝除成功"

#~ msgid "Strip Revision..."
#~ msgstr "剝除修訂版..."

#~ msgid "Strip"
#~ msgstr "剝除"

#~ msgid "%s will be stripped"
#~ msgstr "%s將被剝除"

#~ msgid "Font used in command output window. Default: monospace 10"
#~ msgstr "指令輸出視窗的字型.預設:monospace 10"

#~ msgid "Command Output"
#~ msgstr "指令輸出"

#~ msgid "Character encoding name"
#~ msgstr "字元編碼名稱"

#~ msgid "Export"
#~ msgstr "匯出"

#~ msgid "_Export Patch..."
#~ msgstr "匯出補丁(_E)"

#~ msgid "R: removed"
#~ msgstr "R:已移除"

#~ msgid "M: modified"
#~ msgstr "M: 已修改"

#~ msgid "_Help"
#~ msgstr "說明(_H)"

#~ msgid "Errors during rollback!"
#~ msgstr "RollBack時發生錯誤了! ><"

#~ msgid "Rollback repository '%s' to %d, undo %s?"
#~ msgstr "Rollback 儲存庫 '%s' 到 %d,undo %s?"

#~ msgid "Rollback repository '%s' to %d, undo %s from %s?"
#~ msgstr "Rollback 儲存庫 '%s' 到 %d,undo %s 從 %s ?"

#~ msgid "Rollback repository '%s' ?"
#~ msgstr "RollBack儲存庫 '%s' ?"

#~ msgid "Confirm rollback repository"
#~ msgstr "確認RollBack儲存庫"

#~ msgid "_Undo"
#~ msgstr "復原[Undo](_U)"

#~ msgid "Please select diff chunks to shelve"
#~ msgstr "請選擇不同的區塊去shelve"

#~ msgid "Unsupported line endings type: %s"
#~ msgstr "不支援的行結束類型: %s"

#~ msgid "revisions %d to %d"
#~ msgstr "修訂版 %d 到 %d"

#~ msgid "changeset "
#~ msgstr "變更集 "

#~ msgid "Updated successfully"
#~ msgstr "更新成功"

#~ msgid "Saved at: %s"
#~ msgstr "儲存在: %s"

#~ msgid "[canceled by user]\n"
#~ msgstr "[被使用者cancel掉]\n"

#~ msgid "%s changesets"
#~ msgstr "%s 變更集"

#~ msgid "Canceled importing"
#~ msgstr "匯入取消"

#~ msgid "Configure Plugin"
#~ msgstr "外掛組態設定"

#~ msgid "Imported successfully"
#~ msgstr "匯入成功"

#~ msgid "%s will be imported to the"
#~ msgstr "%s 將被匯入成"

#~ msgid "Exit after saving changes?"
#~ msgstr "儲存變更後離開嗎?"

#~ msgid "Switch after saving changes?"
#~ msgstr "儲存變更後切換嗎?"

#~ msgid "Confirm Switch"
#~ msgstr "確認切換"

#~ msgid "_Delete unversioned"
#~ msgstr "(_D)刪除未受版本控管的檔案"

#~ msgid "_Ignore"
#~ msgstr "(_I)忽略"

#~ msgid "Diff to Local"
#~ msgstr "跟本地工作複本做Diff"

#~ msgid "Diff to _local"
#~ msgstr "(_l)與本地工作複本做Diff"

#~ msgid "_Diff to Local"
#~ msgstr "(_D)與本地工作複本做Diff"

#~ msgid "Uncommitted local changes"
#~ msgstr "未提交的本地工作複本變更"

#~ msgid "Uncommitted Local Changes"
#~ msgstr "未提交的本地工作複本變更"

#~ msgid "Push local changes to selected repository"
#~ msgstr "推送本地工作複本變更到選擇的儲存庫"

#~ msgid "Display local changes that will be pushed to selected repository"
#~ msgstr "顯示將推送到選擇的儲存庫的本地工作複本變更"

#~ msgid "Launch recovery tool"
#~ msgstr "啟動 recovery 工具"

#~ msgid "Recover from interrupted operation"
#~ msgstr "從被中斷的操作那邊開始recover"

#~ msgid "_Revert File Contents"
#~ msgstr "_Revert檔案內容"

#~ msgid "Select files to revert"
#~ msgstr "選擇要revert的檔案"

#~ msgid "Confirm revert file to old revision"
#~ msgstr "確認revert檔案至舊的修訂版"

#~ msgid "Confirm Revert All Files"
#~ msgstr "確認Revert所有的檔案"

#~ msgid ""
#~ "Revert all files to revision %d?\n"
#~ "This will overwrite your local changes"
#~ msgstr "真的要revert所有的檔案到%d修訂版?這將會覆寫你的本地工作複本變更"

#~ msgid "Revert files?"
#~ msgstr "revert檔案?"

#~ msgid ""
#~ "%s\n"
#~ "Reverting to read-only mode."
#~ msgstr ""
#~ "%s\n"
#~ "Revert到唯讀模式"

#~ msgid "Revert not allowed when viewing revision range."
#~ msgstr "當檢視修訂版區間時不可revert"

#~ msgid "Nothing Reverted"
#~ msgstr "沒什麼可以revert"

#~ msgid "No revertable files selected"
#~ msgstr "沒有可revert的檔案被選上"

#~ msgid "Revert files to revision %s?"
#~ msgstr "revert檔案到%s修訂版?"

#~ msgid "URL Details"
#~ msgstr "URL 細節"

#~ msgid "Log Details"
#~ msgstr "Log細節"

#~ msgid "Show line numbers"
#~ msgstr "顯示行號"

#~ msgid "S: subrepo"
#~ msgstr "S:子儲存庫"

#~ msgid "Email outgoing changes"
#~ msgstr "Email可被推送的變更"

#~ msgid "Outgoing"
#~ msgstr "可被推送的"

#~ msgid "Email outgoing changesets"
#~ msgstr "Email可被推送的變更集"

#~ msgid "Push outgoing changesets"
#~ msgstr "推送可被推送的變更集"

#~ msgid "Incoming/Outgoing"
#~ msgstr "可拉收的/可推送的"

#~ msgid "Checking outgoing changesets..."
#~ msgstr "檢查可被推送的變更集..."

#~ msgid "Download and view incoming changesets"
#~ msgstr "下載和檢視可拉收的變更集"

#~ msgid "Pull incoming changesets"
#~ msgstr "拉收可拉收的變更集"

#~ msgid "%d incoming changesets"
#~ msgstr "%d個可拉收的變更集"

#~ msgid "Incoming"
#~ msgstr "可拉收"

#~ msgid "No incoming changesets"
#~ msgstr "沒有可拉收的變更集"

#~ msgid "Checking incoming changesets..."
#~ msgstr "檢查可拉收的變更集..."

#~ msgid ""
#~ "Detected uncommitted local changes.\n"
#~ "Do you want to discard them and continue?"
#~ msgstr ""
#~ "偵測到沒有提交的本地工作複本變更.\n"
#~ "你想放棄這些變更然後繼續下去?"

#~ msgid "invalid dialog result: %s"
#~ msgstr "無效的對話框返回:%s"

#~ msgid "Backup unrelated changesets (-b/--backup)"
#~ msgstr "備份沒有關聯的變更集(-b/--backup)"

#~ msgid ""
#~ "Detected uncommitted local changes in working tree.\n"
#~ "Please select to continue:\n"
#~ "\n"
#~ msgstr ""
#~ "偵測到沒有提交的本地工作複本變更.\n"
#~ "請選擇一個選項來繼續下去:\n"
#~ "\n"

#~ msgid "Show name"
#~ msgstr "顯示名稱"

#~ msgid "Show graph"
#~ msgstr "顯示圖形"

#~ msgid "A new version of TortoiseHg is ready for download!"
#~ msgstr "新版 TortoiseHg 已經可以下載了！"

#~ msgid "Several icons are courtesy of the TortoiseSVN project"
#~ msgstr "一些圖示由 TortoiseSVN 項目友情提供"

#~ msgid "Backout..."
#~ msgstr "回退 ..."

#~ msgid "Are you sure that you want to cancel synchronization?"
#~ msgstr "你確定你要取消同步?"

#~ msgid ""
#~ "Space separated list of tags that will not be shown.Useful example: "
#~ "Specify \"qbase qparent qtip\" to hide the standard tags inserted by the "
#~ "Mercurial Queues Extension. Default: None (leave blank)"
#~ msgstr ""
#~ "不會顯示的標籤列表，以空格隔開。例如：設為「qbase qparent qtip」以隱藏 "
#~ "Mercurial Queues 擴充套件插入的標籤。預設：無 (留空)"<|MERGE_RESOLUTION|>--- conflicted
+++ resolved
@@ -7,11 +7,7 @@
 msgstr ""
 "Project-Id-Version: tortoisehg\n"
 "Report-Msgid-Bugs-To: FULL NAME <EMAIL@ADDRESS>\n"
-<<<<<<< HEAD
-"POT-Creation-Date: 2015-02-19 14:08-0200\n"
-=======
 "POT-Creation-Date: 2015-04-27 14:22-0300\n"
->>>>>>> 2811e218
 "PO-Revision-Date: 2015-02-16 16:26+0000\n"
 "Last-Translator: leolarrel Wang <Unknown>\n"
 "Language-Team: Traditional Chinese <zh_TW@li.org>\n"
@@ -19,13 +15,8 @@
 "Content-Type: text/plain; charset=UTF-8\n"
 "Content-Transfer-Encoding: 8bit\n"
 "Plural-Forms: nplurals=1; plural=0;\n"
-<<<<<<< HEAD
-"X-Launchpad-Export-Date: 2015-02-20 05:18+0000\n"
-"X-Generator: Launchpad (build 17341)\n"
-=======
 "X-Launchpad-Export-Date: 2015-04-28 05:16+0000\n"
 "X-Generator: Launchpad (build 17453)\n"
->>>>>>> 2811e218
 
 msgid "TortoiseHg Overlay Icon Server"
 msgstr ""
@@ -39,13 +30,8 @@
 msgid "About"
 msgstr "關於"
 
-<<<<<<< HEAD
-msgid "Copyright 2008-2014 Steve Borho and others"
-msgstr "Copyright 2008-2014 Steve Borho 及其他"
-=======
 msgid "Copyright 2008-2015 Steve Borho and others"
 msgstr ""
->>>>>>> 2811e218
 
 msgid "Several icons are courtesy of the TortoiseSVN and Tango projects"
 msgstr "許多圖示是由TortoiseSVN及Tango projects 所提供"
@@ -307,7 +293,6 @@
 
 msgid "Discard local changes (revert --all)"
 msgstr "放棄本地工作複本的變更(revert -all)"
-<<<<<<< HEAD
 
 msgid "Revision is &Good"
 msgstr "此修訂版良好(&G)"
@@ -315,15 +300,6 @@
 msgid "Revision is &Bad"
 msgstr "此修訂版不良(&B)"
 
-=======
-
-msgid "Revision is &Good"
-msgstr "此修訂版良好(&G)"
-
-msgid "Revision is &Bad"
-msgstr "此修訂版不良(&B)"
-
->>>>>>> 2811e218
 msgid "&Skip this Revision"
 msgstr "略過此修訂版(&S)"
 
@@ -399,8 +375,6 @@
 msgid "Bookmark '%s' has been renamed to '%s'"
 msgstr "\"%s\"書籤已經被重新命名成\"%s\""
 
-<<<<<<< HEAD
-=======
 msgid "TortoiseHg Bookmark Sync"
 msgstr ""
 
@@ -438,7 +412,6 @@
 msgid "Removed local bookmark: %s"
 msgstr ""
 
->>>>>>> 2811e218
 #, python-format
 msgid "%s - branch operation"
 msgstr "%s - 分支操作"
@@ -592,12 +565,9 @@
 msgid "Clone to revision:"
 msgstr "拓製修訂版:"
 
-<<<<<<< HEAD
-=======
 msgid "A revision identifier, bookmark, tag or branch name"
 msgstr ""
 
->>>>>>> 2811e218
 msgid "Do not update the new working directory"
 msgstr "不要對新的工作目錄進行更新"
 
@@ -637,7 +607,6 @@
 
 msgid "&Clone"
 msgstr "拓製(&C)"
-<<<<<<< HEAD
 
 msgid "failed to start command\n"
 msgstr "開始命令失敗了\n"
@@ -679,49 +648,6 @@
 msgid "failed to encode input: %s"
 msgstr ""
 
-=======
-
-msgid "failed to start command\n"
-msgstr "開始命令失敗了\n"
-
-msgid "error while running command\n"
-msgstr "執行命令時錯誤\n"
-
-#, python-format
-msgid "process exited unexpectedly with code %d"
-msgstr "程序意外結束,代碼 %d"
-
-#, python-format
-msgid "failed to encode command: %s"
-msgstr ""
-
-#, python-format
-msgid "timed out while reading: %r..."
-msgstr "讀取逾時: %r ..."
-
-msgid "timed out waiting for message"
-msgstr "等待訊息的時候逾時了"
-
-#, python-format
-msgid "unexpected response on required channel %r"
-msgstr ""
-
-#, python-format
-msgid "invalid \"hello\" message: %r"
-msgstr "無效的\"hello\"訊息:%r"
-
-msgid "no \"runcommand\" capability"
-msgstr ""
-
-#, python-format
-msgid "corrupted command result: %r"
-msgstr ""
-
-#, python-format
-msgid "failed to encode input: %s"
-msgstr ""
-
->>>>>>> 2811e218
 msgid "Terminated by user"
 msgstr "被使用者終止了"
 
@@ -1226,10 +1152,7 @@
 msgid "The tool name. It cannot contain spaces."
 msgstr "工具名字不能有空白"
 
-<<<<<<< HEAD
-=======
 #, python-brace-format
->>>>>>> 2811e218
 msgid ""
 "The command that will be executed.\n"
 "To execute a Mercurial command use \"hg\" (rather than \"hg.exe\") as the "
@@ -1244,10 +1167,7 @@
 "- {ALLFILES}: All the files tracked by Mercurial on the selected revision."
 msgstr ""
 
-<<<<<<< HEAD
-=======
 #, python-brace-format
->>>>>>> 2811e218
 msgid ""
 "The directory where the command will be executed.\n"
 "If this is not set, the root of the current repository will be used "
@@ -1359,7 +1279,6 @@
 
 msgid "Filter Histor&y"
 msgstr ""
-<<<<<<< HEAD
 
 msgid "Query about changesets affecting the selected files"
 msgstr ""
@@ -1376,24 +1295,6 @@
 msgid "Diff to &Local"
 msgstr "跟本地做差異比對"
 
-=======
-
-msgid "Query about changesets affecting the selected files"
-msgstr ""
-
-msgid "Diff &Changeset to Parent"
-msgstr ""
-
-msgid "Diff Changeset to Loc&al"
-msgstr ""
-
-msgid "&Diff to Parent"
-msgstr "跟母系做差異比對(&D)"
-
-msgid "Diff to &Local"
-msgstr "跟本地做差異比對"
-
->>>>>>> 2811e218
 msgid "View changes to current in external diff tool"
 msgstr ""
 
@@ -1516,17 +1417,10 @@
 
 msgid "&Copy..."
 msgstr "複製(&C)..."
-<<<<<<< HEAD
 
 msgid "Re&name..."
 msgstr "重新命名(&n)..."
 
-=======
-
-msgid "Re&name..."
-msgstr "重新命名(&n)..."
-
->>>>>>> 2811e218
 msgid "&Ignore..."
 msgstr "忽略(&I)"
 
@@ -1798,17 +1692,10 @@
 
 msgid "Vietnamese"
 msgstr "越南文"
-<<<<<<< HEAD
 
 msgid "Baltic"
 msgstr "波羅的海語系"
 
-=======
-
-msgid "Baltic"
-msgstr "波羅的海語系"
-
->>>>>>> 2811e218
 msgid "Southern Europe"
 msgstr "南歐"
 
@@ -2570,18 +2457,6 @@
 msgid "Commit Later"
 msgstr "稍候提交"
 
-<<<<<<< HEAD
-msgid "TortoiseHg Merge Commit"
-msgstr ""
-
-#, python-format
-msgid ""
-"Error interpreting commit date (%s).\n"
-"Using current date instead."
-msgstr ""
-
-=======
->>>>>>> 2811e218
 msgid "Merge changeset"
 msgstr "合併變更集"
 
@@ -3259,19 +3134,6 @@
 
 msgid "Swap source and destination"
 msgstr "來源跟目的交換"
-<<<<<<< HEAD
-
-msgid "Keep original changesets"
-msgstr "保留原始變更集"
-
-msgid "Keep original branch names"
-msgstr "保持原始分支名稱"
-
-msgid "Collapse the rebased changesets"
-msgstr ""
-
-msgid "Rebase entire source branch"
-=======
 
 msgid "Keep original changesets (--keep)"
 msgstr ""
@@ -3283,7 +3145,6 @@
 msgstr ""
 
 msgid "Rebase entire source branch (-b/--base)"
->>>>>>> 2811e218
 msgstr ""
 
 msgid "Rebase unpublished onto Subversion head (override source, destination)"
@@ -3898,12 +3759,9 @@
 msgid "Found %d incoming changesets"
 msgstr ""
 
-<<<<<<< HEAD
-=======
 msgid "Pull"
 msgstr "拉收"
 
->>>>>>> 2811e218
 msgid "Pull incoming changesets into your repository"
 msgstr "拉收可拉收的變更集到你的儲存庫"
 
@@ -4328,7 +4186,6 @@
 msgid "The selected command is empty"
 msgstr "選擇的命令是空的"
 
-<<<<<<< HEAD
 #, python-format
 msgid ""
 "The following error message was returned:\n"
@@ -4356,35 +4213,6 @@
 msgid "The command \"%s\" could not be executed."
 msgstr "無法執行命令\"%s\""
 
-=======
-#, python-format
-msgid ""
-"The following error message was returned:\n"
-"\n"
-"<b>%s</b>"
-msgstr ""
-
-msgid ""
-"\n"
-"\n"
-"Please check that the \"thg\" command is valid."
-msgstr ""
-
-msgid "Failed to execute custom TortoiseHg command"
-msgstr ""
-
-#, python-format
-msgid "The command \"%s\" failed (code %d)."
-msgstr "命令\"%s\"失敗(返回碼 %d)."
-
-msgid "Failed to execute custom command"
-msgstr "自訂工具執行失敗"
-
-#, python-format
-msgid "The command \"%s\" could not be executed."
-msgstr "無法執行命令\"%s\""
-
->>>>>>> 2811e218
 #, python-format
 msgid ""
 "The following error message was returned:\n"
@@ -4547,7 +4375,6 @@
 
 msgid "Compare to &1st Parent"
 msgstr "與第一母系比較(&1)"
-<<<<<<< HEAD
 
 msgid "Compare to &2nd Parent"
 msgstr "與第二母系比較(&2)"
@@ -4555,15 +4382,6 @@
 msgid "Toggle parent to be used as the base revision"
 msgstr "切換作為基礎的母系修訂版"
 
-=======
-
-msgid "Compare to &2nd Parent"
-msgstr "與第二母系比較(&2)"
-
-msgid "Toggle parent to be used as the base revision"
-msgstr "切換作為基礎的母系修訂版"
-
->>>>>>> 2811e218
 msgid "List Optio&ns"
 msgstr "列表選項(n)"
 
@@ -5240,18 +5058,12 @@
 msgstr "剝除修訂版"
 
 msgid "thg strip [-k] [-f] [-n] [[-r] REV]"
-<<<<<<< HEAD
-msgstr ""
-
-msgid "thg sync [PEER]"
-=======
 msgstr ""
 
 msgid "open the bookmark sync window"
 msgstr ""
 
 msgid "thg sync [OPTION]... [PEER]"
->>>>>>> 2811e218
 msgstr ""
 
 msgid "replace existing tag"
@@ -5700,8 +5512,6 @@
 "email@example.com&gt;"
 msgstr "提交時用的名字.格式通常是 <br>Full Name &lt;email@example.com&gt;"
 
-<<<<<<< HEAD
-=======
 msgid "Ask Username"
 msgstr ""
 
@@ -5710,7 +5520,6 @@
 "username.  Default: False"
 msgstr ""
 
->>>>>>> 2811e218
 msgid "Summary Line Length"
 msgstr "摘要行數"
 
@@ -5825,7 +5634,6 @@
 msgstr ""
 "決定當TortoiseHg在一個提交裡面刪除檔案時,是否要顯示確認視窗.如果是False,"
 "TortoiseHg在刪除檔案時不會顯示確認視窗.預設: True"
-<<<<<<< HEAD
 
 msgid "Sync"
 msgstr "同步化"
@@ -5900,87 +5708,6 @@
 
 msgid "'Publishing' repository"
 msgstr ""
-=======
-
-msgid "Sync"
-msgstr "同步化"
-
-msgid "After Pull Operation"
-msgstr "拉收操作之後"
->>>>>>> 2811e218
-
-msgid ""
-"Operation which is performed directly after a successful pull. update "
-"equates to pull --update, fetch equates to the fetch extension, rebase "
-"equates to pull --rebase, updateorrebase equates to pull -u --rebase.  "
-"Default: none"
-msgstr ""
-
-<<<<<<< HEAD
-msgid "<b>Web Server:</b>"
-msgstr "<b>網頁伺服器:</b>"
-
-=======
-msgid "Default Push"
-msgstr ""
-
-msgid ""
-"Select the revisions that will be pushed by default, whenever you click the "
-"Push button.<ul><li><b>all</b>: The default. Push all changes in <i>all "
-"branches</i>.<li><b>branch</b>: Push all changes in the <i>current branch</"
-"i>.<li><b>revision</b>: Push the changes in the current branch <i><u>up to</"
-"u> the current revision</i>.</ul><p>Default: all"
-msgstr ""
-
-msgid "Confirm Push"
-msgstr "確認推送"
-
-msgid ""
-"Determines if TortoiseHg should show a confirmation dialog before pushing "
-"changesets. If False, push will be performed without any confirmation "
-"dialog. Default: True"
-msgstr ""
-"決定當TortoiseHg推送變更集之前,是否要顯示確認視窗.如果是False,TortoiseHg推送"
-"變更集前不會顯示確認視窗.預設: True"
-
-msgid "Target Combo"
-msgstr ""
-
-msgid ""
-"Select if TortoiseHg will show a target combo in the sync toolbar."
-"<ul><li><b>auto</b>: The default. Show the combo if more than one target "
-"configured.<li><b>always</b>: Always show the combo.</ul><p>Default: auto"
-msgstr ""
-
-msgid "SSH Command"
-msgstr "SSH命令"
-
-msgid ""
-"Command to use for SSH connections.<p>Default: \"ssh\" or \"TortoisePlink."
-"exe -ssh -2\" (Windows)"
-msgstr ""
-
-msgid "Server"
-msgstr "伺服器"
-
-msgid "<b>Repository Details:</b>"
-msgstr "<b>儲存庫細節:</b>"
-
-msgid ""
-"Repository name to use in the web interface, and by TortoiseHg as a "
-"shorthand name.  Default is the working directory."
-msgstr ""
-
-msgid "Encoding"
-msgstr "編碼"
-
-msgid ""
-"Character encoding of files in the repository, used by the web interface and "
-"TortoiseHg."
-msgstr ""
-
-msgid "'Publishing' repository"
-msgstr ""
 
 msgid ""
 "Controls draft phase behavior when working as a server. When true, pushed "
@@ -5991,7 +5718,6 @@
 msgid "<b>Web Server:</b>"
 msgstr "<b>網頁伺服器:</b>"
 
->>>>>>> 2811e218
 msgid "Textual description of the repository's purpose or contents."
 msgstr "儲存庫的目的或內容的文字描述"
 
@@ -6299,10 +6025,7 @@
 msgid "Issue Link"
 msgstr "問題連結"
 
-<<<<<<< HEAD
-=======
 #, python-brace-format
->>>>>>> 2811e218
 msgid ""
 "Defines the command to run when an issue number is recognized. You may "
 "include groups in issue.regex, and corresponding {n} tokens in issue.link "
@@ -6926,12 +6649,9 @@
 
 msgid "Push outgoing changes to selected URL"
 msgstr "從選擇的URL那邊推送可推送的變更集"
-<<<<<<< HEAD
-=======
 
 msgid "Sync Bookmarks"
 msgstr ""
->>>>>>> 2811e218
 
 msgid "Email outgoing changesets for remote repository"
 msgstr "Email可被推送的變更集到遠端儲存庫"
@@ -7242,16 +6962,6 @@
 "following URL?:<p>%s"
 msgstr ""
 
-<<<<<<< HEAD
-msgid "Certificate Query Error"
-msgstr ""
-
-#, python-format
-msgid "Invalid port number: %s"
-msgstr ""
-
-=======
->>>>>>> 2811e218
 msgid "Security: "
 msgstr "安全性： "
 
@@ -7314,12 +7024,9 @@
 msgid "User Certificate Chain File"
 msgstr ""
 
-<<<<<<< HEAD
-=======
 msgid "Certificate Query Error"
 msgstr ""
 
->>>>>>> 2811e218
 msgid "Unable to save authentication"
 msgstr "不能儲存認證"
 
@@ -7765,7 +7472,6 @@
 msgstr "前往一個指定的修訂版"
 
 msgid "Filter graph with revision sets or branches"
-<<<<<<< HEAD
 msgstr ""
 
 msgid "&Workbench Toolbars"
@@ -7777,20 +7483,6 @@
 msgid "&Shelve..."
 msgstr "擱置(&S)..."
 
-msgid "&Import..."
-msgstr "匯入(&I)..."
-=======
-msgstr ""
-
-msgid "&Workbench Toolbars"
-msgstr "工作台工具列(&W)"
-
-msgid "Update working directory or switch revisions"
-msgstr "更新工作目錄或轉移至修訂版"
-
-msgid "&Shelve..."
-msgstr "擱置(&S)..."
-
 msgid "&Import Patches..."
 msgstr ""
 
@@ -7802,7 +7494,6 @@
 
 msgid "Merge with the other head of the current branch"
 msgstr ""
->>>>>>> 2811e218
 
 msgid "&Resolve..."
 msgstr "解決衝突(&R)..."
@@ -7848,12 +7539,9 @@
 
 msgid "P&ush"
 msgstr "推送(&u)"
-<<<<<<< HEAD
-=======
 
 msgid "&Sync Bookmarks..."
 msgstr ""
->>>>>>> 2811e218
 
 #, python-format
 msgid ""
@@ -7959,8 +7647,6 @@
 msgid "Cannot open Plugin Options dialog"
 msgstr "不能開啟Plugin選項對話框"
 
-<<<<<<< HEAD
-=======
 msgid "[SOURCE]"
 msgstr ""
 
@@ -7976,7 +7662,6 @@
 msgid "%s certificate error: no certificate received"
 msgstr ""
 
->>>>>>> 2811e218
 msgid "move after the specified patch"
 msgstr ""
 
@@ -9356,12 +9041,6 @@
 #~ msgid "New Patch Name"
 #~ msgstr "新增補丁名字"
 
-<<<<<<< HEAD
-#~ msgid "Source does not exists."
-#~ msgstr "來源不存在"
-
-=======
->>>>>>> 2811e218
 #~ msgid "Capture stderr"
 #~ msgstr "抓取標準錯誤(stderr)"
 
@@ -10138,15 +9817,4 @@
 #~ msgstr "一些圖示由 TortoiseSVN 項目友情提供"
 
 #~ msgid "Backout..."
-#~ msgstr "回退 ..."
-
-#~ msgid "Are you sure that you want to cancel synchronization?"
-#~ msgstr "你確定你要取消同步?"
-
-#~ msgid ""
-#~ "Space separated list of tags that will not be shown.Useful example: "
-#~ "Specify \"qbase qparent qtip\" to hide the standard tags inserted by the "
-#~ "Mercurial Queues Extension. Default: None (leave blank)"
-#~ msgstr ""
-#~ "不會顯示的標籤列表，以空格隔開。例如：設為「qbase qparent qtip」以隱藏 "
-#~ "Mercurial Queues 擴充套件插入的標籤。預設：無 (留空)"+#~ msgstr "回退 ..."