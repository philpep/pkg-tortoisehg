# rupdate.py - Remote Update dialog for TortoiseHg
#
# Copyright 2007 TK Soh <teekaysoh@gmail.com>
# Copyright 2007 Steve Borho <steve@borho.org>
# Copyright 2010 Yuki KODAMA <endflow.net@gmail.com>
# Copyright 2011 Ryan Seto <mr.werewolf@gmail.com>
#
# This software may be used and distributed according to the terms of the
# GNU General Public License version 2, incorporated herein by reference.

"""Remote Update dialog for TortoiseHg

This dialog lets users update a remote ssh repository.

Requires a copy of the rupdate plugin found at:
http://bitbucket.org/MrWerewolf/rupdate

Also, enable the plugin with the following in mercurial.ini::

    [extensions]
    rupdate = /path/to/rupdate
"""

from mercurial import error

from tortoisehg.util import hglib
from tortoisehg.util.i18n import _
from tortoisehg.hgqt import cmdui, csinfo, qtlib

from PyQt4.QtCore import *
from PyQt4.QtGui import *

class RemoteUpdateWidget(cmdui.AbstractCmdWidget):

    def __init__(self, repoagent, rev=None, parent=None):
        super(RemoteUpdateWidget, self).__init__(parent)
        self.setSizePolicy(QSizePolicy.Expanding, QSizePolicy.Fixed)
        self._repoagent = repoagent
        repo = repoagent.rawRepo()

        ## main layout
        form = QFormLayout()
        form.setContentsMargins(0, 0, 0, 0)
        form.setSpacing(6)
        self.setLayout(form)

        ### target path combo
        self.path_combo = pcombo = QComboBox()
        pcombo.setEditable(True)
        pcombo.addItems([hglib.tounicode(path)
                         for _name, path in repo.ui.configitems('paths')])
        form.addRow(_('Location:'), pcombo)

        ### target revision combo
        self.rev_combo = combo = QComboBox()
        combo.setEditable(True)
        form.addRow(_('Update to:'), combo)

        combo.addItems(map(hglib.tounicode, hglib.namedbranches(repo)))
        tags = list(self.repo.tags()) + repo._bookmarks.keys()
        tags.sort(reverse=True)
        combo.addItems(map(hglib.tounicode, tags))

        if rev is None:
            selecturev = hglib.tounicode(self.repo.dirstate.branch())
        else:
            selecturev = hglib.tounicode(str(rev))
        selectindex = combo.findText(selecturev)
        if selectindex >= 0:
            combo.setCurrentIndex(selectindex)
        else:
            combo.setEditText(selecturev)

        ### target revision info
        items = ('%(rev)s', ' %(branch)s', ' %(tags)s', '<br />%(summary)s')
        style = csinfo.labelstyle(contents=items, width=350, selectable=True)
        factory = csinfo.factory(self.repo, style=style)
        self.target_info = factory()
        form.addRow(_('Target:'), self.target_info)

        ### Options
        self.optbox = QVBoxLayout()
        self.optbox.setSpacing(6)
        self.optexpander = expander = qtlib.ExpanderLabel(_('Options:'), False)
        expander.expanded.connect(self.show_options)
        form.addRow(expander, self.optbox)

        self.discard_chk = QCheckBox(_('Discard remote changes, no backup '
                                       '(-C/--clean)'))
        self.push_chk = QCheckBox(_('Perform a push before updating'
                                        ' (-p/--push)'))
        self.newbranch_chk = QCheckBox(_('Allow pushing new branches'
                                        ' (--new-branch)'))
        self.force_chk = QCheckBox(_('Force push to remote location'
                                        ' (-f/--force)'))
        self.optbox.addWidget(self.discard_chk)
        self.optbox.addWidget(self.push_chk)
        self.optbox.addWidget(self.newbranch_chk)
        self.optbox.addWidget(self.force_chk)

        # signal handlers
        self.rev_combo.editTextChanged.connect(self.update_info)

        # prepare to show
        self.push_chk.setHidden(True)
        self.newbranch_chk.setHidden(True)
        self.force_chk.setHidden(True)
        self.update_info()

    def readSettings(self, qs):
        self.push_chk.setChecked(qs.value('push').toBool())
        self.newbranch_chk.setChecked(qs.value('newbranch').toBool())

        self.optexpander.set_expanded(self.push_chk.isChecked()
                                      or self.newbranch_chk.isChecked()
                                      or self.force_chk.isChecked())

    def writeSettings(self, qs):
        qs.setValue('push', self.push_chk.isChecked())
        qs.setValue('newbranch', self.newbranch_chk.isChecked())

    @property
    def repo(self):
        return self._repoagent.rawRepo()

    @pyqtSlot()
    def update_info(self):
        new_rev = hglib.fromunicode(self.rev_combo.currentText())
        if new_rev == 'null':
            self.target_info.setText(_('remove working directory'))
            self.commandChanged.emit()
            return
        try:
            self.target_info.update(self.repo[new_rev])
        except (error.LookupError, error.RepoLookupError, error.RepoError):
            self.target_info.setText(_('unknown revision!'))
        self.commandChanged.emit()

    def canRunCommand(self):
        rev = hglib.fromunicode(self.rev_combo.currentText())
        try:
            return rev in self.repo
        except error.LookupError:
            # ambiguous changeid
            return False

    def runCommand(self):
        opts = {
            'clean': self.discard_chk.isChecked(),
            'push': self.push_chk.isChecked(),
            'new_branch': self.newbranch_chk.isChecked(),
            'force': self.force_chk.isChecked(),
            'd': self.path_combo.currentText(),
            }

        # Refer to the revision by the short hash.
        rev = hglib.fromunicode(self.rev_combo.currentText())
        ctx = self.repo[rev]

        cmdline = hglib.buildcmdargs('rupdate', ctx.hex(), **opts)
        return self._repoagent.runCommand(cmdline, self)

    ### Signal Handlers ###

    def show_options(self, visible):
<<<<<<< HEAD
        self.push_chk.setShown(visible)
        self.newbranch_chk.setShown(visible)
        self.force_chk.setShown(visible)
=======
        self.push_chk.setVisible(visible)
        self.newbranch_chk.setVisible(visible)
        self.force_chk.setVisible(visible)
>>>>>>> 2811e218


def createRemoteUpdateDialog(repoagent, rev=None, parent=None):
    dlg = cmdui.CmdControlDialog(parent)
    dlg.setWindowTitle(_('Remote Update - %s') % repoagent.displayName())
    dlg.setWindowIcon(qtlib.geticon('hg-update'))
    dlg.setObjectName('rupdate')
    dlg.setRunButtonText(_('&Update'))
    dlg.setCommandWidget(RemoteUpdateWidget(repoagent, rev, dlg))
    return dlg<|MERGE_RESOLUTION|>--- conflicted
+++ resolved
@@ -163,15 +163,9 @@
     ### Signal Handlers ###
 
     def show_options(self, visible):
-<<<<<<< HEAD
-        self.push_chk.setShown(visible)
-        self.newbranch_chk.setShown(visible)
-        self.force_chk.setShown(visible)
-=======
         self.push_chk.setVisible(visible)
         self.newbranch_chk.setVisible(visible)
         self.force_chk.setVisible(visible)
->>>>>>> 2811e218
 
 
 def createRemoteUpdateDialog(repoagent, rev=None, parent=None):
