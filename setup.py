--- conflicted
+++ resolved
@@ -26,13 +26,8 @@
 from os.path import isdir, exists, join, walk, splitext
 from i18n.msgfmt import Msgfmt
 
-<<<<<<< HEAD
-thgcopyright = 'Copyright (C) 2010-2014 Steve Borho and others'
-hgcopyright = 'Copyright (C) 2005-2014 Matt Mackall and others'
-=======
 thgcopyright = 'Copyright (C) 2010-2015 Steve Borho and others'
 hgcopyright = 'Copyright (C) 2005-2015 Matt Mackall and others'
->>>>>>> 2811e218
 
 class build_mo(Command):
 
